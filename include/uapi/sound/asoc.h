/* SPDX-License-Identifier: GPL-2.0 WITH Linux-syscall-note */
/*
 * uapi/sound/asoc.h -- ALSA SoC Firmware Controls and DAPM
 *
 * Copyright (C) 2012 Texas Instruments Inc.
 * Copyright (C) 2015 Intel Corporation.
 *
 * This program is free software; you can redistribute it and/or modify
 * it under the terms of the GNU General Public License version 2 as
 * published by the Free Software Foundation.
 *
 * Simple file API to load FW that includes mixers, coefficients, DAPM graphs,
 * algorithms, equalisers, DAIs, widgets etc.
*/

#ifndef __LINUX_UAPI_SND_ASOC_H
#define __LINUX_UAPI_SND_ASOC_H

#include <linux/types.h>
#include <sound/asound.h>

/*
 * Maximum number of channels topology kcontrol can represent.
 */
#define SND_SOC_TPLG_MAX_CHAN		8

/*
 * Maximum number of PCM formats capability
 */
#define SND_SOC_TPLG_MAX_FORMATS	16

/*
 * Maximum number of PCM stream configs
 */
#define SND_SOC_TPLG_STREAM_CONFIG_MAX  8

/*
 * Maximum number of physical link's hardware configs
 */
#define SND_SOC_TPLG_HW_CONFIG_MAX	8

/* individual kcontrol info types - can be mixed with other types */
#define SND_SOC_TPLG_CTL_VOLSW		1
#define SND_SOC_TPLG_CTL_VOLSW_SX	2
#define SND_SOC_TPLG_CTL_VOLSW_XR_SX	3
#define SND_SOC_TPLG_CTL_ENUM		4
#define SND_SOC_TPLG_CTL_BYTES		5
#define SND_SOC_TPLG_CTL_ENUM_VALUE	6
#define SND_SOC_TPLG_CTL_RANGE		7
#define SND_SOC_TPLG_CTL_STROBE		8


/* individual widget kcontrol info types - can be mixed with other types */
#define SND_SOC_TPLG_DAPM_CTL_VOLSW		64
#define SND_SOC_TPLG_DAPM_CTL_ENUM_DOUBLE	65
#define SND_SOC_TPLG_DAPM_CTL_ENUM_VIRT		66
#define SND_SOC_TPLG_DAPM_CTL_ENUM_VALUE	67
#define SND_SOC_TPLG_DAPM_CTL_PIN		68

/* DAPM widget types - add new items to the end */
#define SND_SOC_TPLG_DAPM_INPUT		0
#define SND_SOC_TPLG_DAPM_OUTPUT	1
#define SND_SOC_TPLG_DAPM_MUX		2
#define SND_SOC_TPLG_DAPM_MIXER		3
#define SND_SOC_TPLG_DAPM_PGA		4
#define SND_SOC_TPLG_DAPM_OUT_DRV	5
#define SND_SOC_TPLG_DAPM_ADC		6
#define SND_SOC_TPLG_DAPM_DAC		7
#define SND_SOC_TPLG_DAPM_SWITCH	8
#define SND_SOC_TPLG_DAPM_PRE		9
#define SND_SOC_TPLG_DAPM_POST		10
#define SND_SOC_TPLG_DAPM_AIF_IN	11
#define SND_SOC_TPLG_DAPM_AIF_OUT	12
#define SND_SOC_TPLG_DAPM_DAI_IN	13
#define SND_SOC_TPLG_DAPM_DAI_OUT	14
#define SND_SOC_TPLG_DAPM_DAI_LINK	15
#define SND_SOC_TPLG_DAPM_BUFFER	16
#define SND_SOC_TPLG_DAPM_SCHEDULER	17
#define SND_SOC_TPLG_DAPM_EFFECT	18
#define SND_SOC_TPLG_DAPM_SIGGEN	19
#define SND_SOC_TPLG_DAPM_SRC		20
#define SND_SOC_TPLG_DAPM_ASRC		21
#define SND_SOC_TPLG_DAPM_ENCODER	22
#define SND_SOC_TPLG_DAPM_DECODER	23
#define SND_SOC_TPLG_DAPM_LAST		SND_SOC_TPLG_DAPM_DECODER

/* Header magic number and string sizes */
#define SND_SOC_TPLG_MAGIC		0x41536F43 /* ASoC */

/* string sizes */
#define SND_SOC_TPLG_NUM_TEXTS		16

/* ABI version */
#define SND_SOC_TPLG_ABI_VERSION	0x5	/* current version */
#define SND_SOC_TPLG_ABI_VERSION_MIN	0x4	/* oldest version supported */

/* Max size of TLV data */
#define SND_SOC_TPLG_TLV_SIZE		32

/*
 * File and Block header data types.
 * Add new generic and vendor types to end of list.
 * Generic types are handled by the core whilst vendors types are passed
 * to the component drivers for handling.
 */
#define SND_SOC_TPLG_TYPE_MIXER		1
#define SND_SOC_TPLG_TYPE_BYTES		2
#define SND_SOC_TPLG_TYPE_ENUM		3
#define SND_SOC_TPLG_TYPE_DAPM_GRAPH	4
#define SND_SOC_TPLG_TYPE_DAPM_WIDGET	5
#define SND_SOC_TPLG_TYPE_DAI_LINK	6
#define SND_SOC_TPLG_TYPE_PCM		7
#define SND_SOC_TPLG_TYPE_MANIFEST	8
#define SND_SOC_TPLG_TYPE_CODEC_LINK	9
#define SND_SOC_TPLG_TYPE_BACKEND_LINK	10
#define SND_SOC_TPLG_TYPE_PDATA		11
#define SND_SOC_TPLG_TYPE_DAI		12
#define SND_SOC_TPLG_TYPE_MAX		SND_SOC_TPLG_TYPE_DAI

/* vendor block IDs - please add new vendor types to end */
#define SND_SOC_TPLG_TYPE_VENDOR_FW	1000
#define SND_SOC_TPLG_TYPE_VENDOR_CONFIG	1001
#define SND_SOC_TPLG_TYPE_VENDOR_COEFF	1002
#define SND_SOC_TPLG_TYPEVENDOR_CODEC	1003

#define SND_SOC_TPLG_STREAM_PLAYBACK	0
#define SND_SOC_TPLG_STREAM_CAPTURE	1

/* vendor tuple types */
#define SND_SOC_TPLG_TUPLE_TYPE_UUID	0
#define SND_SOC_TPLG_TUPLE_TYPE_STRING	1
#define SND_SOC_TPLG_TUPLE_TYPE_BOOL	2
#define SND_SOC_TPLG_TUPLE_TYPE_BYTE	3
#define SND_SOC_TPLG_TUPLE_TYPE_WORD	4
#define SND_SOC_TPLG_TUPLE_TYPE_SHORT	5

/* DAI flags */
#define SND_SOC_TPLG_DAI_FLGBIT_SYMMETRIC_RATES         (1 << 0)
#define SND_SOC_TPLG_DAI_FLGBIT_SYMMETRIC_CHANNELS      (1 << 1)
#define SND_SOC_TPLG_DAI_FLGBIT_SYMMETRIC_SAMPLEBITS    (1 << 2)

/* DAI clock gating */
#define SND_SOC_TPLG_DAI_CLK_GATE_UNDEFINED	0
#define SND_SOC_TPLG_DAI_CLK_GATE_GATED	1
#define SND_SOC_TPLG_DAI_CLK_GATE_CONT		2

<<<<<<< HEAD
/* DAI mclk_direction */
#define SND_SOC_TPLG_MCLK_CO            0 /* for codec, mclk is output */
#define SND_SOC_TPLG_MCLK_CI            1 /* for codec, mclk is input */

=======
>>>>>>> da6bee3c
/* DAI physical PCM data formats.
 * Add new formats to the end of the list.
 */
#define SND_SOC_DAI_FORMAT_I2S          1 /* I2S mode */
#define SND_SOC_DAI_FORMAT_RIGHT_J      2 /* Right Justified mode */
#define SND_SOC_DAI_FORMAT_LEFT_J       3 /* Left Justified mode */
#define SND_SOC_DAI_FORMAT_DSP_A        4 /* L data MSB after FRM LRC */
#define SND_SOC_DAI_FORMAT_DSP_B        5 /* L data MSB during FRM LRC */
#define SND_SOC_DAI_FORMAT_AC97         6 /* AC97 */
#define SND_SOC_DAI_FORMAT_PDM          7 /* Pulse density modulation */

/* left and right justified also known as MSB and LSB respectively */
#define SND_SOC_DAI_FORMAT_MSB          SND_SOC_DAI_FORMAT_LEFT_J
#define SND_SOC_DAI_FORMAT_LSB          SND_SOC_DAI_FORMAT_RIGHT_J

/* DAI link flags */
#define SND_SOC_TPLG_LNK_FLGBIT_SYMMETRIC_RATES         (1 << 0)
#define SND_SOC_TPLG_LNK_FLGBIT_SYMMETRIC_CHANNELS      (1 << 1)
#define SND_SOC_TPLG_LNK_FLGBIT_SYMMETRIC_SAMPLEBITS    (1 << 2)
#define SND_SOC_TPLG_LNK_FLGBIT_VOICE_WAKEUP            (1 << 3)

/* DAI topology BCLK parameter
 * For the backwards capability, by default codec is bclk master
 */
#define SND_SOC_TPLG_BCLK_CM         0 /* codec is bclk master */
#define SND_SOC_TPLG_BCLK_CS         1 /* codec is bclk slave */

/* DAI topology FSYNC parameter
 * For the backwards capability, by default codec is fsync master
 */
#define SND_SOC_TPLG_FSYNC_CM         0 /* codec is fsync master */
#define SND_SOC_TPLG_FSYNC_CS         1 /* codec is fsync slave */

/*
 * Block Header.
 * This header precedes all object and object arrays below.
 */
struct snd_soc_tplg_hdr {
	__le32 magic;		/* magic number */
	__le32 abi;		/* ABI version */
	__le32 version;		/* optional vendor specific version details */
	__le32 type;		/* SND_SOC_TPLG_TYPE_ */
	__le32 size;		/* size of this structure */
	__le32 vendor_type;	/* optional vendor specific type info */
	__le32 payload_size;	/* data bytes, excluding this header */
	__le32 index;		/* identifier for block */
	__le32 count;		/* number of elements in block */
} __attribute__((packed));

/* vendor tuple for uuid */
struct snd_soc_tplg_vendor_uuid_elem {
	__le32 token;
	char uuid[16];
} __attribute__((packed));

/* vendor tuple for a bool/byte/short/word value */
struct snd_soc_tplg_vendor_value_elem {
	__le32 token;
	__le32 value;
} __attribute__((packed));

/* vendor tuple for string */
struct snd_soc_tplg_vendor_string_elem {
	__le32 token;
	char string[SNDRV_CTL_ELEM_ID_NAME_MAXLEN];
} __attribute__((packed));

struct snd_soc_tplg_vendor_array {
	__le32 size;	/* size in bytes of the array, including all elements */
	__le32 type;	/* SND_SOC_TPLG_TUPLE_TYPE_ */
	__le32 num_elems;	/* number of elements in array */
	union {
		struct snd_soc_tplg_vendor_uuid_elem uuid[0];
		struct snd_soc_tplg_vendor_value_elem value[0];
		struct snd_soc_tplg_vendor_string_elem string[0];
	};
} __attribute__((packed));

/*
 * Private data.
 * All topology objects may have private data that can be used by the driver or
 * firmware. Core will ignore this data.
 */
struct snd_soc_tplg_private {
	__le32 size;	/* in bytes of private data */
	union {
		char data[0];
		struct snd_soc_tplg_vendor_array array[0];
	};
} __attribute__((packed));

/*
 * Kcontrol TLV data.
 */
struct snd_soc_tplg_tlv_dbscale {
	__le32 min;
	__le32 step;
	__le32 mute;
} __attribute__((packed));

struct snd_soc_tplg_ctl_tlv {
	__le32 size;	/* in bytes of this structure */
	__le32 type;	/* SNDRV_CTL_TLVT_*, type of TLV */
	union {
		__le32 data[SND_SOC_TPLG_TLV_SIZE];
		struct snd_soc_tplg_tlv_dbscale scale;
	};
} __attribute__((packed));

/*
 * Kcontrol channel data
 */
struct snd_soc_tplg_channel {
	__le32 size;	/* in bytes of this structure */
	__le32 reg;
	__le32 shift;
	__le32 id;	/* ID maps to Left, Right, LFE etc */
} __attribute__((packed));

/*
 * Genericl Operations IDs, for binding Kcontrol or Bytes ext ops
 * Kcontrol ops need get/put/info.
 * Bytes ext ops need get/put.
 */
struct snd_soc_tplg_io_ops {
	__le32 get;
	__le32 put;
	__le32 info;
} __attribute__((packed));

/*
 * kcontrol header
 */
struct snd_soc_tplg_ctl_hdr {
	__le32 size;	/* in bytes of this structure */
	__le32 type;
	char name[SNDRV_CTL_ELEM_ID_NAME_MAXLEN];
	__le32 access;
	struct snd_soc_tplg_io_ops ops;
	struct snd_soc_tplg_ctl_tlv tlv;
} __attribute__((packed));

/*
 * Stream Capabilities
 */
struct snd_soc_tplg_stream_caps {
	__le32 size;		/* in bytes of this structure */
	char name[SNDRV_CTL_ELEM_ID_NAME_MAXLEN];
	__le64 formats;	/* supported formats SNDRV_PCM_FMTBIT_* */
	__le32 rates;		/* supported rates SNDRV_PCM_RATE_* */
	__le32 rate_min;	/* min rate */
	__le32 rate_max;	/* max rate */
	__le32 channels_min;	/* min channels */
	__le32 channels_max;	/* max channels */
	__le32 periods_min;	/* min number of periods */
	__le32 periods_max;	/* max number of periods */
	__le32 period_size_min;	/* min period size bytes */
	__le32 period_size_max;	/* max period size bytes */
	__le32 buffer_size_min;	/* min buffer size bytes */
	__le32 buffer_size_max;	/* max buffer size bytes */
	__le32 sig_bits;        /* number of bits of content */
} __attribute__((packed));

/*
 * FE or BE Stream configuration supported by SW/FW
 */
struct snd_soc_tplg_stream {
	__le32 size;		/* in bytes of this structure */
	char name[SNDRV_CTL_ELEM_ID_NAME_MAXLEN]; /* Name of the stream */
	__le64 format;		/* SNDRV_PCM_FMTBIT_* */
	__le32 rate;		/* SNDRV_PCM_RATE_* */
	__le32 period_bytes;	/* size of period in bytes */
	__le32 buffer_bytes;	/* size of buffer in bytes */
	__le32 channels;	/* channels */
} __attribute__((packed));


/*
 * Describes a physical link's runtime supported hardware config,
 * i.e. hardware audio formats.
 */
struct snd_soc_tplg_hw_config {
	__le32 size;            /* in bytes of this structure */
	__le32 id;		/* unique ID - - used to match */
	__le32 fmt;		/* SND_SOC_DAI_FORMAT_ format value */
	__u8 clock_gated;	/* SND_SOC_TPLG_DAI_CLK_GATE_ value */
	__u8 invert_bclk;	/* 1 for inverted BCLK, 0 for normal */
	__u8 invert_fsync;	/* 1 for inverted frame clock, 0 for normal */
	__u8 bclk_master;	/* SND_SOC_TPLG_BCLK_ value */
	__u8 fsync_master;	/* SND_SOC_TPLG_FSYNC_ value */
<<<<<<< HEAD
	__u8 mclk_direction;    /* SND_SOC_TPLG_MCLK_ value */
=======
	__u8 mclk_direction;    /* 0 for input, 1 for output */
>>>>>>> da6bee3c
	__le16 reserved;	/* for 32bit alignment */
	__le32 mclk_rate;	/* MCLK or SYSCLK freqency in Hz */
	__le32 bclk_rate;	/* BCLK freqency in Hz */
	__le32 fsync_rate;	/* frame clock in Hz */
	__le32 tdm_slots;	/* number of TDM slots in use */
	__le32 tdm_slot_width;	/* width in bits for each slot */
	__le32 tx_slots;	/* bit mask for active Tx slots */
	__le32 rx_slots;	/* bit mask for active Rx slots */
	__le32 tx_channels;	/* number of Tx channels */
	__le32 tx_chanmap[SND_SOC_TPLG_MAX_CHAN]; /* array of slot number */
	__le32 rx_channels;	/* number of Rx channels */
	__le32 rx_chanmap[SND_SOC_TPLG_MAX_CHAN]; /* array of slot number */
} __attribute__((packed));

/*
 * Manifest. List totals for each payload type. Not used in parsing, but will
 * be passed to the component driver before any other objects in order for any
 * global component resource allocations.
 *
 * File block representation for manifest :-
 * +-----------------------------------+----+
 * | struct snd_soc_tplg_hdr           |  1 |
 * +-----------------------------------+----+
 * | struct snd_soc_tplg_manifest      |  1 |
 * +-----------------------------------+----+
 */
struct snd_soc_tplg_manifest {
	__le32 size;		/* in bytes of this structure */
	__le32 control_elems;	/* number of control elements */
	__le32 widget_elems;	/* number of widget elements */
	__le32 graph_elems;	/* number of graph elements */
	__le32 pcm_elems;	/* number of PCM elements */
	__le32 dai_link_elems;	/* number of DAI link elements */
	__le32 dai_elems;	/* number of physical DAI elements */
	__le32 reserved[20];	/* reserved for new ABI element types */
	struct snd_soc_tplg_private priv;
} __attribute__((packed));

/*
 * Mixer kcontrol.
 *
 * File block representation for mixer kcontrol :-
 * +-----------------------------------+----+
 * | struct snd_soc_tplg_hdr           |  1 |
 * +-----------------------------------+----+
 * | struct snd_soc_tplg_mixer_control |  N |
 * +-----------------------------------+----+
 */
struct snd_soc_tplg_mixer_control {
	struct snd_soc_tplg_ctl_hdr hdr;
	__le32 size;	/* in bytes of this structure */
	__le32 min;
	__le32 max;
	__le32 platform_max;
	__le32 invert;
	__le32 num_channels;
	struct snd_soc_tplg_channel channel[SND_SOC_TPLG_MAX_CHAN];
	struct snd_soc_tplg_private priv;
} __attribute__((packed));

/*
 * Enumerated kcontrol
 *
 * File block representation for enum kcontrol :-
 * +-----------------------------------+----+
 * | struct snd_soc_tplg_hdr           |  1 |
 * +-----------------------------------+----+
 * | struct snd_soc_tplg_enum_control  |  N |
 * +-----------------------------------+----+
 */
struct snd_soc_tplg_enum_control {
	struct snd_soc_tplg_ctl_hdr hdr;
	__le32 size;	/* in bytes of this structure */
	__le32 num_channels;
	struct snd_soc_tplg_channel channel[SND_SOC_TPLG_MAX_CHAN];
	__le32 items;
	__le32 mask;
	__le32 count;
	char texts[SND_SOC_TPLG_NUM_TEXTS][SNDRV_CTL_ELEM_ID_NAME_MAXLEN];
	__le32 values[SND_SOC_TPLG_NUM_TEXTS * SNDRV_CTL_ELEM_ID_NAME_MAXLEN / 4];
	struct snd_soc_tplg_private priv;
} __attribute__((packed));

/*
 * Bytes kcontrol
 *
 * File block representation for bytes kcontrol :-
 * +-----------------------------------+----+
 * | struct snd_soc_tplg_hdr           |  1 |
 * +-----------------------------------+----+
 * | struct snd_soc_tplg_bytes_control |  N |
 * +-----------------------------------+----+
 */
struct snd_soc_tplg_bytes_control {
	struct snd_soc_tplg_ctl_hdr hdr;
	__le32 size;	/* in bytes of this structure */
	__le32 max;
	__le32 mask;
	__le32 base;
	__le32 num_regs;
	struct snd_soc_tplg_io_ops ext_ops;
	struct snd_soc_tplg_private priv;
} __attribute__((packed));

/*
 * DAPM Graph Element
 *
 * File block representation for DAPM graph elements :-
 * +-------------------------------------+----+
 * | struct snd_soc_tplg_hdr             |  1 |
 * +-------------------------------------+----+
 * | struct snd_soc_tplg_dapm_graph_elem |  N |
 * +-------------------------------------+----+
 */
struct snd_soc_tplg_dapm_graph_elem {
	char sink[SNDRV_CTL_ELEM_ID_NAME_MAXLEN];
	char control[SNDRV_CTL_ELEM_ID_NAME_MAXLEN];
	char source[SNDRV_CTL_ELEM_ID_NAME_MAXLEN];
} __attribute__((packed));

/*
 * DAPM Widget.
 *
 * File block representation for DAPM widget :-
 * +-------------------------------------+-----+
 * | struct snd_soc_tplg_hdr             |  1  |
 * +-------------------------------------+-----+
 * | struct snd_soc_tplg_dapm_widget     |  N  |
 * +-------------------------------------+-----+
 * |   struct snd_soc_tplg_enum_control  | 0|1 |
 * |   struct snd_soc_tplg_mixer_control | 0|N |
 * +-------------------------------------+-----+
 *
 * Optional enum or mixer control can be appended to the end of each widget
 * in the block.
 */
struct snd_soc_tplg_dapm_widget {
	__le32 size;		/* in bytes of this structure */
	__le32 id;		/* SND_SOC_DAPM_CTL */
	char name[SNDRV_CTL_ELEM_ID_NAME_MAXLEN];
	char sname[SNDRV_CTL_ELEM_ID_NAME_MAXLEN];

	__le32 reg;		/* negative reg = no direct dapm */
	__le32 shift;		/* bits to shift */
	__le32 mask;		/* non-shifted mask */
	__le32 subseq;		/* sort within widget type */
	__le32 invert;		/* invert the power bit */
	__le32 ignore_suspend;	/* kept enabled over suspend */
	__le16 event_flags;
	__le16 event_type;
	__le32 num_kcontrols;
	struct snd_soc_tplg_private priv;
	/*
	 * kcontrols that relate to this widget
	 * follow here after widget private data
	 */
} __attribute__((packed));


/*
 * Describes SW/FW specific features of PCM (FE DAI & DAI link).
 *
 * File block representation for PCM :-
 * +-----------------------------------+-----+
 * | struct snd_soc_tplg_hdr           |  1  |
 * +-----------------------------------+-----+
 * | struct snd_soc_tplg_pcm           |  N  |
 * +-----------------------------------+-----+
 */
struct snd_soc_tplg_pcm {
	__le32 size;		/* in bytes of this structure */
	char pcm_name[SNDRV_CTL_ELEM_ID_NAME_MAXLEN];
	char dai_name[SNDRV_CTL_ELEM_ID_NAME_MAXLEN];
	__le32 pcm_id;		/* unique ID - used to match with DAI link */
	__le32 dai_id;		/* unique ID - used to match */
	__le32 playback;	/* supports playback mode */
	__le32 capture;		/* supports capture mode */
	__le32 compress;	/* 1 = compressed; 0 = PCM */
	struct snd_soc_tplg_stream stream[SND_SOC_TPLG_STREAM_CONFIG_MAX]; /* for DAI link */
	__le32 num_streams;	/* number of streams */
	struct snd_soc_tplg_stream_caps caps[2]; /* playback and capture for DAI */
	__le32 flag_mask;       /* bitmask of flags to configure */
	__le32 flags;           /* SND_SOC_TPLG_LNK_FLGBIT_* flag value */
	struct snd_soc_tplg_private priv;
} __attribute__((packed));


/*
 * Describes the physical link runtime supported configs or params
 *
 * File block representation for physical link config :-
 * +-----------------------------------+-----+
 * | struct snd_soc_tplg_hdr           |  1  |
 * +-----------------------------------+-----+
 * | struct snd_soc_tplg_link_config   |  N  |
 * +-----------------------------------+-----+
 */
struct snd_soc_tplg_link_config {
	__le32 size;            /* in bytes of this structure */
	__le32 id;              /* unique ID - used to match */
	char name[SNDRV_CTL_ELEM_ID_NAME_MAXLEN]; /* name - used to match */
	char stream_name[SNDRV_CTL_ELEM_ID_NAME_MAXLEN]; /* stream name - used to match */
	struct snd_soc_tplg_stream stream[SND_SOC_TPLG_STREAM_CONFIG_MAX]; /* supported configs playback and captrure */
	__le32 num_streams;     /* number of streams */
	struct snd_soc_tplg_hw_config hw_config[SND_SOC_TPLG_HW_CONFIG_MAX]; /* hw configs */
	__le32 num_hw_configs;         /* number of hw configs */
	__le32 default_hw_config_id;   /* default hw config ID for init */
	__le32 flag_mask;       /* bitmask of flags to configure */
	__le32 flags;           /* SND_SOC_TPLG_LNK_FLGBIT_* flag value */
	struct snd_soc_tplg_private priv;
} __attribute__((packed));

/*
 * Describes SW/FW specific features of physical DAI.
 * It can be used to configure backend DAIs for DPCM.
 *
 * File block representation for physical DAI :-
 * +-----------------------------------+-----+
 * | struct snd_soc_tplg_hdr           |  1  |
 * +-----------------------------------+-----+
 * | struct snd_soc_tplg_dai           |  N  |
 * +-----------------------------------+-----+
 */
struct snd_soc_tplg_dai {
	__le32 size;            /* in bytes of this structure */
	char dai_name[SNDRV_CTL_ELEM_ID_NAME_MAXLEN]; /* name - used to match */
	__le32 dai_id;          /* unique ID - used to match */
	__le32 playback;        /* supports playback mode */
	__le32 capture;         /* supports capture mode */
	struct snd_soc_tplg_stream_caps caps[2]; /* playback and capture for DAI */
	__le32 flag_mask;       /* bitmask of flags to configure */
	__le32 flags;           /* SND_SOC_TPLG_DAI_FLGBIT_* */
	struct snd_soc_tplg_private priv;
} __attribute__((packed));
#endif<|MERGE_RESOLUTION|>--- conflicted
+++ resolved
@@ -144,13 +144,10 @@
 #define SND_SOC_TPLG_DAI_CLK_GATE_GATED	1
 #define SND_SOC_TPLG_DAI_CLK_GATE_CONT		2
 
-<<<<<<< HEAD
 /* DAI mclk_direction */
 #define SND_SOC_TPLG_MCLK_CO            0 /* for codec, mclk is output */
 #define SND_SOC_TPLG_MCLK_CI            1 /* for codec, mclk is input */
 
-=======
->>>>>>> da6bee3c
 /* DAI physical PCM data formats.
  * Add new formats to the end of the list.
  */
@@ -341,11 +338,7 @@
 	__u8 invert_fsync;	/* 1 for inverted frame clock, 0 for normal */
 	__u8 bclk_master;	/* SND_SOC_TPLG_BCLK_ value */
 	__u8 fsync_master;	/* SND_SOC_TPLG_FSYNC_ value */
-<<<<<<< HEAD
-	__u8 mclk_direction;    /* SND_SOC_TPLG_MCLK_ value */
-=======
 	__u8 mclk_direction;    /* 0 for input, 1 for output */
->>>>>>> da6bee3c
 	__le16 reserved;	/* for 32bit alignment */
 	__le32 mclk_rate;	/* MCLK or SYSCLK freqency in Hz */
 	__le32 bclk_rate;	/* BCLK freqency in Hz */
