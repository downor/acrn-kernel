/**************************************************************************
 *
 * Copyright 2006-2008 Tungsten Graphics, Inc., Cedar Park, TX. USA.
 * Copyright 2016 Intel Corporation
 * All Rights Reserved.
 *
 * Permission is hereby granted, free of charge, to any person obtaining a
 * copy of this software and associated documentation files (the
 * "Software"), to deal in the Software without restriction, including
 * without limitation the rights to use, copy, modify, merge, publish,
 * distribute, sub license, and/or sell copies of the Software, and to
 * permit persons to whom the Software is furnished to do so, subject to
 * the following conditions:
 *
 * The above copyright notice and this permission notice (including the
 * next paragraph) shall be included in all copies or substantial portions
 * of the Software.
 *
 * THE SOFTWARE IS PROVIDED "AS IS", WITHOUT WARRANTY OF ANY KIND, EXPRESS OR
 * IMPLIED, INCLUDING BUT NOT LIMITED TO THE WARRANTIES OF MERCHANTABILITY,
 * FITNESS FOR A PARTICULAR PURPOSE AND NON-INFRINGEMENT. IN NO EVENT SHALL
 * THE COPYRIGHT HOLDERS, AUTHORS AND/OR ITS SUPPLIERS BE LIABLE FOR ANY CLAIM,
 * DAMAGES OR OTHER LIABILITY, WHETHER IN AN ACTION OF CONTRACT, TORT OR
 * OTHERWISE, ARISING FROM, OUT OF OR IN CONNECTION WITH THE SOFTWARE OR THE
 * USE OR OTHER DEALINGS IN THE SOFTWARE.
 *
 *
 **************************************************************************/
/*
 * Authors:
 * Thomas Hellstrom <thomas-at-tungstengraphics-dot-com>
 */

#ifndef _DRM_MM_H_
#define _DRM_MM_H_

/*
 * Generic range manager structs
 */
#include <linux/bug.h>
#include <linux/rbtree.h>
#include <linux/kernel.h>
#include <linux/list.h>
#include <linux/spinlock.h>
#ifdef CONFIG_DRM_DEBUG_MM
#include <linux/stackdepot.h>
<<<<<<< HEAD
#endif
#include <drm/drm_print.h>

#ifdef CONFIG_DRM_DEBUG_MM
#define DRM_MM_BUG_ON(expr) BUG_ON(expr)
#else
#define DRM_MM_BUG_ON(expr) BUILD_BUG_ON_INVALID(expr)
=======
>>>>>>> 786cc154
#endif
#include <drm/drm_print.h>

#ifdef CONFIG_DRM_DEBUG_MM
#define DRM_MM_BUG_ON(expr) BUG_ON(expr)
#else
#define DRM_MM_BUG_ON(expr) BUILD_BUG_ON_INVALID(expr)
#endif

/**
 * enum drm_mm_insert_mode - control search and allocation behaviour
 *
 * The &struct drm_mm range manager supports finding a suitable modes using
 * a number of search trees. These trees are oranised by size, by address and
 * in most recent eviction order. This allows the user to find either the
 * smallest hole to reuse, the lowest or highest address to reuse, or simply
 * reuse the most recent eviction that fits. When allocating the &drm_mm_node
 * from within the hole, the &drm_mm_insert_mode also dictate whether to
 * allocate the lowest matching address or the highest.
 */
enum drm_mm_insert_mode {
	/**
	 * @DRM_MM_INSERT_BEST:
	 *
	 * Search for the smallest hole (within the search range) that fits
	 * the desired node.
	 *
	 * Allocates the node from the bottom of the found hole.
	 */
	DRM_MM_INSERT_BEST = 0,

	/**
	 * @DRM_MM_INSERT_LOW:
	 *
	 * Search for the lowest hole (address closest to 0, within the search
	 * range) that fits the desired node.
	 *
	 * Allocates the node from the bottom of the found hole.
	 */
	DRM_MM_INSERT_LOW,

	/**
	 * @DRM_MM_INSERT_HIGH:
	 *
	 * Search for the highest hole (address closest to U64_MAX, within the
	 * search range) that fits the desired node.
	 *
	 * Allocates the node from the *top* of the found hole. The specified
	 * alignment for the node is applied to the base of the node
	 * (&drm_mm_node.start).
	 */
	DRM_MM_INSERT_HIGH,

<<<<<<< HEAD
=======
	/**
	 * @DRM_MM_INSERT_EVICT:
	 *
	 * Search for the most recently evicted hole (within the search range)
	 * that fits the desired node. This is appropriate for use immediately
	 * after performing an eviction scan (see drm_mm_scan_init()) and
	 * removing the selected nodes to form a hole.
	 *
	 * Allocates the node from the bottom of the found hole.
	 */
	DRM_MM_INSERT_EVICT,
};

>>>>>>> 786cc154
/**
 * struct drm_mm_node - allocated block in the DRM allocator
 *
 * This represents an allocated block in a &drm_mm allocator. Except for
 * pre-reserved nodes inserted using drm_mm_reserve_node() the structure is
 * entirely opaque and should only be accessed through the provided funcions.
 * Since allocation of these nodes is entirely handled by the driver they can be
 * embedded.
 */
struct drm_mm_node {
	/** @color: Opaque driver-private tag. */
	unsigned long color;
	/** @start: Start address of the allocated block. */
	u64 start;
	/** @size: Size of the allocated block. */
	u64 size;
	/* private: */
<<<<<<< HEAD
	struct list_head node_list;
	struct list_head hole_stack;
	struct rb_node rb;
	unsigned hole_follows : 1;
	unsigned allocated : 1;
	bool scanned_block : 1;
	u64 __subtree_last;
	struct drm_mm *mm;
=======
	struct drm_mm *mm;
	struct list_head node_list;
	struct list_head hole_stack;
	struct rb_node rb;
	struct rb_node rb_hole_size;
	struct rb_node rb_hole_addr;
	u64 __subtree_last;
	u64 hole_size;
	bool allocated : 1;
	bool scanned_block : 1;
>>>>>>> 786cc154
#ifdef CONFIG_DRM_DEBUG_MM
	depot_stack_handle_t stack;
#endif
};

/**
 * struct drm_mm - DRM allocator
 *
 * DRM range allocator with a few special functions and features geared towards
 * managing GPU memory. Except for the @color_adjust callback the structure is
 * entirely opaque and should only be accessed through the provided functions
 * and macros. This structure can be embedded into larger driver structures.
 */
struct drm_mm {
	/**
	 * @color_adjust:
	 *
	 * Optional driver callback to further apply restrictions on a hole. The
	 * node argument points at the node containing the hole from which the
	 * block would be allocated (see drm_mm_hole_follows() and friends). The
	 * other arguments are the size of the block to be allocated. The driver
	 * can adjust the start and end as needed to e.g. insert guard pages.
	 */
	void (*color_adjust)(const struct drm_mm_node *node,
			     unsigned long color,
			     u64 *start, u64 *end);

	/* private: */
	/* List of all memory nodes that immediately precede a free hole. */
	struct list_head hole_stack;
	/* head_node.node_list is the list of all memory nodes, ordered
	 * according to the (increasing) start address of the memory node. */
	struct drm_mm_node head_node;
	/* Keep an interval_tree for fast lookup of drm_mm_nodes by address. */
	struct rb_root interval_tree;
	struct rb_root holes_size;
	struct rb_root holes_addr;

	unsigned long scan_active;
};

/**
 * struct drm_mm_scan - DRM allocator eviction roaster data
 *
 * This structure tracks data needed for the eviction roaster set up using
 * drm_mm_scan_init(), and used with drm_mm_scan_add_block() and
 * drm_mm_scan_remove_block(). The structure is entirely opaque and should only
 * be accessed through the provided functions and macros. It is meant to be
 * allocated temporarily by the driver on the stack.
 */
struct drm_mm_scan {
	/* private: */
	struct drm_mm *mm;

	u64 size;
	u64 alignment;
	u64 remainder_mask;

	u64 range_start;
	u64 range_end;

	u64 hit_start;
	u64 hit_end;

	unsigned long color;
<<<<<<< HEAD
	unsigned int flags;
=======
	enum drm_mm_insert_mode mode;
>>>>>>> 786cc154
};

/**
 * drm_mm_node_allocated - checks whether a node is allocated
 * @node: drm_mm_node to check
 *
 * Drivers are required to clear a node prior to using it with the
 * drm_mm range manager.
 *
 * Drivers should use this helper for proper encapsulation of drm_mm
 * internals.
 *
 * Returns:
 * True if the @node is allocated.
 */
static inline bool drm_mm_node_allocated(const struct drm_mm_node *node)
{
	return node->allocated;
}

/**
 * drm_mm_initialized - checks whether an allocator is initialized
 * @mm: drm_mm to check
 *
 * Drivers should clear the struct drm_mm prior to initialisation if they
 * want to use this function.
 *
 * Drivers should use this helper for proper encapsulation of drm_mm
 * internals.
 *
 * Returns:
 * True if the @mm is initialized.
 */
static inline bool drm_mm_initialized(const struct drm_mm *mm)
{
	return mm->hole_stack.next;
}

/**
 * drm_mm_hole_follows - checks whether a hole follows this node
 * @node: drm_mm_node to check
 *
 * Holes are embedded into the drm_mm using the tail of a drm_mm_node.
 * If you wish to know whether a hole follows this particular node,
 * query this function. See also drm_mm_hole_node_start() and
 * drm_mm_hole_node_end().
 *
 * Returns:
 * True if a hole follows the @node.
 */
static inline bool drm_mm_hole_follows(const struct drm_mm_node *node)
{
<<<<<<< HEAD
	return node->hole_follows;
=======
	return node->hole_size;
>>>>>>> 786cc154
}

static inline u64 __drm_mm_hole_node_start(const struct drm_mm_node *hole_node)
{
	return hole_node->start + hole_node->size;
}

/**
 * drm_mm_hole_node_start - computes the start of the hole following @node
 * @hole_node: drm_mm_node which implicitly tracks the following hole
 *
 * This is useful for driver-specific debug dumpers. Otherwise drivers should
 * not inspect holes themselves. Drivers must check first whether a hole indeed
 * follows by looking at drm_mm_hole_follows()
 *
 * Returns:
 * Start of the subsequent hole.
 */
static inline u64 drm_mm_hole_node_start(const struct drm_mm_node *hole_node)
{
	DRM_MM_BUG_ON(!drm_mm_hole_follows(hole_node));
	return __drm_mm_hole_node_start(hole_node);
}

static inline u64 __drm_mm_hole_node_end(const struct drm_mm_node *hole_node)
{
	return list_next_entry(hole_node, node_list)->start;
}

/**
 * drm_mm_hole_node_end - computes the end of the hole following @node
 * @hole_node: drm_mm_node which implicitly tracks the following hole
 *
 * This is useful for driver-specific debug dumpers. Otherwise drivers should
 * not inspect holes themselves. Drivers must check first whether a hole indeed
 * follows by looking at drm_mm_hole_follows().
 *
 * Returns:
 * End of the subsequent hole.
 */
static inline u64 drm_mm_hole_node_end(const struct drm_mm_node *hole_node)
{
	return __drm_mm_hole_node_end(hole_node);
}

/**
 * drm_mm_nodes - list of nodes under the drm_mm range manager
 * @mm: the struct drm_mm range manger
 *
 * As the drm_mm range manager hides its node_list deep with its
 * structure, extracting it looks painful and repetitive. This is
 * not expected to be used outside of the drm_mm_for_each_node()
 * macros and similar internal functions.
 *
 * Returns:
 * The node list, may be empty.
 */
#define drm_mm_nodes(mm) (&(mm)->head_node.node_list)

/**
 * drm_mm_for_each_node - iterator to walk over all allocated nodes
 * @entry: &struct drm_mm_node to assign to in each iteration step
 * @mm: &drm_mm allocator to walk
 *
 * This iterator walks over all nodes in the range allocator. It is implemented
 * with list_for_each(), so not save against removal of elements.
 */
#define drm_mm_for_each_node(entry, mm) \
	list_for_each_entry(entry, drm_mm_nodes(mm), node_list)

/**
 * drm_mm_for_each_node_safe - iterator to walk over all allocated nodes
 * @entry: &struct drm_mm_node to assign to in each iteration step
 * @next: &struct drm_mm_node to store the next step
 * @mm: &drm_mm allocator to walk
 *
 * This iterator walks over all nodes in the range allocator. It is implemented
 * with list_for_each_safe(), so save against removal of elements.
 */
#define drm_mm_for_each_node_safe(entry, next, mm) \
	list_for_each_entry_safe(entry, next, drm_mm_nodes(mm), node_list)
<<<<<<< HEAD

#define __drm_mm_for_each_hole(entry, mm, hole_start, hole_end, backwards) \
	for (entry = list_entry((backwards) ? (mm)->hole_stack.prev : (mm)->hole_stack.next, struct drm_mm_node, hole_stack); \
	     &entry->hole_stack != &(mm)->hole_stack ? \
	     hole_start = drm_mm_hole_node_start(entry), \
	     hole_end = drm_mm_hole_node_end(entry), \
	     1 : 0; \
	     entry = list_entry((backwards) ? entry->hole_stack.prev : entry->hole_stack.next, struct drm_mm_node, hole_stack))

/**
 * drm_mm_for_each_hole - iterator to walk over all holes
 * @entry: &drm_mm_node used internally to track progress
=======

/**
 * drm_mm_for_each_hole - iterator to walk over all holes
 * @pos: &drm_mm_node used internally to track progress
>>>>>>> 786cc154
 * @mm: &drm_mm allocator to walk
 * @hole_start: ulong variable to assign the hole start to on each iteration
 * @hole_end: ulong variable to assign the hole end to on each iteration
 *
 * This iterator walks over all holes in the range allocator. It is implemented
 * with list_for_each(), so not save against removal of elements. @entry is used
 * internally and will not reflect a real drm_mm_node for the very first hole.
 * Hence users of this iterator may not access it.
 *
 * Implementation Note:
 * We need to inline list_for_each_entry in order to be able to set hole_start
 * and hole_end on each iteration while keeping the macro sane.
 */
#define drm_mm_for_each_hole(pos, mm, hole_start, hole_end) \
	for (pos = list_first_entry(&(mm)->hole_stack, \
				    typeof(*pos), hole_stack); \
	     &pos->hole_stack != &(mm)->hole_stack ? \
	     hole_start = drm_mm_hole_node_start(pos), \
	     hole_end = hole_start + pos->hole_size, \
	     1 : 0; \
	     pos = list_next_entry(pos, hole_stack))

/*
 * Basic range manager support (drm_mm.c)
 */
int drm_mm_reserve_node(struct drm_mm *mm, struct drm_mm_node *node);
<<<<<<< HEAD
int drm_mm_insert_node_in_range_generic(struct drm_mm *mm,
					struct drm_mm_node *node,
					u64 size,
					u64 alignment,
					unsigned long color,
					u64 start,
					u64 end,
					enum drm_mm_search_flags sflags,
					enum drm_mm_allocator_flags aflags);
=======
int drm_mm_insert_node_in_range(struct drm_mm *mm,
				struct drm_mm_node *node,
				u64 size,
				u64 alignment,
				unsigned long color,
				u64 start,
				u64 end,
				enum drm_mm_insert_mode mode);

/**
 * drm_mm_insert_node_generic - search for space and insert @node
 * @mm: drm_mm to allocate from
 * @node: preallocate node to insert
 * @size: size of the allocation
 * @alignment: alignment of the allocation
 * @color: opaque tag value to use for this node
 * @mode: fine-tune the allocation search and placement
 *
 * This is a simplified version of drm_mm_insert_node_in_range_generic() with no
 * range restrictions applied.
 *
 * The preallocated node must be cleared to 0.
 *
 * Returns:
 * 0 on success, -ENOSPC if there's no suitable hole.
 */
static inline int
drm_mm_insert_node_generic(struct drm_mm *mm, struct drm_mm_node *node,
			   u64 size, u64 alignment,
			   unsigned long color,
			   enum drm_mm_insert_mode mode)
{
	return drm_mm_insert_node_in_range(mm, node,
					   size, alignment, color,
					   0, U64_MAX, mode);
}
>>>>>>> 786cc154

/**
 * drm_mm_insert_node - search for space and insert @node
 * @mm: drm_mm to allocate from
 * @node: preallocate node to insert
 * @size: size of the allocation
 *
 * This is a simplified version of drm_mm_insert_node_generic() with @color set
 * to 0.
 *
 * The preallocated node must be cleared to 0.
 *
 * Returns:
 * 0 on success, -ENOSPC if there's no suitable hole.
 */
<<<<<<< HEAD
static inline int drm_mm_insert_node_in_range(struct drm_mm *mm,
					      struct drm_mm_node *node,
					      u64 size,
					      u64 alignment,
					      u64 start,
					      u64 end,
					      enum drm_mm_search_flags flags)
=======
static inline int drm_mm_insert_node(struct drm_mm *mm,
				     struct drm_mm_node *node,
				     u64 size)
>>>>>>> 786cc154
{
	return drm_mm_insert_node_generic(mm, node, size, 0, 0, 0);
}

/**
 * drm_mm_insert_node_generic - search for space and insert @node
 * @mm: drm_mm to allocate from
 * @node: preallocate node to insert
 * @size: size of the allocation
 * @alignment: alignment of the allocation
 * @color: opaque tag value to use for this node
 * @sflags: flags to fine-tune the allocation search
 * @aflags: flags to fine-tune the allocation behavior
 *
 * This is a simplified version of drm_mm_insert_node_in_range_generic() with no
 * range restrictions applied.
 *
 * The preallocated node must be cleared to 0.
 *
 * Returns:
 * 0 on success, -ENOSPC if there's no suitable hole.
 */
static inline int
drm_mm_insert_node_generic(struct drm_mm *mm, struct drm_mm_node *node,
			   u64 size, u64 alignment,
			   unsigned long color,
			   enum drm_mm_search_flags sflags,
			   enum drm_mm_allocator_flags aflags)
{
	return drm_mm_insert_node_in_range_generic(mm, node,
						   size, alignment, 0,
						   0, U64_MAX,
						   sflags, aflags);
}

/**
 * drm_mm_insert_node - search for space and insert @node
 * @mm: drm_mm to allocate from
 * @node: preallocate node to insert
 * @size: size of the allocation
 * @alignment: alignment of the allocation
 * @flags: flags to fine-tune the allocation
 *
 * This is a simplified version of drm_mm_insert_node_generic() with @color set
 * to 0.
 *
 * The preallocated node must be cleared to 0.
 *
 * Returns:
 * 0 on success, -ENOSPC if there's no suitable hole.
 */
static inline int drm_mm_insert_node(struct drm_mm *mm,
				     struct drm_mm_node *node,
				     u64 size,
				     u64 alignment,
				     enum drm_mm_search_flags flags)
{
	return drm_mm_insert_node_generic(mm, node,
					  size, alignment, 0,
					  flags, DRM_MM_CREATE_DEFAULT);
}

void drm_mm_remove_node(struct drm_mm_node *node);
void drm_mm_replace_node(struct drm_mm_node *old, struct drm_mm_node *new);
void drm_mm_init(struct drm_mm *mm, u64 start, u64 size);
void drm_mm_takedown(struct drm_mm *mm);

/**
 * drm_mm_clean - checks whether an allocator is clean
 * @mm: drm_mm allocator to check
 *
 * Returns:
 * True if the allocator is completely free, false if there's still a node
 * allocated in it.
 */
static inline bool drm_mm_clean(const struct drm_mm *mm)
{
	return list_empty(drm_mm_nodes(mm));
}

struct drm_mm_node *
__drm_mm_interval_first(const struct drm_mm *mm, u64 start, u64 last);

/**
 * drm_mm_for_each_node_in_range - iterator to walk over a range of
 * allocated nodes
 * @node__: drm_mm_node structure to assign to in each iteration step
 * @mm__: drm_mm allocator to walk
 * @start__: starting offset, the first node will overlap this
 * @end__: ending offset, the last node will start before this (but may overlap)
 *
 * This iterator walks over all nodes in the range allocator that lie
 * between @start and @end. It is implemented similarly to list_for_each(),
 * but using the internal interval tree to accelerate the search for the
 * starting node, and so not safe against removal of elements. It assumes
 * that @end is within (or is the upper limit of) the drm_mm allocator.
 */
#define drm_mm_for_each_node_in_range(node__, mm__, start__, end__)	\
	for (node__ = __drm_mm_interval_first((mm__), (start__), (end__)-1); \
	     node__ && node__->start < (end__);				\
	     node__ = list_next_entry(node__, node_list))

void drm_mm_scan_init_with_range(struct drm_mm_scan *scan,
				 struct drm_mm *mm,
				 u64 size, u64 alignment, unsigned long color,
				 u64 start, u64 end,
<<<<<<< HEAD
				 unsigned int flags);
=======
				 enum drm_mm_insert_mode mode);
>>>>>>> 786cc154

/**
 * drm_mm_scan_init - initialize lru scanning
 * @scan: scan state
 * @mm: drm_mm to scan
 * @size: size of the allocation
 * @alignment: alignment of the allocation
 * @color: opaque tag value to use for the allocation
<<<<<<< HEAD
 * @flags: flags to specify how the allocation will be performed afterwards
=======
 * @mode: fine-tune the allocation search and placement
>>>>>>> 786cc154
 *
 * This is a simplified version of drm_mm_scan_init_with_range() with no range
 * restrictions applied.
 *
 * This simply sets up the scanning routines with the parameters for the desired
 * hole.
 *
 * Warning:
 * As long as the scan list is non-empty, no other operations than
 * adding/removing nodes to/from the scan list are allowed.
 */
static inline void drm_mm_scan_init(struct drm_mm_scan *scan,
				    struct drm_mm *mm,
				    u64 size,
				    u64 alignment,
				    unsigned long color,
<<<<<<< HEAD
				    unsigned int flags)
{
	drm_mm_scan_init_with_range(scan, mm,
				    size, alignment, color,
				    0, U64_MAX,
				    flags);
=======
				    enum drm_mm_insert_mode mode)
{
	drm_mm_scan_init_with_range(scan, mm,
				    size, alignment, color,
				    0, U64_MAX, mode);
>>>>>>> 786cc154
}

bool drm_mm_scan_add_block(struct drm_mm_scan *scan,
			   struct drm_mm_node *node);
bool drm_mm_scan_remove_block(struct drm_mm_scan *scan,
			      struct drm_mm_node *node);
struct drm_mm_node *drm_mm_scan_color_evict(struct drm_mm_scan *scan);

void drm_mm_print(const struct drm_mm *mm, struct drm_printer *p);

#endif<|MERGE_RESOLUTION|>--- conflicted
+++ resolved
@@ -44,16 +44,6 @@
 #include <linux/spinlock.h>
 #ifdef CONFIG_DRM_DEBUG_MM
 #include <linux/stackdepot.h>
-<<<<<<< HEAD
-#endif
-#include <drm/drm_print.h>
-
-#ifdef CONFIG_DRM_DEBUG_MM
-#define DRM_MM_BUG_ON(expr) BUG_ON(expr)
-#else
-#define DRM_MM_BUG_ON(expr) BUILD_BUG_ON_INVALID(expr)
-=======
->>>>>>> 786cc154
 #endif
 #include <drm/drm_print.h>
 
@@ -107,8 +97,6 @@
 	 */
 	DRM_MM_INSERT_HIGH,
 
-<<<<<<< HEAD
-=======
 	/**
 	 * @DRM_MM_INSERT_EVICT:
 	 *
@@ -122,7 +110,6 @@
 	DRM_MM_INSERT_EVICT,
 };
 
->>>>>>> 786cc154
 /**
  * struct drm_mm_node - allocated block in the DRM allocator
  *
@@ -140,16 +127,6 @@
 	/** @size: Size of the allocated block. */
 	u64 size;
 	/* private: */
-<<<<<<< HEAD
-	struct list_head node_list;
-	struct list_head hole_stack;
-	struct rb_node rb;
-	unsigned hole_follows : 1;
-	unsigned allocated : 1;
-	bool scanned_block : 1;
-	u64 __subtree_last;
-	struct drm_mm *mm;
-=======
 	struct drm_mm *mm;
 	struct list_head node_list;
 	struct list_head hole_stack;
@@ -160,7 +137,6 @@
 	u64 hole_size;
 	bool allocated : 1;
 	bool scanned_block : 1;
->>>>>>> 786cc154
 #ifdef CONFIG_DRM_DEBUG_MM
 	depot_stack_handle_t stack;
 #endif
@@ -226,11 +202,7 @@
 	u64 hit_end;
 
 	unsigned long color;
-<<<<<<< HEAD
-	unsigned int flags;
-=======
 	enum drm_mm_insert_mode mode;
->>>>>>> 786cc154
 };
 
 /**
@@ -283,11 +255,7 @@
  */
 static inline bool drm_mm_hole_follows(const struct drm_mm_node *node)
 {
-<<<<<<< HEAD
-	return node->hole_follows;
-=======
 	return node->hole_size;
->>>>>>> 786cc154
 }
 
 static inline u64 __drm_mm_hole_node_start(const struct drm_mm_node *hole_node)
@@ -369,25 +337,10 @@
  */
 #define drm_mm_for_each_node_safe(entry, next, mm) \
 	list_for_each_entry_safe(entry, next, drm_mm_nodes(mm), node_list)
-<<<<<<< HEAD
-
-#define __drm_mm_for_each_hole(entry, mm, hole_start, hole_end, backwards) \
-	for (entry = list_entry((backwards) ? (mm)->hole_stack.prev : (mm)->hole_stack.next, struct drm_mm_node, hole_stack); \
-	     &entry->hole_stack != &(mm)->hole_stack ? \
-	     hole_start = drm_mm_hole_node_start(entry), \
-	     hole_end = drm_mm_hole_node_end(entry), \
-	     1 : 0; \
-	     entry = list_entry((backwards) ? entry->hole_stack.prev : entry->hole_stack.next, struct drm_mm_node, hole_stack))
-
-/**
- * drm_mm_for_each_hole - iterator to walk over all holes
- * @entry: &drm_mm_node used internally to track progress
-=======
 
 /**
  * drm_mm_for_each_hole - iterator to walk over all holes
  * @pos: &drm_mm_node used internally to track progress
->>>>>>> 786cc154
  * @mm: &drm_mm allocator to walk
  * @hole_start: ulong variable to assign the hole start to on each iteration
  * @hole_end: ulong variable to assign the hole end to on each iteration
@@ -414,17 +367,6 @@
  * Basic range manager support (drm_mm.c)
  */
 int drm_mm_reserve_node(struct drm_mm *mm, struct drm_mm_node *node);
-<<<<<<< HEAD
-int drm_mm_insert_node_in_range_generic(struct drm_mm *mm,
-					struct drm_mm_node *node,
-					u64 size,
-					u64 alignment,
-					unsigned long color,
-					u64 start,
-					u64 end,
-					enum drm_mm_search_flags sflags,
-					enum drm_mm_allocator_flags aflags);
-=======
 int drm_mm_insert_node_in_range(struct drm_mm *mm,
 				struct drm_mm_node *node,
 				u64 size,
@@ -461,7 +403,6 @@
 					   size, alignment, color,
 					   0, U64_MAX, mode);
 }
->>>>>>> 786cc154
 
 /**
  * drm_mm_insert_node - search for space and insert @node
@@ -477,79 +418,11 @@
  * Returns:
  * 0 on success, -ENOSPC if there's no suitable hole.
  */
-<<<<<<< HEAD
-static inline int drm_mm_insert_node_in_range(struct drm_mm *mm,
-					      struct drm_mm_node *node,
-					      u64 size,
-					      u64 alignment,
-					      u64 start,
-					      u64 end,
-					      enum drm_mm_search_flags flags)
-=======
 static inline int drm_mm_insert_node(struct drm_mm *mm,
 				     struct drm_mm_node *node,
 				     u64 size)
->>>>>>> 786cc154
 {
 	return drm_mm_insert_node_generic(mm, node, size, 0, 0, 0);
-}
-
-/**
- * drm_mm_insert_node_generic - search for space and insert @node
- * @mm: drm_mm to allocate from
- * @node: preallocate node to insert
- * @size: size of the allocation
- * @alignment: alignment of the allocation
- * @color: opaque tag value to use for this node
- * @sflags: flags to fine-tune the allocation search
- * @aflags: flags to fine-tune the allocation behavior
- *
- * This is a simplified version of drm_mm_insert_node_in_range_generic() with no
- * range restrictions applied.
- *
- * The preallocated node must be cleared to 0.
- *
- * Returns:
- * 0 on success, -ENOSPC if there's no suitable hole.
- */
-static inline int
-drm_mm_insert_node_generic(struct drm_mm *mm, struct drm_mm_node *node,
-			   u64 size, u64 alignment,
-			   unsigned long color,
-			   enum drm_mm_search_flags sflags,
-			   enum drm_mm_allocator_flags aflags)
-{
-	return drm_mm_insert_node_in_range_generic(mm, node,
-						   size, alignment, 0,
-						   0, U64_MAX,
-						   sflags, aflags);
-}
-
-/**
- * drm_mm_insert_node - search for space and insert @node
- * @mm: drm_mm to allocate from
- * @node: preallocate node to insert
- * @size: size of the allocation
- * @alignment: alignment of the allocation
- * @flags: flags to fine-tune the allocation
- *
- * This is a simplified version of drm_mm_insert_node_generic() with @color set
- * to 0.
- *
- * The preallocated node must be cleared to 0.
- *
- * Returns:
- * 0 on success, -ENOSPC if there's no suitable hole.
- */
-static inline int drm_mm_insert_node(struct drm_mm *mm,
-				     struct drm_mm_node *node,
-				     u64 size,
-				     u64 alignment,
-				     enum drm_mm_search_flags flags)
-{
-	return drm_mm_insert_node_generic(mm, node,
-					  size, alignment, 0,
-					  flags, DRM_MM_CREATE_DEFAULT);
 }
 
 void drm_mm_remove_node(struct drm_mm_node *node);
@@ -596,11 +469,7 @@
 				 struct drm_mm *mm,
 				 u64 size, u64 alignment, unsigned long color,
 				 u64 start, u64 end,
-<<<<<<< HEAD
-				 unsigned int flags);
-=======
 				 enum drm_mm_insert_mode mode);
->>>>>>> 786cc154
 
 /**
  * drm_mm_scan_init - initialize lru scanning
@@ -609,11 +478,7 @@
  * @size: size of the allocation
  * @alignment: alignment of the allocation
  * @color: opaque tag value to use for the allocation
-<<<<<<< HEAD
- * @flags: flags to specify how the allocation will be performed afterwards
-=======
  * @mode: fine-tune the allocation search and placement
->>>>>>> 786cc154
  *
  * This is a simplified version of drm_mm_scan_init_with_range() with no range
  * restrictions applied.
@@ -630,20 +495,11 @@
 				    u64 size,
 				    u64 alignment,
 				    unsigned long color,
-<<<<<<< HEAD
-				    unsigned int flags)
-{
-	drm_mm_scan_init_with_range(scan, mm,
-				    size, alignment, color,
-				    0, U64_MAX,
-				    flags);
-=======
 				    enum drm_mm_insert_mode mode)
 {
 	drm_mm_scan_init_with_range(scan, mm,
 				    size, alignment, color,
 				    0, U64_MAX, mode);
->>>>>>> 786cc154
 }
 
 bool drm_mm_scan_add_block(struct drm_mm_scan *scan,
