/*
 *  linux/kernel/sys.c
 *
 *  Copyright (C) 1991, 1992  Linus Torvalds
 */

#include <linux/export.h>
#include <linux/mm.h>
#include <linux/utsname.h>
#include <linux/mman.h>
#include <linux/reboot.h>
#include <linux/prctl.h>
#include <linux/highuid.h>
#include <linux/fs.h>
#include <linux/kmod.h>
#include <linux/perf_event.h>
#include <linux/resource.h>
#include <linux/kernel.h>
#include <linux/workqueue.h>
#include <linux/capability.h>
#include <linux/device.h>
#include <linux/key.h>
#include <linux/times.h>
#include <linux/posix-timers.h>
#include <linux/security.h>
#include <linux/dcookies.h>
#include <linux/suspend.h>
#include <linux/tty.h>
#include <linux/signal.h>
#include <linux/cn_proc.h>
#include <linux/getcpu.h>
#include <linux/task_io_accounting_ops.h>
#include <linux/seccomp.h>
#include <linux/cpu.h>
#include <linux/personality.h>
#include <linux/ptrace.h>
#include <linux/fs_struct.h>
#include <linux/file.h>
#include <linux/mount.h>
#include <linux/gfp.h>
#include <linux/syscore_ops.h>
#include <linux/version.h>
#include <linux/ctype.h>
#include <linux/mm.h>
#include <linux/mempolicy.h>
<<<<<<< HEAD
#include <linux/sched.h>
=======
>>>>>>> 80f190c3

#include <linux/compat.h>
#include <linux/syscalls.h>
#include <linux/kprobes.h>
#include <linux/user_namespace.h>
#include <linux/binfmts.h>

#include <linux/sched.h>
#include <linux/rcupdate.h>
#include <linux/uidgid.h>
#include <linux/cred.h>

#include <linux/kmsg_dump.h>
/* Move somewhere else to avoid recompiling? */
#include <generated/utsrelease.h>

#include <asm/uaccess.h>
#include <asm/io.h>
#include <asm/unistd.h>

#ifndef SET_UNALIGN_CTL
# define SET_UNALIGN_CTL(a, b)	(-EINVAL)
#endif
#ifndef GET_UNALIGN_CTL
# define GET_UNALIGN_CTL(a, b)	(-EINVAL)
#endif
#ifndef SET_FPEMU_CTL
# define SET_FPEMU_CTL(a, b)	(-EINVAL)
#endif
#ifndef GET_FPEMU_CTL
# define GET_FPEMU_CTL(a, b)	(-EINVAL)
#endif
#ifndef SET_FPEXC_CTL
# define SET_FPEXC_CTL(a, b)	(-EINVAL)
#endif
#ifndef GET_FPEXC_CTL
# define GET_FPEXC_CTL(a, b)	(-EINVAL)
#endif
#ifndef GET_ENDIAN
# define GET_ENDIAN(a, b)	(-EINVAL)
#endif
#ifndef SET_ENDIAN
# define SET_ENDIAN(a, b)	(-EINVAL)
#endif
#ifndef GET_TSC_CTL
# define GET_TSC_CTL(a)		(-EINVAL)
#endif
#ifndef SET_TSC_CTL
# define SET_TSC_CTL(a)		(-EINVAL)
#endif
#ifndef MPX_ENABLE_MANAGEMENT
# define MPX_ENABLE_MANAGEMENT()	(-EINVAL)
#endif
#ifndef MPX_DISABLE_MANAGEMENT
# define MPX_DISABLE_MANAGEMENT()	(-EINVAL)
#endif
#ifndef GET_FP_MODE
# define GET_FP_MODE(a)		(-EINVAL)
#endif
#ifndef SET_FP_MODE
# define SET_FP_MODE(a,b)	(-EINVAL)
#endif

/*
 * this is where the system-wide overflow UID and GID are defined, for
 * architectures that now have 32-bit UID/GID but didn't in the past
 */

int overflowuid = DEFAULT_OVERFLOWUID;
int overflowgid = DEFAULT_OVERFLOWGID;

EXPORT_SYMBOL(overflowuid);
EXPORT_SYMBOL(overflowgid);

/*
 * the same as above, but for filesystems which can only store a 16-bit
 * UID and GID. as such, this is needed on all architectures
 */

int fs_overflowuid = DEFAULT_FS_OVERFLOWUID;
int fs_overflowgid = DEFAULT_FS_OVERFLOWUID;

EXPORT_SYMBOL(fs_overflowuid);
EXPORT_SYMBOL(fs_overflowgid);

/*
 * Returns true if current's euid is same as p's uid or euid,
 * or has CAP_SYS_NICE to p's user_ns.
 *
 * Called with rcu_read_lock, creds are safe
 */
static bool set_one_prio_perm(struct task_struct *p)
{
	const struct cred *cred = current_cred(), *pcred = __task_cred(p);

	if (uid_eq(pcred->uid,  cred->euid) ||
	    uid_eq(pcred->euid, cred->euid))
		return true;
	if (ns_capable(pcred->user_ns, CAP_SYS_NICE))
		return true;
	return false;
}

/*
 * set the priority of a task
 * - the caller must hold the RCU read lock
 */
static int set_one_prio(struct task_struct *p, int niceval, int error)
{
	int no_nice;

	if (!set_one_prio_perm(p)) {
		error = -EPERM;
		goto out;
	}
	if (niceval < task_nice(p) && !can_nice(p, niceval)) {
		error = -EACCES;
		goto out;
	}
	no_nice = security_task_setnice(p, niceval);
	if (no_nice) {
		error = no_nice;
		goto out;
	}
	if (error == -ESRCH)
		error = 0;
	set_user_nice(p, niceval);
out:
	return error;
}

SYSCALL_DEFINE3(setpriority, int, which, int, who, int, niceval)
{
	struct task_struct *g, *p;
	struct user_struct *user;
	const struct cred *cred = current_cred();
	int error = -EINVAL;
	struct pid *pgrp;
	kuid_t uid;

	if (which > PRIO_USER || which < PRIO_PROCESS)
		goto out;

	/* normalize: avoid signed division (rounding problems) */
	error = -ESRCH;
	if (niceval < MIN_NICE)
		niceval = MIN_NICE;
	if (niceval > MAX_NICE)
		niceval = MAX_NICE;

	rcu_read_lock();
	read_lock(&tasklist_lock);
	switch (which) {
	case PRIO_PROCESS:
		if (who)
			p = find_task_by_vpid(who);
		else
			p = current;
		if (p)
			error = set_one_prio(p, niceval, error);
		break;
	case PRIO_PGRP:
		if (who)
			pgrp = find_vpid(who);
		else
			pgrp = task_pgrp(current);
		do_each_pid_thread(pgrp, PIDTYPE_PGID, p) {
			error = set_one_prio(p, niceval, error);
		} while_each_pid_thread(pgrp, PIDTYPE_PGID, p);
		break;
	case PRIO_USER:
		uid = make_kuid(cred->user_ns, who);
		user = cred->user;
		if (!who)
			uid = cred->uid;
		else if (!uid_eq(uid, cred->uid)) {
			user = find_user(uid);
			if (!user)
				goto out_unlock;	/* No processes for this user */
		}
		do_each_thread(g, p) {
			if (uid_eq(task_uid(p), uid) && task_pid_vnr(p))
				error = set_one_prio(p, niceval, error);
		} while_each_thread(g, p);
		if (!uid_eq(uid, cred->uid))
			free_uid(user);		/* For find_user() */
		break;
	}
out_unlock:
	read_unlock(&tasklist_lock);
	rcu_read_unlock();
out:
	return error;
}

/*
 * Ugh. To avoid negative return values, "getpriority()" will
 * not return the normal nice-value, but a negated value that
 * has been offset by 20 (ie it returns 40..1 instead of -20..19)
 * to stay compatible.
 */
SYSCALL_DEFINE2(getpriority, int, which, int, who)
{
	struct task_struct *g, *p;
	struct user_struct *user;
	const struct cred *cred = current_cred();
	long niceval, retval = -ESRCH;
	struct pid *pgrp;
	kuid_t uid;

	if (which > PRIO_USER || which < PRIO_PROCESS)
		return -EINVAL;

	rcu_read_lock();
	read_lock(&tasklist_lock);
	switch (which) {
	case PRIO_PROCESS:
		if (who)
			p = find_task_by_vpid(who);
		else
			p = current;
		if (p) {
			niceval = nice_to_rlimit(task_nice(p));
			if (niceval > retval)
				retval = niceval;
		}
		break;
	case PRIO_PGRP:
		if (who)
			pgrp = find_vpid(who);
		else
			pgrp = task_pgrp(current);
		do_each_pid_thread(pgrp, PIDTYPE_PGID, p) {
			niceval = nice_to_rlimit(task_nice(p));
			if (niceval > retval)
				retval = niceval;
		} while_each_pid_thread(pgrp, PIDTYPE_PGID, p);
		break;
	case PRIO_USER:
		uid = make_kuid(cred->user_ns, who);
		user = cred->user;
		if (!who)
			uid = cred->uid;
		else if (!uid_eq(uid, cred->uid)) {
			user = find_user(uid);
			if (!user)
				goto out_unlock;	/* No processes for this user */
		}
		do_each_thread(g, p) {
			if (uid_eq(task_uid(p), uid) && task_pid_vnr(p)) {
				niceval = nice_to_rlimit(task_nice(p));
				if (niceval > retval)
					retval = niceval;
			}
		} while_each_thread(g, p);
		if (!uid_eq(uid, cred->uid))
			free_uid(user);		/* for find_user() */
		break;
	}
out_unlock:
	read_unlock(&tasklist_lock);
	rcu_read_unlock();

	return retval;
}

/*
 * Unprivileged users may change the real gid to the effective gid
 * or vice versa.  (BSD-style)
 *
 * If you set the real gid at all, or set the effective gid to a value not
 * equal to the real gid, then the saved gid is set to the new effective gid.
 *
 * This makes it possible for a setgid program to completely drop its
 * privileges, which is often a useful assertion to make when you are doing
 * a security audit over a program.
 *
 * The general idea is that a program which uses just setregid() will be
 * 100% compatible with BSD.  A program which uses just setgid() will be
 * 100% compatible with POSIX with saved IDs.
 *
 * SMP: There are not races, the GIDs are checked only by filesystem
 *      operations (as far as semantic preservation is concerned).
 */
#ifdef CONFIG_MULTIUSER
SYSCALL_DEFINE2(setregid, gid_t, rgid, gid_t, egid)
{
	struct user_namespace *ns = current_user_ns();
	const struct cred *old;
	struct cred *new;
	int retval;
	kgid_t krgid, kegid;

	krgid = make_kgid(ns, rgid);
	kegid = make_kgid(ns, egid);

	if ((rgid != (gid_t) -1) && !gid_valid(krgid))
		return -EINVAL;
	if ((egid != (gid_t) -1) && !gid_valid(kegid))
		return -EINVAL;

	new = prepare_creds();
	if (!new)
		return -ENOMEM;
	old = current_cred();

	retval = -EPERM;
	if (rgid != (gid_t) -1) {
		if (gid_eq(old->gid, krgid) ||
		    gid_eq(old->egid, krgid) ||
		    ns_capable(old->user_ns, CAP_SETGID))
			new->gid = krgid;
		else
			goto error;
	}
	if (egid != (gid_t) -1) {
		if (gid_eq(old->gid, kegid) ||
		    gid_eq(old->egid, kegid) ||
		    gid_eq(old->sgid, kegid) ||
		    ns_capable(old->user_ns, CAP_SETGID))
			new->egid = kegid;
		else
			goto error;
	}

	if (rgid != (gid_t) -1 ||
	    (egid != (gid_t) -1 && !gid_eq(kegid, old->gid)))
		new->sgid = new->egid;
	new->fsgid = new->egid;

	return commit_creds(new);

error:
	abort_creds(new);
	return retval;
}

/*
 * setgid() is implemented like SysV w/ SAVED_IDS
 *
 * SMP: Same implicit races as above.
 */
SYSCALL_DEFINE1(setgid, gid_t, gid)
{
	struct user_namespace *ns = current_user_ns();
	const struct cred *old;
	struct cred *new;
	int retval;
	kgid_t kgid;

	kgid = make_kgid(ns, gid);
	if (!gid_valid(kgid))
		return -EINVAL;

	new = prepare_creds();
	if (!new)
		return -ENOMEM;
	old = current_cred();

	retval = -EPERM;
	if (ns_capable(old->user_ns, CAP_SETGID))
		new->gid = new->egid = new->sgid = new->fsgid = kgid;
	else if (gid_eq(kgid, old->gid) || gid_eq(kgid, old->sgid))
		new->egid = new->fsgid = kgid;
	else
		goto error;

	return commit_creds(new);

error:
	abort_creds(new);
	return retval;
}

/*
 * change the user struct in a credentials set to match the new UID
 */
static int set_user(struct cred *new)
{
	struct user_struct *new_user;

	new_user = alloc_uid(new->uid);
	if (!new_user)
		return -EAGAIN;

	/*
	 * We don't fail in case of NPROC limit excess here because too many
	 * poorly written programs don't check set*uid() return code, assuming
	 * it never fails if called by root.  We may still enforce NPROC limit
	 * for programs doing set*uid()+execve() by harmlessly deferring the
	 * failure to the execve() stage.
	 */
	if (atomic_read(&new_user->processes) >= rlimit(RLIMIT_NPROC) &&
			new_user != INIT_USER)
		current->flags |= PF_NPROC_EXCEEDED;
	else
		current->flags &= ~PF_NPROC_EXCEEDED;

	free_uid(new->user);
	new->user = new_user;
	return 0;
}

/*
 * Unprivileged users may change the real uid to the effective uid
 * or vice versa.  (BSD-style)
 *
 * If you set the real uid at all, or set the effective uid to a value not
 * equal to the real uid, then the saved uid is set to the new effective uid.
 *
 * This makes it possible for a setuid program to completely drop its
 * privileges, which is often a useful assertion to make when you are doing
 * a security audit over a program.
 *
 * The general idea is that a program which uses just setreuid() will be
 * 100% compatible with BSD.  A program which uses just setuid() will be
 * 100% compatible with POSIX with saved IDs.
 */
SYSCALL_DEFINE2(setreuid, uid_t, ruid, uid_t, euid)
{
	struct user_namespace *ns = current_user_ns();
	const struct cred *old;
	struct cred *new;
	int retval;
	kuid_t kruid, keuid;

	kruid = make_kuid(ns, ruid);
	keuid = make_kuid(ns, euid);

	if ((ruid != (uid_t) -1) && !uid_valid(kruid))
		return -EINVAL;
	if ((euid != (uid_t) -1) && !uid_valid(keuid))
		return -EINVAL;

	new = prepare_creds();
	if (!new)
		return -ENOMEM;
	old = current_cred();

	retval = -EPERM;
	if (ruid != (uid_t) -1) {
		new->uid = kruid;
		if (!uid_eq(old->uid, kruid) &&
		    !uid_eq(old->euid, kruid) &&
		    !ns_capable(old->user_ns, CAP_SETUID))
			goto error;
	}

	if (euid != (uid_t) -1) {
		new->euid = keuid;
		if (!uid_eq(old->uid, keuid) &&
		    !uid_eq(old->euid, keuid) &&
		    !uid_eq(old->suid, keuid) &&
		    !ns_capable(old->user_ns, CAP_SETUID))
			goto error;
	}

	if (!uid_eq(new->uid, old->uid)) {
		retval = set_user(new);
		if (retval < 0)
			goto error;
	}
	if (ruid != (uid_t) -1 ||
	    (euid != (uid_t) -1 && !uid_eq(keuid, old->uid)))
		new->suid = new->euid;
	new->fsuid = new->euid;

	retval = security_task_fix_setuid(new, old, LSM_SETID_RE);
	if (retval < 0)
		goto error;

	return commit_creds(new);

error:
	abort_creds(new);
	return retval;
}

/*
 * setuid() is implemented like SysV with SAVED_IDS
 *
 * Note that SAVED_ID's is deficient in that a setuid root program
 * like sendmail, for example, cannot set its uid to be a normal
 * user and then switch back, because if you're root, setuid() sets
 * the saved uid too.  If you don't like this, blame the bright people
 * in the POSIX committee and/or USG.  Note that the BSD-style setreuid()
 * will allow a root program to temporarily drop privileges and be able to
 * regain them by swapping the real and effective uid.
 */
SYSCALL_DEFINE1(setuid, uid_t, uid)
{
	struct user_namespace *ns = current_user_ns();
	const struct cred *old;
	struct cred *new;
	int retval;
	kuid_t kuid;

	kuid = make_kuid(ns, uid);
	if (!uid_valid(kuid))
		return -EINVAL;

	new = prepare_creds();
	if (!new)
		return -ENOMEM;
	old = current_cred();

	retval = -EPERM;
	if (ns_capable(old->user_ns, CAP_SETUID)) {
		new->suid = new->uid = kuid;
		if (!uid_eq(kuid, old->uid)) {
			retval = set_user(new);
			if (retval < 0)
				goto error;
		}
	} else if (!uid_eq(kuid, old->uid) && !uid_eq(kuid, new->suid)) {
		goto error;
	}

	new->fsuid = new->euid = kuid;

	retval = security_task_fix_setuid(new, old, LSM_SETID_ID);
	if (retval < 0)
		goto error;

	return commit_creds(new);

error:
	abort_creds(new);
	return retval;
}


/*
 * This function implements a generic ability to update ruid, euid,
 * and suid.  This allows you to implement the 4.4 compatible seteuid().
 */
SYSCALL_DEFINE3(setresuid, uid_t, ruid, uid_t, euid, uid_t, suid)
{
	struct user_namespace *ns = current_user_ns();
	const struct cred *old;
	struct cred *new;
	int retval;
	kuid_t kruid, keuid, ksuid;

	kruid = make_kuid(ns, ruid);
	keuid = make_kuid(ns, euid);
	ksuid = make_kuid(ns, suid);

	if ((ruid != (uid_t) -1) && !uid_valid(kruid))
		return -EINVAL;

	if ((euid != (uid_t) -1) && !uid_valid(keuid))
		return -EINVAL;

	if ((suid != (uid_t) -1) && !uid_valid(ksuid))
		return -EINVAL;

	new = prepare_creds();
	if (!new)
		return -ENOMEM;

	old = current_cred();

	retval = -EPERM;
	if (!ns_capable(old->user_ns, CAP_SETUID)) {
		if (ruid != (uid_t) -1        && !uid_eq(kruid, old->uid) &&
		    !uid_eq(kruid, old->euid) && !uid_eq(kruid, old->suid))
			goto error;
		if (euid != (uid_t) -1        && !uid_eq(keuid, old->uid) &&
		    !uid_eq(keuid, old->euid) && !uid_eq(keuid, old->suid))
			goto error;
		if (suid != (uid_t) -1        && !uid_eq(ksuid, old->uid) &&
		    !uid_eq(ksuid, old->euid) && !uid_eq(ksuid, old->suid))
			goto error;
	}

	if (ruid != (uid_t) -1) {
		new->uid = kruid;
		if (!uid_eq(kruid, old->uid)) {
			retval = set_user(new);
			if (retval < 0)
				goto error;
		}
	}
	if (euid != (uid_t) -1)
		new->euid = keuid;
	if (suid != (uid_t) -1)
		new->suid = ksuid;
	new->fsuid = new->euid;

	retval = security_task_fix_setuid(new, old, LSM_SETID_RES);
	if (retval < 0)
		goto error;

	return commit_creds(new);

error:
	abort_creds(new);
	return retval;
}

SYSCALL_DEFINE3(getresuid, uid_t __user *, ruidp, uid_t __user *, euidp, uid_t __user *, suidp)
{
	const struct cred *cred = current_cred();
	int retval;
	uid_t ruid, euid, suid;

	ruid = from_kuid_munged(cred->user_ns, cred->uid);
	euid = from_kuid_munged(cred->user_ns, cred->euid);
	suid = from_kuid_munged(cred->user_ns, cred->suid);

	retval = put_user(ruid, ruidp);
	if (!retval) {
		retval = put_user(euid, euidp);
		if (!retval)
			return put_user(suid, suidp);
	}
	return retval;
}

/*
 * Same as above, but for rgid, egid, sgid.
 */
SYSCALL_DEFINE3(setresgid, gid_t, rgid, gid_t, egid, gid_t, sgid)
{
	struct user_namespace *ns = current_user_ns();
	const struct cred *old;
	struct cred *new;
	int retval;
	kgid_t krgid, kegid, ksgid;

	krgid = make_kgid(ns, rgid);
	kegid = make_kgid(ns, egid);
	ksgid = make_kgid(ns, sgid);

	if ((rgid != (gid_t) -1) && !gid_valid(krgid))
		return -EINVAL;
	if ((egid != (gid_t) -1) && !gid_valid(kegid))
		return -EINVAL;
	if ((sgid != (gid_t) -1) && !gid_valid(ksgid))
		return -EINVAL;

	new = prepare_creds();
	if (!new)
		return -ENOMEM;
	old = current_cred();

	retval = -EPERM;
	if (!ns_capable(old->user_ns, CAP_SETGID)) {
		if (rgid != (gid_t) -1        && !gid_eq(krgid, old->gid) &&
		    !gid_eq(krgid, old->egid) && !gid_eq(krgid, old->sgid))
			goto error;
		if (egid != (gid_t) -1        && !gid_eq(kegid, old->gid) &&
		    !gid_eq(kegid, old->egid) && !gid_eq(kegid, old->sgid))
			goto error;
		if (sgid != (gid_t) -1        && !gid_eq(ksgid, old->gid) &&
		    !gid_eq(ksgid, old->egid) && !gid_eq(ksgid, old->sgid))
			goto error;
	}

	if (rgid != (gid_t) -1)
		new->gid = krgid;
	if (egid != (gid_t) -1)
		new->egid = kegid;
	if (sgid != (gid_t) -1)
		new->sgid = ksgid;
	new->fsgid = new->egid;

	return commit_creds(new);

error:
	abort_creds(new);
	return retval;
}

SYSCALL_DEFINE3(getresgid, gid_t __user *, rgidp, gid_t __user *, egidp, gid_t __user *, sgidp)
{
	const struct cred *cred = current_cred();
	int retval;
	gid_t rgid, egid, sgid;

	rgid = from_kgid_munged(cred->user_ns, cred->gid);
	egid = from_kgid_munged(cred->user_ns, cred->egid);
	sgid = from_kgid_munged(cred->user_ns, cred->sgid);

	retval = put_user(rgid, rgidp);
	if (!retval) {
		retval = put_user(egid, egidp);
		if (!retval)
			retval = put_user(sgid, sgidp);
	}

	return retval;
}


/*
 * "setfsuid()" sets the fsuid - the uid used for filesystem checks. This
 * is used for "access()" and for the NFS daemon (letting nfsd stay at
 * whatever uid it wants to). It normally shadows "euid", except when
 * explicitly set by setfsuid() or for access..
 */
SYSCALL_DEFINE1(setfsuid, uid_t, uid)
{
	const struct cred *old;
	struct cred *new;
	uid_t old_fsuid;
	kuid_t kuid;

	old = current_cred();
	old_fsuid = from_kuid_munged(old->user_ns, old->fsuid);

	kuid = make_kuid(old->user_ns, uid);
	if (!uid_valid(kuid))
		return old_fsuid;

	new = prepare_creds();
	if (!new)
		return old_fsuid;

	if (uid_eq(kuid, old->uid)  || uid_eq(kuid, old->euid)  ||
	    uid_eq(kuid, old->suid) || uid_eq(kuid, old->fsuid) ||
	    ns_capable(old->user_ns, CAP_SETUID)) {
		if (!uid_eq(kuid, old->fsuid)) {
			new->fsuid = kuid;
			if (security_task_fix_setuid(new, old, LSM_SETID_FS) == 0)
				goto change_okay;
		}
	}

	abort_creds(new);
	return old_fsuid;

change_okay:
	commit_creds(new);
	return old_fsuid;
}

/*
 * Samma på svenska..
 */
SYSCALL_DEFINE1(setfsgid, gid_t, gid)
{
	const struct cred *old;
	struct cred *new;
	gid_t old_fsgid;
	kgid_t kgid;

	old = current_cred();
	old_fsgid = from_kgid_munged(old->user_ns, old->fsgid);

	kgid = make_kgid(old->user_ns, gid);
	if (!gid_valid(kgid))
		return old_fsgid;

	new = prepare_creds();
	if (!new)
		return old_fsgid;

	if (gid_eq(kgid, old->gid)  || gid_eq(kgid, old->egid)  ||
	    gid_eq(kgid, old->sgid) || gid_eq(kgid, old->fsgid) ||
	    ns_capable(old->user_ns, CAP_SETGID)) {
		if (!gid_eq(kgid, old->fsgid)) {
			new->fsgid = kgid;
			goto change_okay;
		}
	}

	abort_creds(new);
	return old_fsgid;

change_okay:
	commit_creds(new);
	return old_fsgid;
}
#endif /* CONFIG_MULTIUSER */

/**
 * sys_getpid - return the thread group id of the current process
 *
 * Note, despite the name, this returns the tgid not the pid.  The tgid and
 * the pid are identical unless CLONE_THREAD was specified on clone() in
 * which case the tgid is the same in all threads of the same group.
 *
 * This is SMP safe as current->tgid does not change.
 */
SYSCALL_DEFINE0(getpid)
{
	return task_tgid_vnr(current);
}

/* Thread ID - the internal kernel "pid" */
SYSCALL_DEFINE0(gettid)
{
	return task_pid_vnr(current);
}

/*
 * Accessing ->real_parent is not SMP-safe, it could
 * change from under us. However, we can use a stale
 * value of ->real_parent under rcu_read_lock(), see
 * release_task()->call_rcu(delayed_put_task_struct).
 */
SYSCALL_DEFINE0(getppid)
{
	int pid;

	rcu_read_lock();
	pid = task_tgid_vnr(rcu_dereference(current->real_parent));
	rcu_read_unlock();

	return pid;
}

SYSCALL_DEFINE0(getuid)
{
	/* Only we change this so SMP safe */
	return from_kuid_munged(current_user_ns(), current_uid());
}

SYSCALL_DEFINE0(geteuid)
{
	/* Only we change this so SMP safe */
	return from_kuid_munged(current_user_ns(), current_euid());
}

SYSCALL_DEFINE0(getgid)
{
	/* Only we change this so SMP safe */
	return from_kgid_munged(current_user_ns(), current_gid());
}

SYSCALL_DEFINE0(getegid)
{
	/* Only we change this so SMP safe */
	return from_kgid_munged(current_user_ns(), current_egid());
}

void do_sys_times(struct tms *tms)
{
	cputime_t tgutime, tgstime, cutime, cstime;

	thread_group_cputime_adjusted(current, &tgutime, &tgstime);
	cutime = current->signal->cutime;
	cstime = current->signal->cstime;
	tms->tms_utime = cputime_to_clock_t(tgutime);
	tms->tms_stime = cputime_to_clock_t(tgstime);
	tms->tms_cutime = cputime_to_clock_t(cutime);
	tms->tms_cstime = cputime_to_clock_t(cstime);
}

SYSCALL_DEFINE1(times, struct tms __user *, tbuf)
{
	if (tbuf) {
		struct tms tmp;

		do_sys_times(&tmp);
		if (copy_to_user(tbuf, &tmp, sizeof(struct tms)))
			return -EFAULT;
	}
	force_successful_syscall_return();
	return (long) jiffies_64_to_clock_t(get_jiffies_64());
}

/*
 * This needs some heavy checking ...
 * I just haven't the stomach for it. I also don't fully
 * understand sessions/pgrp etc. Let somebody who does explain it.
 *
 * OK, I think I have the protection semantics right.... this is really
 * only important on a multi-user system anyway, to make sure one user
 * can't send a signal to a process owned by another.  -TYT, 12/12/91
 *
 * !PF_FORKNOEXEC check to conform completely to POSIX.
 */
SYSCALL_DEFINE2(setpgid, pid_t, pid, pid_t, pgid)
{
	struct task_struct *p;
	struct task_struct *group_leader = current->group_leader;
	struct pid *pgrp;
	int err;

	if (!pid)
		pid = task_pid_vnr(group_leader);
	if (!pgid)
		pgid = pid;
	if (pgid < 0)
		return -EINVAL;
	rcu_read_lock();

	/* From this point forward we keep holding onto the tasklist lock
	 * so that our parent does not change from under us. -DaveM
	 */
	write_lock_irq(&tasklist_lock);

	err = -ESRCH;
	p = find_task_by_vpid(pid);
	if (!p)
		goto out;

	err = -EINVAL;
	if (!thread_group_leader(p))
		goto out;

	if (same_thread_group(p->real_parent, group_leader)) {
		err = -EPERM;
		if (task_session(p) != task_session(group_leader))
			goto out;
		err = -EACCES;
		if (!(p->flags & PF_FORKNOEXEC))
			goto out;
	} else {
		err = -ESRCH;
		if (p != group_leader)
			goto out;
	}

	err = -EPERM;
	if (p->signal->leader)
		goto out;

	pgrp = task_pid(p);
	if (pgid != pid) {
		struct task_struct *g;

		pgrp = find_vpid(pgid);
		g = pid_task(pgrp, PIDTYPE_PGID);
		if (!g || task_session(g) != task_session(group_leader))
			goto out;
	}

	err = security_task_setpgid(p, pgid);
	if (err)
		goto out;

	if (task_pgrp(p) != pgrp)
		change_pid(p, PIDTYPE_PGID, pgrp);

	err = 0;
out:
	/* All paths lead to here, thus we are safe. -DaveM */
	write_unlock_irq(&tasklist_lock);
	rcu_read_unlock();
	return err;
}

SYSCALL_DEFINE1(getpgid, pid_t, pid)
{
	struct task_struct *p;
	struct pid *grp;
	int retval;

	rcu_read_lock();
	if (!pid)
		grp = task_pgrp(current);
	else {
		retval = -ESRCH;
		p = find_task_by_vpid(pid);
		if (!p)
			goto out;
		grp = task_pgrp(p);
		if (!grp)
			goto out;

		retval = security_task_getpgid(p);
		if (retval)
			goto out;
	}
	retval = pid_vnr(grp);
out:
	rcu_read_unlock();
	return retval;
}

#ifdef __ARCH_WANT_SYS_GETPGRP

SYSCALL_DEFINE0(getpgrp)
{
	return sys_getpgid(0);
}

#endif

SYSCALL_DEFINE1(getsid, pid_t, pid)
{
	struct task_struct *p;
	struct pid *sid;
	int retval;

	rcu_read_lock();
	if (!pid)
		sid = task_session(current);
	else {
		retval = -ESRCH;
		p = find_task_by_vpid(pid);
		if (!p)
			goto out;
		sid = task_session(p);
		if (!sid)
			goto out;

		retval = security_task_getsid(p);
		if (retval)
			goto out;
	}
	retval = pid_vnr(sid);
out:
	rcu_read_unlock();
	return retval;
}

static void set_special_pids(struct pid *pid)
{
	struct task_struct *curr = current->group_leader;

	if (task_session(curr) != pid)
		change_pid(curr, PIDTYPE_SID, pid);

	if (task_pgrp(curr) != pid)
		change_pid(curr, PIDTYPE_PGID, pid);
}

SYSCALL_DEFINE0(setsid)
{
	struct task_struct *group_leader = current->group_leader;
	struct pid *sid = task_pid(group_leader);
	pid_t session = pid_vnr(sid);
	int err = -EPERM;

	write_lock_irq(&tasklist_lock);
	/* Fail if I am already a session leader */
	if (group_leader->signal->leader)
		goto out;

	/* Fail if a process group id already exists that equals the
	 * proposed session id.
	 */
	if (pid_task(sid, PIDTYPE_PGID))
		goto out;

	group_leader->signal->leader = 1;
	set_special_pids(sid);

	proc_clear_tty(group_leader);

	err = session;
out:
	write_unlock_irq(&tasklist_lock);
	if (err > 0) {
		proc_sid_connector(group_leader);
		sched_autogroup_create_attach(group_leader);
	}
	return err;
}

DECLARE_RWSEM(uts_sem);

#ifdef COMPAT_UTS_MACHINE
#define override_architecture(name) \
	(personality(current->personality) == PER_LINUX32 && \
	 copy_to_user(name->machine, COMPAT_UTS_MACHINE, \
		      sizeof(COMPAT_UTS_MACHINE)))
#else
#define override_architecture(name)	0
#endif

/*
 * Work around broken programs that cannot handle "Linux 3.0".
 * Instead we map 3.x to 2.6.40+x, so e.g. 3.0 would be 2.6.40
 * And we map 4.x to 2.6.60+x, so 4.0 would be 2.6.60.
 */
static int override_release(char __user *release, size_t len)
{
	int ret = 0;

	if (current->personality & UNAME26) {
		const char *rest = UTS_RELEASE;
		char buf[65] = { 0 };
		int ndots = 0;
		unsigned v;
		size_t copy;

		while (*rest) {
			if (*rest == '.' && ++ndots >= 3)
				break;
			if (!isdigit(*rest) && *rest != '.')
				break;
			rest++;
		}
		v = ((LINUX_VERSION_CODE >> 8) & 0xff) + 60;
		copy = clamp_t(size_t, len, 1, sizeof(buf));
		copy = scnprintf(buf, copy, "2.6.%u%s", v, rest);
		ret = copy_to_user(release, buf, copy + 1);
	}
	return ret;
}

SYSCALL_DEFINE1(newuname, struct new_utsname __user *, name)
{
	int errno = 0;

	down_read(&uts_sem);
	if (copy_to_user(name, utsname(), sizeof *name))
		errno = -EFAULT;
	up_read(&uts_sem);

	if (!errno && override_release(name->release, sizeof(name->release)))
		errno = -EFAULT;
	if (!errno && override_architecture(name))
		errno = -EFAULT;
	return errno;
}

#ifdef __ARCH_WANT_SYS_OLD_UNAME
/*
 * Old cruft
 */
SYSCALL_DEFINE1(uname, struct old_utsname __user *, name)
{
	int error = 0;

	if (!name)
		return -EFAULT;

	down_read(&uts_sem);
	if (copy_to_user(name, utsname(), sizeof(*name)))
		error = -EFAULT;
	up_read(&uts_sem);

	if (!error && override_release(name->release, sizeof(name->release)))
		error = -EFAULT;
	if (!error && override_architecture(name))
		error = -EFAULT;
	return error;
}

SYSCALL_DEFINE1(olduname, struct oldold_utsname __user *, name)
{
	int error;

	if (!name)
		return -EFAULT;
	if (!access_ok(VERIFY_WRITE, name, sizeof(struct oldold_utsname)))
		return -EFAULT;

	down_read(&uts_sem);
	error = __copy_to_user(&name->sysname, &utsname()->sysname,
			       __OLD_UTS_LEN);
	error |= __put_user(0, name->sysname + __OLD_UTS_LEN);
	error |= __copy_to_user(&name->nodename, &utsname()->nodename,
				__OLD_UTS_LEN);
	error |= __put_user(0, name->nodename + __OLD_UTS_LEN);
	error |= __copy_to_user(&name->release, &utsname()->release,
				__OLD_UTS_LEN);
	error |= __put_user(0, name->release + __OLD_UTS_LEN);
	error |= __copy_to_user(&name->version, &utsname()->version,
				__OLD_UTS_LEN);
	error |= __put_user(0, name->version + __OLD_UTS_LEN);
	error |= __copy_to_user(&name->machine, &utsname()->machine,
				__OLD_UTS_LEN);
	error |= __put_user(0, name->machine + __OLD_UTS_LEN);
	up_read(&uts_sem);

	if (!error && override_architecture(name))
		error = -EFAULT;
	if (!error && override_release(name->release, sizeof(name->release)))
		error = -EFAULT;
	return error ? -EFAULT : 0;
}
#endif

SYSCALL_DEFINE2(sethostname, char __user *, name, int, len)
{
	int errno;
	char tmp[__NEW_UTS_LEN];

	if (!ns_capable(current->nsproxy->uts_ns->user_ns, CAP_SYS_ADMIN))
		return -EPERM;

	if (len < 0 || len > __NEW_UTS_LEN)
		return -EINVAL;
	down_write(&uts_sem);
	errno = -EFAULT;
	if (!copy_from_user(tmp, name, len)) {
		struct new_utsname *u = utsname();

		memcpy(u->nodename, tmp, len);
		memset(u->nodename + len, 0, sizeof(u->nodename) - len);
		errno = 0;
		uts_proc_notify(UTS_PROC_HOSTNAME);
	}
	up_write(&uts_sem);
	return errno;
}

#ifdef __ARCH_WANT_SYS_GETHOSTNAME

SYSCALL_DEFINE2(gethostname, char __user *, name, int, len)
{
	int i, errno;
	struct new_utsname *u;

	if (len < 0)
		return -EINVAL;
	down_read(&uts_sem);
	u = utsname();
	i = 1 + strlen(u->nodename);
	if (i > len)
		i = len;
	errno = 0;
	if (copy_to_user(name, u->nodename, i))
		errno = -EFAULT;
	up_read(&uts_sem);
	return errno;
}

#endif

/*
 * Only setdomainname; getdomainname can be implemented by calling
 * uname()
 */
SYSCALL_DEFINE2(setdomainname, char __user *, name, int, len)
{
	int errno;
	char tmp[__NEW_UTS_LEN];

	if (!ns_capable(current->nsproxy->uts_ns->user_ns, CAP_SYS_ADMIN))
		return -EPERM;
	if (len < 0 || len > __NEW_UTS_LEN)
		return -EINVAL;

	down_write(&uts_sem);
	errno = -EFAULT;
	if (!copy_from_user(tmp, name, len)) {
		struct new_utsname *u = utsname();

		memcpy(u->domainname, tmp, len);
		memset(u->domainname + len, 0, sizeof(u->domainname) - len);
		errno = 0;
		uts_proc_notify(UTS_PROC_DOMAINNAME);
	}
	up_write(&uts_sem);
	return errno;
}

SYSCALL_DEFINE2(getrlimit, unsigned int, resource, struct rlimit __user *, rlim)
{
	struct rlimit value;
	int ret;

	ret = do_prlimit(current, resource, NULL, &value);
	if (!ret)
		ret = copy_to_user(rlim, &value, sizeof(*rlim)) ? -EFAULT : 0;

	return ret;
}

#ifdef __ARCH_WANT_SYS_OLD_GETRLIMIT

/*
 *	Back compatibility for getrlimit. Needed for some apps.
 */
SYSCALL_DEFINE2(old_getrlimit, unsigned int, resource,
		struct rlimit __user *, rlim)
{
	struct rlimit x;
	if (resource >= RLIM_NLIMITS)
		return -EINVAL;

	task_lock(current->group_leader);
	x = current->signal->rlim[resource];
	task_unlock(current->group_leader);
	if (x.rlim_cur > 0x7FFFFFFF)
		x.rlim_cur = 0x7FFFFFFF;
	if (x.rlim_max > 0x7FFFFFFF)
		x.rlim_max = 0x7FFFFFFF;
	return copy_to_user(rlim, &x, sizeof(x)) ? -EFAULT : 0;
}

#endif

static inline bool rlim64_is_infinity(__u64 rlim64)
{
#if BITS_PER_LONG < 64
	return rlim64 >= ULONG_MAX;
#else
	return rlim64 == RLIM64_INFINITY;
#endif
}

static void rlim_to_rlim64(const struct rlimit *rlim, struct rlimit64 *rlim64)
{
	if (rlim->rlim_cur == RLIM_INFINITY)
		rlim64->rlim_cur = RLIM64_INFINITY;
	else
		rlim64->rlim_cur = rlim->rlim_cur;
	if (rlim->rlim_max == RLIM_INFINITY)
		rlim64->rlim_max = RLIM64_INFINITY;
	else
		rlim64->rlim_max = rlim->rlim_max;
}

static void rlim64_to_rlim(const struct rlimit64 *rlim64, struct rlimit *rlim)
{
	if (rlim64_is_infinity(rlim64->rlim_cur))
		rlim->rlim_cur = RLIM_INFINITY;
	else
		rlim->rlim_cur = (unsigned long)rlim64->rlim_cur;
	if (rlim64_is_infinity(rlim64->rlim_max))
		rlim->rlim_max = RLIM_INFINITY;
	else
		rlim->rlim_max = (unsigned long)rlim64->rlim_max;
}

/* make sure you are allowed to change @tsk limits before calling this */
int do_prlimit(struct task_struct *tsk, unsigned int resource,
		struct rlimit *new_rlim, struct rlimit *old_rlim)
{
	struct rlimit *rlim;
	int retval = 0;

	if (resource >= RLIM_NLIMITS)
		return -EINVAL;
	if (new_rlim) {
		if (new_rlim->rlim_cur > new_rlim->rlim_max)
			return -EINVAL;
		if (resource == RLIMIT_NOFILE &&
				new_rlim->rlim_max > sysctl_nr_open)
			return -EPERM;
	}

	/* protect tsk->signal and tsk->sighand from disappearing */
	read_lock(&tasklist_lock);
	if (!tsk->sighand) {
		retval = -ESRCH;
		goto out;
	}

	rlim = tsk->signal->rlim + resource;
	task_lock(tsk->group_leader);
	if (new_rlim) {
		/* Keep the capable check against init_user_ns until
		   cgroups can contain all limits */
		if (new_rlim->rlim_max > rlim->rlim_max &&
				!capable(CAP_SYS_RESOURCE))
			retval = -EPERM;
		if (!retval)
			retval = security_task_setrlimit(tsk->group_leader,
					resource, new_rlim);
		if (resource == RLIMIT_CPU && new_rlim->rlim_cur == 0) {
			/*
			 * The caller is asking for an immediate RLIMIT_CPU
			 * expiry.  But we use the zero value to mean "it was
			 * never set".  So let's cheat and make it one second
			 * instead
			 */
			new_rlim->rlim_cur = 1;
		}
	}
	if (!retval) {
		if (old_rlim)
			*old_rlim = *rlim;
		if (new_rlim)
			*rlim = *new_rlim;
	}
	task_unlock(tsk->group_leader);

	/*
	 * RLIMIT_CPU handling.   Note that the kernel fails to return an error
	 * code if it rejected the user's attempt to set RLIMIT_CPU.  This is a
	 * very long-standing error, and fixing it now risks breakage of
	 * applications, so we live with it
	 */
	 if (!retval && new_rlim && resource == RLIMIT_CPU &&
			 new_rlim->rlim_cur != RLIM_INFINITY)
		update_rlimit_cpu(tsk, new_rlim->rlim_cur);
out:
	read_unlock(&tasklist_lock);
	return retval;
}

/* rcu lock must be held */
static int check_prlimit_permission(struct task_struct *task)
{
	const struct cred *cred = current_cred(), *tcred;

	if (current == task)
		return 0;

	tcred = __task_cred(task);
	if (uid_eq(cred->uid, tcred->euid) &&
	    uid_eq(cred->uid, tcred->suid) &&
	    uid_eq(cred->uid, tcred->uid)  &&
	    gid_eq(cred->gid, tcred->egid) &&
	    gid_eq(cred->gid, tcred->sgid) &&
	    gid_eq(cred->gid, tcred->gid))
		return 0;
	if (ns_capable(tcred->user_ns, CAP_SYS_RESOURCE))
		return 0;

	return -EPERM;
}

SYSCALL_DEFINE4(prlimit64, pid_t, pid, unsigned int, resource,
		const struct rlimit64 __user *, new_rlim,
		struct rlimit64 __user *, old_rlim)
{
	struct rlimit64 old64, new64;
	struct rlimit old, new;
	struct task_struct *tsk;
	int ret;

	if (new_rlim) {
		if (copy_from_user(&new64, new_rlim, sizeof(new64)))
			return -EFAULT;
		rlim64_to_rlim(&new64, &new);
	}

	rcu_read_lock();
	tsk = pid ? find_task_by_vpid(pid) : current;
	if (!tsk) {
		rcu_read_unlock();
		return -ESRCH;
	}
	ret = check_prlimit_permission(tsk);
	if (ret) {
		rcu_read_unlock();
		return ret;
	}
	get_task_struct(tsk);
	rcu_read_unlock();

	ret = do_prlimit(tsk, resource, new_rlim ? &new : NULL,
			old_rlim ? &old : NULL);

	if (!ret && old_rlim) {
		rlim_to_rlim64(&old, &old64);
		if (copy_to_user(old_rlim, &old64, sizeof(old64)))
			ret = -EFAULT;
	}

	put_task_struct(tsk);
	return ret;
}

SYSCALL_DEFINE2(setrlimit, unsigned int, resource, struct rlimit __user *, rlim)
{
	struct rlimit new_rlim;

	if (copy_from_user(&new_rlim, rlim, sizeof(*rlim)))
		return -EFAULT;
	return do_prlimit(current, resource, &new_rlim, NULL);
}

/*
 * It would make sense to put struct rusage in the task_struct,
 * except that would make the task_struct be *really big*.  After
 * task_struct gets moved into malloc'ed memory, it would
 * make sense to do this.  It will make moving the rest of the information
 * a lot simpler!  (Which we're not doing right now because we're not
 * measuring them yet).
 *
 * When sampling multiple threads for RUSAGE_SELF, under SMP we might have
 * races with threads incrementing their own counters.  But since word
 * reads are atomic, we either get new values or old values and we don't
 * care which for the sums.  We always take the siglock to protect reading
 * the c* fields from p->signal from races with exit.c updating those
 * fields when reaping, so a sample either gets all the additions of a
 * given child after it's reaped, or none so this sample is before reaping.
 *
 * Locking:
 * We need to take the siglock for CHILDEREN, SELF and BOTH
 * for  the cases current multithreaded, non-current single threaded
 * non-current multithreaded.  Thread traversal is now safe with
 * the siglock held.
 * Strictly speaking, we donot need to take the siglock if we are current and
 * single threaded,  as no one else can take our signal_struct away, no one
 * else can  reap the  children to update signal->c* counters, and no one else
 * can race with the signal-> fields. If we do not take any lock, the
 * signal-> fields could be read out of order while another thread was just
 * exiting. So we should  place a read memory barrier when we avoid the lock.
 * On the writer side,  write memory barrier is implied in  __exit_signal
 * as __exit_signal releases  the siglock spinlock after updating the signal->
 * fields. But we don't do this yet to keep things simple.
 *
 */

static void accumulate_thread_rusage(struct task_struct *t, struct rusage *r)
{
	r->ru_nvcsw += t->nvcsw;
	r->ru_nivcsw += t->nivcsw;
	r->ru_minflt += t->min_flt;
	r->ru_majflt += t->maj_flt;
	r->ru_inblock += task_io_get_inblock(t);
	r->ru_oublock += task_io_get_oublock(t);
}

static void k_getrusage(struct task_struct *p, int who, struct rusage *r)
{
	struct task_struct *t;
	unsigned long flags;
	cputime_t tgutime, tgstime, utime, stime;
	unsigned long maxrss = 0;

	memset((char *)r, 0, sizeof (*r));
	utime = stime = 0;

	if (who == RUSAGE_THREAD) {
		task_cputime_adjusted(current, &utime, &stime);
		accumulate_thread_rusage(p, r);
		maxrss = p->signal->maxrss;
		goto out;
	}

	if (!lock_task_sighand(p, &flags))
		return;

	switch (who) {
	case RUSAGE_BOTH:
	case RUSAGE_CHILDREN:
		utime = p->signal->cutime;
		stime = p->signal->cstime;
		r->ru_nvcsw = p->signal->cnvcsw;
		r->ru_nivcsw = p->signal->cnivcsw;
		r->ru_minflt = p->signal->cmin_flt;
		r->ru_majflt = p->signal->cmaj_flt;
		r->ru_inblock = p->signal->cinblock;
		r->ru_oublock = p->signal->coublock;
		maxrss = p->signal->cmaxrss;

		if (who == RUSAGE_CHILDREN)
			break;

	case RUSAGE_SELF:
		thread_group_cputime_adjusted(p, &tgutime, &tgstime);
		utime += tgutime;
		stime += tgstime;
		r->ru_nvcsw += p->signal->nvcsw;
		r->ru_nivcsw += p->signal->nivcsw;
		r->ru_minflt += p->signal->min_flt;
		r->ru_majflt += p->signal->maj_flt;
		r->ru_inblock += p->signal->inblock;
		r->ru_oublock += p->signal->oublock;
		if (maxrss < p->signal->maxrss)
			maxrss = p->signal->maxrss;
		t = p;
		do {
			accumulate_thread_rusage(t, r);
		} while_each_thread(p, t);
		break;

	default:
		BUG();
	}
	unlock_task_sighand(p, &flags);

out:
	cputime_to_timeval(utime, &r->ru_utime);
	cputime_to_timeval(stime, &r->ru_stime);

	if (who != RUSAGE_CHILDREN) {
		struct mm_struct *mm = get_task_mm(p);

		if (mm) {
			setmax_mm_hiwater_rss(&maxrss, mm);
			mmput(mm);
		}
	}
	r->ru_maxrss = maxrss * (PAGE_SIZE / 1024); /* convert pages to KBs */
}

int getrusage(struct task_struct *p, int who, struct rusage __user *ru)
{
	struct rusage r;

	k_getrusage(p, who, &r);
	return copy_to_user(ru, &r, sizeof(r)) ? -EFAULT : 0;
}

SYSCALL_DEFINE2(getrusage, int, who, struct rusage __user *, ru)
{
	if (who != RUSAGE_SELF && who != RUSAGE_CHILDREN &&
	    who != RUSAGE_THREAD)
		return -EINVAL;
	return getrusage(current, who, ru);
}

#ifdef CONFIG_COMPAT
COMPAT_SYSCALL_DEFINE2(getrusage, int, who, struct compat_rusage __user *, ru)
{
	struct rusage r;

	if (who != RUSAGE_SELF && who != RUSAGE_CHILDREN &&
	    who != RUSAGE_THREAD)
		return -EINVAL;

	k_getrusage(current, who, &r);
	return put_compat_rusage(&r, ru);
}
#endif

SYSCALL_DEFINE1(umask, int, mask)
{
	mask = xchg(&current->fs->umask, mask & S_IRWXUGO);
	return mask;
}

static int prctl_set_mm_exe_file(struct mm_struct *mm, unsigned int fd)
{
	struct fd exe;
	struct file *old_exe, *exe_file;
	struct inode *inode;
	int err;

	exe = fdget(fd);
	if (!exe.file)
		return -EBADF;

	inode = file_inode(exe.file);

	/*
	 * Because the original mm->exe_file points to executable file, make
	 * sure that this one is executable as well, to avoid breaking an
	 * overall picture.
	 */
	err = -EACCES;
	if (!S_ISREG(inode->i_mode) || path_noexec(&exe.file->f_path))
		goto exit;

	err = inode_permission(inode, MAY_EXEC);
	if (err)
		goto exit;

	/*
	 * Forbid mm->exe_file change if old file still mapped.
	 */
	exe_file = get_mm_exe_file(mm);
	err = -EBUSY;
	if (exe_file) {
		struct vm_area_struct *vma;

		down_read(&mm->mmap_sem);
		for (vma = mm->mmap; vma; vma = vma->vm_next) {
			if (!vma->vm_file)
				continue;
			if (path_equal(&vma->vm_file->f_path,
				       &exe_file->f_path))
				goto exit_err;
		}

		up_read(&mm->mmap_sem);
		fput(exe_file);
	}

	/*
	 * The symlink can be changed only once, just to disallow arbitrary
	 * transitions malicious software might bring in. This means one
	 * could make a snapshot over all processes running and monitor
	 * /proc/pid/exe changes to notice unusual activity if needed.
	 */
	err = -EPERM;
	if (test_and_set_bit(MMF_EXE_FILE_CHANGED, &mm->flags))
		goto exit;

	err = 0;
	/* set the new file, lockless */
	get_file(exe.file);
	old_exe = xchg(&mm->exe_file, exe.file);
	if (old_exe)
		fput(old_exe);
exit:
	fdput(exe);
	return err;
exit_err:
	up_read(&mm->mmap_sem);
	fput(exe_file);
	goto exit;
}

/*
 * WARNING: we don't require any capability here so be very careful
 * in what is allowed for modification from userspace.
 */
static int validate_prctl_map(struct prctl_mm_map *prctl_map)
{
	unsigned long mmap_max_addr = TASK_SIZE;
	struct mm_struct *mm = current->mm;
	int error = -EINVAL, i;

	static const unsigned char offsets[] = {
		offsetof(struct prctl_mm_map, start_code),
		offsetof(struct prctl_mm_map, end_code),
		offsetof(struct prctl_mm_map, start_data),
		offsetof(struct prctl_mm_map, end_data),
		offsetof(struct prctl_mm_map, start_brk),
		offsetof(struct prctl_mm_map, brk),
		offsetof(struct prctl_mm_map, start_stack),
		offsetof(struct prctl_mm_map, arg_start),
		offsetof(struct prctl_mm_map, arg_end),
		offsetof(struct prctl_mm_map, env_start),
		offsetof(struct prctl_mm_map, env_end),
	};

	/*
	 * Make sure the members are not somewhere outside
	 * of allowed address space.
	 */
	for (i = 0; i < ARRAY_SIZE(offsets); i++) {
		u64 val = *(u64 *)((char *)prctl_map + offsets[i]);

		if ((unsigned long)val >= mmap_max_addr ||
		    (unsigned long)val < mmap_min_addr)
			goto out;
	}

	/*
	 * Make sure the pairs are ordered.
	 */
#define __prctl_check_order(__m1, __op, __m2)				\
	((unsigned long)prctl_map->__m1 __op				\
	 (unsigned long)prctl_map->__m2) ? 0 : -EINVAL
	error  = __prctl_check_order(start_code, <, end_code);
	error |= __prctl_check_order(start_data, <, end_data);
	error |= __prctl_check_order(start_brk, <=, brk);
	error |= __prctl_check_order(arg_start, <=, arg_end);
	error |= __prctl_check_order(env_start, <=, env_end);
	if (error)
		goto out;
#undef __prctl_check_order

	error = -EINVAL;

	/*
	 * @brk should be after @end_data in traditional maps.
	 */
	if (prctl_map->start_brk <= prctl_map->end_data ||
	    prctl_map->brk <= prctl_map->end_data)
		goto out;

	/*
	 * Neither we should allow to override limits if they set.
	 */
	if (check_data_rlimit(rlimit(RLIMIT_DATA), prctl_map->brk,
			      prctl_map->start_brk, prctl_map->end_data,
			      prctl_map->start_data))
			goto out;

	/*
	 * Someone is trying to cheat the auxv vector.
	 */
	if (prctl_map->auxv_size) {
		if (!prctl_map->auxv || prctl_map->auxv_size > sizeof(mm->saved_auxv))
			goto out;
	}

	/*
	 * Finally, make sure the caller has the rights to
	 * change /proc/pid/exe link: only local root should
	 * be allowed to.
	 */
	if (prctl_map->exe_fd != (u32)-1) {
		struct user_namespace *ns = current_user_ns();
		const struct cred *cred = current_cred();

		if (!uid_eq(cred->uid, make_kuid(ns, 0)) ||
		    !gid_eq(cred->gid, make_kgid(ns, 0)))
			goto out;
	}

	error = 0;
out:
	return error;
}

#ifdef CONFIG_CHECKPOINT_RESTORE
static int prctl_set_mm_map(int opt, const void __user *addr, unsigned long data_size)
{
	struct prctl_mm_map prctl_map = { .exe_fd = (u32)-1, };
	unsigned long user_auxv[AT_VECTOR_SIZE];
	struct mm_struct *mm = current->mm;
	int error;

	BUILD_BUG_ON(sizeof(user_auxv) != sizeof(mm->saved_auxv));
	BUILD_BUG_ON(sizeof(struct prctl_mm_map) > 256);

	if (opt == PR_SET_MM_MAP_SIZE)
		return put_user((unsigned int)sizeof(prctl_map),
				(unsigned int __user *)addr);

	if (data_size != sizeof(prctl_map))
		return -EINVAL;

	if (copy_from_user(&prctl_map, addr, sizeof(prctl_map)))
		return -EFAULT;

	error = validate_prctl_map(&prctl_map);
	if (error)
		return error;

	if (prctl_map.auxv_size) {
		memset(user_auxv, 0, sizeof(user_auxv));
		if (copy_from_user(user_auxv,
				   (const void __user *)prctl_map.auxv,
				   prctl_map.auxv_size))
			return -EFAULT;

		/* Last entry must be AT_NULL as specification requires */
		user_auxv[AT_VECTOR_SIZE - 2] = AT_NULL;
		user_auxv[AT_VECTOR_SIZE - 1] = AT_NULL;
	}

	if (prctl_map.exe_fd != (u32)-1) {
		error = prctl_set_mm_exe_file(mm, prctl_map.exe_fd);
		if (error)
			return error;
	}

	down_write(&mm->mmap_sem);

	/*
	 * We don't validate if these members are pointing to
	 * real present VMAs because application may have correspond
	 * VMAs already unmapped and kernel uses these members for statistics
	 * output in procfs mostly, except
	 *
	 *  - @start_brk/@brk which are used in do_brk but kernel lookups
	 *    for VMAs when updating these memvers so anything wrong written
	 *    here cause kernel to swear at userspace program but won't lead
	 *    to any problem in kernel itself
	 */

	mm->start_code	= prctl_map.start_code;
	mm->end_code	= prctl_map.end_code;
	mm->start_data	= prctl_map.start_data;
	mm->end_data	= prctl_map.end_data;
	mm->start_brk	= prctl_map.start_brk;
	mm->brk		= prctl_map.brk;
	mm->start_stack	= prctl_map.start_stack;
	mm->arg_start	= prctl_map.arg_start;
	mm->arg_end	= prctl_map.arg_end;
	mm->env_start	= prctl_map.env_start;
	mm->env_end	= prctl_map.env_end;

	/*
	 * Note this update of @saved_auxv is lockless thus
	 * if someone reads this member in procfs while we're
	 * updating -- it may get partly updated results. It's
	 * known and acceptable trade off: we leave it as is to
	 * not introduce additional locks here making the kernel
	 * more complex.
	 */
	if (prctl_map.auxv_size)
		memcpy(mm->saved_auxv, user_auxv, sizeof(user_auxv));

	up_write(&mm->mmap_sem);
	return 0;
}
#endif /* CONFIG_CHECKPOINT_RESTORE */

static int prctl_set_auxv(struct mm_struct *mm, unsigned long addr,
			  unsigned long len)
{
	/*
	 * This doesn't move the auxiliary vector itself since it's pinned to
	 * mm_struct, but it permits filling the vector with new values.  It's
	 * up to the caller to provide sane values here, otherwise userspace
	 * tools which use this vector might be unhappy.
	 */
	unsigned long user_auxv[AT_VECTOR_SIZE];

	if (len > sizeof(user_auxv))
		return -EINVAL;

	if (copy_from_user(user_auxv, (const void __user *)addr, len))
		return -EFAULT;

	/* Make sure the last entry is always AT_NULL */
	user_auxv[AT_VECTOR_SIZE - 2] = 0;
	user_auxv[AT_VECTOR_SIZE - 1] = 0;

	BUILD_BUG_ON(sizeof(user_auxv) != sizeof(mm->saved_auxv));

	task_lock(current);
	memcpy(mm->saved_auxv, user_auxv, len);
	task_unlock(current);

	return 0;
}

static int prctl_set_mm(int opt, unsigned long addr,
			unsigned long arg4, unsigned long arg5)
{
	struct mm_struct *mm = current->mm;
	struct prctl_mm_map prctl_map;
	struct vm_area_struct *vma;
	int error;

	if (arg5 || (arg4 && (opt != PR_SET_MM_AUXV &&
			      opt != PR_SET_MM_MAP &&
			      opt != PR_SET_MM_MAP_SIZE)))
		return -EINVAL;

#ifdef CONFIG_CHECKPOINT_RESTORE
	if (opt == PR_SET_MM_MAP || opt == PR_SET_MM_MAP_SIZE)
		return prctl_set_mm_map(opt, (const void __user *)addr, arg4);
#endif

	if (!capable(CAP_SYS_RESOURCE))
		return -EPERM;

	if (opt == PR_SET_MM_EXE_FILE)
		return prctl_set_mm_exe_file(mm, (unsigned int)addr);

	if (opt == PR_SET_MM_AUXV)
		return prctl_set_auxv(mm, addr, arg4);

	if (addr >= TASK_SIZE || addr < mmap_min_addr)
		return -EINVAL;

	error = -EINVAL;

	down_write(&mm->mmap_sem);
	vma = find_vma(mm, addr);

	prctl_map.start_code	= mm->start_code;
	prctl_map.end_code	= mm->end_code;
	prctl_map.start_data	= mm->start_data;
	prctl_map.end_data	= mm->end_data;
	prctl_map.start_brk	= mm->start_brk;
	prctl_map.brk		= mm->brk;
	prctl_map.start_stack	= mm->start_stack;
	prctl_map.arg_start	= mm->arg_start;
	prctl_map.arg_end	= mm->arg_end;
	prctl_map.env_start	= mm->env_start;
	prctl_map.env_end	= mm->env_end;
	prctl_map.auxv		= NULL;
	prctl_map.auxv_size	= 0;
	prctl_map.exe_fd	= -1;

	switch (opt) {
	case PR_SET_MM_START_CODE:
		prctl_map.start_code = addr;
		break;
	case PR_SET_MM_END_CODE:
		prctl_map.end_code = addr;
		break;
	case PR_SET_MM_START_DATA:
		prctl_map.start_data = addr;
		break;
	case PR_SET_MM_END_DATA:
		prctl_map.end_data = addr;
		break;
	case PR_SET_MM_START_STACK:
		prctl_map.start_stack = addr;
		break;
	case PR_SET_MM_START_BRK:
		prctl_map.start_brk = addr;
		break;
	case PR_SET_MM_BRK:
		prctl_map.brk = addr;
		break;
	case PR_SET_MM_ARG_START:
		prctl_map.arg_start = addr;
		break;
	case PR_SET_MM_ARG_END:
		prctl_map.arg_end = addr;
		break;
	case PR_SET_MM_ENV_START:
		prctl_map.env_start = addr;
		break;
	case PR_SET_MM_ENV_END:
		prctl_map.env_end = addr;
		break;
	default:
		goto out;
	}

	error = validate_prctl_map(&prctl_map);
	if (error)
		goto out;

	switch (opt) {
	/*
	 * If command line arguments and environment
	 * are placed somewhere else on stack, we can
	 * set them up here, ARG_START/END to setup
	 * command line argumets and ENV_START/END
	 * for environment.
	 */
	case PR_SET_MM_START_STACK:
	case PR_SET_MM_ARG_START:
	case PR_SET_MM_ARG_END:
	case PR_SET_MM_ENV_START:
	case PR_SET_MM_ENV_END:
		if (!vma) {
			error = -EFAULT;
			goto out;
		}
	}

	mm->start_code	= prctl_map.start_code;
	mm->end_code	= prctl_map.end_code;
	mm->start_data	= prctl_map.start_data;
	mm->end_data	= prctl_map.end_data;
	mm->start_brk	= prctl_map.start_brk;
	mm->brk		= prctl_map.brk;
	mm->start_stack	= prctl_map.start_stack;
	mm->arg_start	= prctl_map.arg_start;
	mm->arg_end	= prctl_map.arg_end;
	mm->env_start	= prctl_map.env_start;
	mm->env_end	= prctl_map.env_end;

	error = 0;
out:
	up_write(&mm->mmap_sem);
	return error;
}

#ifdef CONFIG_CHECKPOINT_RESTORE
static int prctl_get_tid_address(struct task_struct *me, int __user **tid_addr)
{
	return put_user(me->clear_child_tid, tid_addr);
}
#else
static int prctl_get_tid_address(struct task_struct *me, int __user **tid_addr)
{
	return -EINVAL;
}
#endif

#ifdef CONFIG_MMU
static int prctl_update_vma_anon_name(struct vm_area_struct *vma,
		struct vm_area_struct **prev,
		unsigned long start, unsigned long end,
		const char __user *name_addr)
{
	struct mm_struct *mm = vma->vm_mm;
	int error = 0;
	pgoff_t pgoff;

	if (name_addr == vma_get_anon_name(vma)) {
		*prev = vma;
		goto out;
	}

	pgoff = vma->vm_pgoff + ((start - vma->vm_start) >> PAGE_SHIFT);
	*prev = vma_merge(mm, *prev, start, end, vma->vm_flags, vma->anon_vma,
				vma->vm_file, pgoff, vma_policy(vma),
				vma->vm_userfaultfd_ctx, name_addr);
	if (*prev) {
		vma = *prev;
		goto success;
	}

	*prev = vma;

	if (start != vma->vm_start) {
		error = split_vma(mm, vma, start, 1);
		if (error)
			goto out;
	}

	if (end != vma->vm_end) {
		error = split_vma(mm, vma, end, 0);
		if (error)
			goto out;
	}

success:
	if (!vma->vm_file)
		vma->anon_name = name_addr;

out:
	if (error == -ENOMEM)
		error = -EAGAIN;
	return error;
}

static int prctl_set_vma_anon_name(unsigned long start, unsigned long end,
			unsigned long arg)
{
	unsigned long tmp;
	struct vm_area_struct *vma, *prev;
	int unmapped_error = 0;
	int error = -EINVAL;

	/*
	 * If the interval [start,end) covers some unmapped address
	 * ranges, just ignore them, but return -ENOMEM at the end.
	 * - this matches the handling in madvise.
	 */
	vma = find_vma_prev(current->mm, start, &prev);
	if (vma && start > vma->vm_start)
		prev = vma;

	for (;;) {
		/* Still start < end. */
		error = -ENOMEM;
		if (!vma)
			return error;

		/* Here start < (end|vma->vm_end). */
		if (start < vma->vm_start) {
			unmapped_error = -ENOMEM;
			start = vma->vm_start;
			if (start >= end)
				return error;
		}

		/* Here vma->vm_start <= start < (end|vma->vm_end) */
		tmp = vma->vm_end;
		if (end < tmp)
			tmp = end;

		/* Here vma->vm_start <= start < tmp <= (end|vma->vm_end). */
		error = prctl_update_vma_anon_name(vma, &prev, start, tmp,
				(const char __user *)arg);
		if (error)
			return error;
		start = tmp;
		if (prev && start < prev->vm_end)
			start = prev->vm_end;
		error = unmapped_error;
		if (start >= end)
			return error;
		if (prev)
			vma = prev->vm_next;
		else	/* madvise_remove dropped mmap_sem */
			vma = find_vma(current->mm, start);
	}
}

static int prctl_set_vma(unsigned long opt, unsigned long start,
		unsigned long len_in, unsigned long arg)
{
	struct mm_struct *mm = current->mm;
	int error;
	unsigned long len;
	unsigned long end;

	if (start & ~PAGE_MASK)
		return -EINVAL;
	len = (len_in + ~PAGE_MASK) & PAGE_MASK;

	/* Check to see whether len was rounded up from small -ve to zero */
	if (len_in && !len)
		return -EINVAL;

	end = start + len;
	if (end < start)
		return -EINVAL;

	if (end == start)
		return 0;

	down_write(&mm->mmap_sem);

	switch (opt) {
	case PR_SET_VMA_ANON_NAME:
		error = prctl_set_vma_anon_name(start, end, arg);
		break;
	default:
		error = -EINVAL;
	}

	up_write(&mm->mmap_sem);

	return error;
}
#else /* CONFIG_MMU */
static int prctl_set_vma(unsigned long opt, unsigned long start,
		unsigned long len_in, unsigned long arg)
{
	return -EINVAL;
}
#endif

SYSCALL_DEFINE5(prctl, int, option, unsigned long, arg2, unsigned long, arg3,
		unsigned long, arg4, unsigned long, arg5)
{
	struct task_struct *me = current;
	struct task_struct *tsk;
	unsigned char comm[sizeof(me->comm)];
	long error;

	error = security_task_prctl(option, arg2, arg3, arg4, arg5);
	if (error != -ENOSYS)
		return error;

	error = 0;
	switch (option) {
	case PR_SET_PDEATHSIG:
		if (!valid_signal(arg2)) {
			error = -EINVAL;
			break;
		}
		me->pdeath_signal = arg2;
		break;
	case PR_GET_PDEATHSIG:
		error = put_user(me->pdeath_signal, (int __user *)arg2);
		break;
	case PR_GET_DUMPABLE:
		error = get_dumpable(me->mm);
		break;
	case PR_SET_DUMPABLE:
		if (arg2 != SUID_DUMP_DISABLE && arg2 != SUID_DUMP_USER) {
			error = -EINVAL;
			break;
		}
		set_dumpable(me->mm, arg2);
		break;

	case PR_SET_UNALIGN:
		error = SET_UNALIGN_CTL(me, arg2);
		break;
	case PR_GET_UNALIGN:
		error = GET_UNALIGN_CTL(me, arg2);
		break;
	case PR_SET_FPEMU:
		error = SET_FPEMU_CTL(me, arg2);
		break;
	case PR_GET_FPEMU:
		error = GET_FPEMU_CTL(me, arg2);
		break;
	case PR_SET_FPEXC:
		error = SET_FPEXC_CTL(me, arg2);
		break;
	case PR_GET_FPEXC:
		error = GET_FPEXC_CTL(me, arg2);
		break;
	case PR_GET_TIMING:
		error = PR_TIMING_STATISTICAL;
		break;
	case PR_SET_TIMING:
		if (arg2 != PR_TIMING_STATISTICAL)
			error = -EINVAL;
		break;
	case PR_SET_NAME:
		comm[sizeof(me->comm) - 1] = 0;
		if (strncpy_from_user(comm, (char __user *)arg2,
				      sizeof(me->comm) - 1) < 0)
			return -EFAULT;
		set_task_comm(me, comm);
		proc_comm_connector(me);
		break;
	case PR_GET_NAME:
		get_task_comm(comm, me);
		if (copy_to_user((char __user *)arg2, comm, sizeof(comm)))
			return -EFAULT;
		break;
	case PR_GET_ENDIAN:
		error = GET_ENDIAN(me, arg2);
		break;
	case PR_SET_ENDIAN:
		error = SET_ENDIAN(me, arg2);
		break;
	case PR_GET_SECCOMP:
		error = prctl_get_seccomp();
		break;
	case PR_SET_SECCOMP:
		error = prctl_set_seccomp(arg2, (char __user *)arg3);
		break;
	case PR_GET_TSC:
		error = GET_TSC_CTL(arg2);
		break;
	case PR_SET_TSC:
		error = SET_TSC_CTL(arg2);
		break;
	case PR_TASK_PERF_EVENTS_DISABLE:
		error = perf_event_task_disable();
		break;
	case PR_TASK_PERF_EVENTS_ENABLE:
		error = perf_event_task_enable();
		break;
	case PR_GET_TIMERSLACK:
		if (current->timer_slack_ns > ULONG_MAX)
			error = ULONG_MAX;
		else
			error = current->timer_slack_ns;
		break;
	case PR_SET_TIMERSLACK:
		if (arg2 <= 0)
			current->timer_slack_ns =
					current->default_timer_slack_ns;
		else
			current->timer_slack_ns = arg2;
		break;
	case PR_MCE_KILL:
		if (arg4 | arg5)
			return -EINVAL;
		switch (arg2) {
		case PR_MCE_KILL_CLEAR:
			if (arg3 != 0)
				return -EINVAL;
			current->flags &= ~PF_MCE_PROCESS;
			break;
		case PR_MCE_KILL_SET:
			current->flags |= PF_MCE_PROCESS;
			if (arg3 == PR_MCE_KILL_EARLY)
				current->flags |= PF_MCE_EARLY;
			else if (arg3 == PR_MCE_KILL_LATE)
				current->flags &= ~PF_MCE_EARLY;
			else if (arg3 == PR_MCE_KILL_DEFAULT)
				current->flags &=
						~(PF_MCE_EARLY|PF_MCE_PROCESS);
			else
				return -EINVAL;
			break;
		default:
			return -EINVAL;
		}
		break;
	case PR_MCE_KILL_GET:
		if (arg2 | arg3 | arg4 | arg5)
			return -EINVAL;
		if (current->flags & PF_MCE_PROCESS)
			error = (current->flags & PF_MCE_EARLY) ?
				PR_MCE_KILL_EARLY : PR_MCE_KILL_LATE;
		else
			error = PR_MCE_KILL_DEFAULT;
		break;
	case PR_SET_MM:
		error = prctl_set_mm(arg2, arg3, arg4, arg5);
		break;
	case PR_GET_TID_ADDRESS:
		error = prctl_get_tid_address(me, (int __user **)arg2);
		break;
	case PR_SET_TIMERSLACK_PID:
		rcu_read_lock();
		tsk = find_task_by_vpid((pid_t)arg3);
		if (tsk == NULL) {
			rcu_read_unlock();
			return -EINVAL;
		}
		get_task_struct(tsk);
		rcu_read_unlock();
		if (ptrace_may_access(tsk, PTRACE_MODE_ATTACH)) {
			put_task_struct(tsk);
			return -EPERM;
		}
		if (arg2 <= 0)
			tsk->timer_slack_ns =
				tsk->default_timer_slack_ns;
		else
			tsk->timer_slack_ns = arg2;
		put_task_struct(tsk);
		error = 0;
		break;
	case PR_SET_CHILD_SUBREAPER:
		me->signal->is_child_subreaper = !!arg2;
		break;
	case PR_GET_CHILD_SUBREAPER:
		error = put_user(me->signal->is_child_subreaper,
				 (int __user *)arg2);
		break;
	case PR_SET_NO_NEW_PRIVS:
		if (arg2 != 1 || arg3 || arg4 || arg5)
			return -EINVAL;

		task_set_no_new_privs(current);
		break;
	case PR_GET_NO_NEW_PRIVS:
		if (arg2 || arg3 || arg4 || arg5)
			return -EINVAL;
		return task_no_new_privs(current) ? 1 : 0;
	case PR_GET_THP_DISABLE:
		if (arg2 || arg3 || arg4 || arg5)
			return -EINVAL;
		error = !!(me->mm->def_flags & VM_NOHUGEPAGE);
		break;
	case PR_SET_THP_DISABLE:
		if (arg3 || arg4 || arg5)
			return -EINVAL;
		if (down_write_killable(&me->mm->mmap_sem))
			return -EINTR;
		if (arg2)
			me->mm->def_flags |= VM_NOHUGEPAGE;
		else
			me->mm->def_flags &= ~VM_NOHUGEPAGE;
		up_write(&me->mm->mmap_sem);
		break;
	case PR_MPX_ENABLE_MANAGEMENT:
		if (arg2 || arg3 || arg4 || arg5)
			return -EINVAL;
		error = MPX_ENABLE_MANAGEMENT();
		break;
	case PR_MPX_DISABLE_MANAGEMENT:
		if (arg2 || arg3 || arg4 || arg5)
			return -EINVAL;
		error = MPX_DISABLE_MANAGEMENT();
		break;
	case PR_SET_FP_MODE:
		error = SET_FP_MODE(me, arg2);
		break;
	case PR_GET_FP_MODE:
		error = GET_FP_MODE(me);
		break;
	case PR_SET_VMA:
		error = prctl_set_vma(arg2, arg3, arg4, arg5);
		break;
	default:
		error = -EINVAL;
		break;
	}
	return error;
}

SYSCALL_DEFINE3(getcpu, unsigned __user *, cpup, unsigned __user *, nodep,
		struct getcpu_cache __user *, unused)
{
	int err = 0;
	int cpu = raw_smp_processor_id();

	if (cpup)
		err |= put_user(cpu, cpup);
	if (nodep)
		err |= put_user(cpu_to_node(cpu), nodep);
	return err ? -EFAULT : 0;
}

/**
 * do_sysinfo - fill in sysinfo struct
 * @info: pointer to buffer to fill
 */
static int do_sysinfo(struct sysinfo *info)
{
	unsigned long mem_total, sav_total;
	unsigned int mem_unit, bitcount;
	struct timespec tp;

	memset(info, 0, sizeof(struct sysinfo));

	get_monotonic_boottime(&tp);
	info->uptime = tp.tv_sec + (tp.tv_nsec ? 1 : 0);

	get_avenrun(info->loads, 0, SI_LOAD_SHIFT - FSHIFT);

	info->procs = nr_threads;

	si_meminfo(info);
	si_swapinfo(info);

	/*
	 * If the sum of all the available memory (i.e. ram + swap)
	 * is less than can be stored in a 32 bit unsigned long then
	 * we can be binary compatible with 2.2.x kernels.  If not,
	 * well, in that case 2.2.x was broken anyways...
	 *
	 *  -Erik Andersen <andersee@debian.org>
	 */

	mem_total = info->totalram + info->totalswap;
	if (mem_total < info->totalram || mem_total < info->totalswap)
		goto out;
	bitcount = 0;
	mem_unit = info->mem_unit;
	while (mem_unit > 1) {
		bitcount++;
		mem_unit >>= 1;
		sav_total = mem_total;
		mem_total <<= 1;
		if (mem_total < sav_total)
			goto out;
	}

	/*
	 * If mem_total did not overflow, multiply all memory values by
	 * info->mem_unit and set it to 1.  This leaves things compatible
	 * with 2.2.x, and also retains compatibility with earlier 2.4.x
	 * kernels...
	 */

	info->mem_unit = 1;
	info->totalram <<= bitcount;
	info->freeram <<= bitcount;
	info->sharedram <<= bitcount;
	info->bufferram <<= bitcount;
	info->totalswap <<= bitcount;
	info->freeswap <<= bitcount;
	info->totalhigh <<= bitcount;
	info->freehigh <<= bitcount;

out:
	return 0;
}

SYSCALL_DEFINE1(sysinfo, struct sysinfo __user *, info)
{
	struct sysinfo val;

	do_sysinfo(&val);

	if (copy_to_user(info, &val, sizeof(struct sysinfo)))
		return -EFAULT;

	return 0;
}

#ifdef CONFIG_COMPAT
struct compat_sysinfo {
	s32 uptime;
	u32 loads[3];
	u32 totalram;
	u32 freeram;
	u32 sharedram;
	u32 bufferram;
	u32 totalswap;
	u32 freeswap;
	u16 procs;
	u16 pad;
	u32 totalhigh;
	u32 freehigh;
	u32 mem_unit;
	char _f[20-2*sizeof(u32)-sizeof(int)];
};

COMPAT_SYSCALL_DEFINE1(sysinfo, struct compat_sysinfo __user *, info)
{
	struct sysinfo s;

	do_sysinfo(&s);

	/* Check to see if any memory value is too large for 32-bit and scale
	 *  down if needed
	 */
	if (upper_32_bits(s.totalram) || upper_32_bits(s.totalswap)) {
		int bitcount = 0;

		while (s.mem_unit < PAGE_SIZE) {
			s.mem_unit <<= 1;
			bitcount++;
		}

		s.totalram >>= bitcount;
		s.freeram >>= bitcount;
		s.sharedram >>= bitcount;
		s.bufferram >>= bitcount;
		s.totalswap >>= bitcount;
		s.freeswap >>= bitcount;
		s.totalhigh >>= bitcount;
		s.freehigh >>= bitcount;
	}

	if (!access_ok(VERIFY_WRITE, info, sizeof(struct compat_sysinfo)) ||
	    __put_user(s.uptime, &info->uptime) ||
	    __put_user(s.loads[0], &info->loads[0]) ||
	    __put_user(s.loads[1], &info->loads[1]) ||
	    __put_user(s.loads[2], &info->loads[2]) ||
	    __put_user(s.totalram, &info->totalram) ||
	    __put_user(s.freeram, &info->freeram) ||
	    __put_user(s.sharedram, &info->sharedram) ||
	    __put_user(s.bufferram, &info->bufferram) ||
	    __put_user(s.totalswap, &info->totalswap) ||
	    __put_user(s.freeswap, &info->freeswap) ||
	    __put_user(s.procs, &info->procs) ||
	    __put_user(s.totalhigh, &info->totalhigh) ||
	    __put_user(s.freehigh, &info->freehigh) ||
	    __put_user(s.mem_unit, &info->mem_unit))
		return -EFAULT;

	return 0;
}
#endif /* CONFIG_COMPAT */<|MERGE_RESOLUTION|>--- conflicted
+++ resolved
@@ -43,10 +43,6 @@
 #include <linux/ctype.h>
 #include <linux/mm.h>
 #include <linux/mempolicy.h>
-<<<<<<< HEAD
-#include <linux/sched.h>
-=======
->>>>>>> 80f190c3
 
 #include <linux/compat.h>
 #include <linux/syscalls.h>
@@ -2229,7 +2225,6 @@
 		unsigned long, arg4, unsigned long, arg5)
 {
 	struct task_struct *me = current;
-	struct task_struct *tsk;
 	unsigned char comm[sizeof(me->comm)];
 	long error;
 
@@ -2375,27 +2370,6 @@
 	case PR_GET_TID_ADDRESS:
 		error = prctl_get_tid_address(me, (int __user **)arg2);
 		break;
-	case PR_SET_TIMERSLACK_PID:
-		rcu_read_lock();
-		tsk = find_task_by_vpid((pid_t)arg3);
-		if (tsk == NULL) {
-			rcu_read_unlock();
-			return -EINVAL;
-		}
-		get_task_struct(tsk);
-		rcu_read_unlock();
-		if (ptrace_may_access(tsk, PTRACE_MODE_ATTACH)) {
-			put_task_struct(tsk);
-			return -EPERM;
-		}
-		if (arg2 <= 0)
-			tsk->timer_slack_ns =
-				tsk->default_timer_slack_ns;
-		else
-			tsk->timer_slack_ns = arg2;
-		put_task_struct(tsk);
-		error = 0;
-		break;
 	case PR_SET_CHILD_SUBREAPER:
 		me->signal->is_child_subreaper = !!arg2;
 		break;
