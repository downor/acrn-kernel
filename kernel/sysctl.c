--- conflicted
+++ resolved
@@ -308,13 +308,8 @@
 		.extra2		= &max_sched_granularity_ns,
 	},
 	{
-<<<<<<< HEAD
-		.procname	= "sched_is_big_little",
-		.data		= &sysctl_sched_is_big_little,
-=======
 		.procname	= "sched_sync_hint_enable",
 		.data		= &sysctl_sched_sync_hint_enable,
->>>>>>> 7b2727c6
 		.maxlen		= sizeof(unsigned int),
 		.mode		= 0644,
 		.proc_handler	= proc_dointvec,
@@ -350,16 +345,6 @@
 	},
 #endif
 	{
-<<<<<<< HEAD
-		.procname	= "sched_sync_hint_enable",
-		.data		= &sysctl_sched_sync_hint_enable,
-		.maxlen		= sizeof(unsigned int),
-		.mode		= 0644,
-		.proc_handler	= proc_dointvec,
-	},
-	{
-=======
->>>>>>> 7b2727c6
 		.procname	= "sched_initial_task_util",
 		.data		= &sysctl_sched_initial_task_util,
 		.maxlen		= sizeof(unsigned int),
