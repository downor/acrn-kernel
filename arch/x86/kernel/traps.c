--- conflicted
+++ resolved
@@ -537,16 +537,9 @@
 	RCU_LOCKDEP_WARN(!rcu_is_watching(), "entry code didn't wake RCU");
 	cond_local_irq_enable(regs);
 
-<<<<<<< HEAD
-	if (static_cpu_has(X86_FEATURE_UMIP)) {
-		if (user_mode(regs) && fixup_umip_exception(regs))
-			return;
-	}
-=======
 	if (static_cpu_has(X86_FEATURE_UMIP))
 		if (user_mode(regs) && fixup_umip_exception(regs))
 			return;
->>>>>>> b260011d
 
 	if (v8086_mode(regs)) {
 		local_irq_enable();
