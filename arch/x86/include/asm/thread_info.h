--- conflicted
+++ resolved
@@ -55,12 +55,9 @@
 
 struct thread_info {
 	unsigned long		flags;		/* low level flags */
-<<<<<<< HEAD
-	int                     preempt_lazy_count;     /* 0 => lazy preemptable
-							   <0 => BUG */
-=======
 	u32			status;		/* thread synchronous flags */
->>>>>>> 81d0cc85
+	int			preempt_lazy_count;	/* 0 => lazy preemptable
+							  <0 => BUG */
 };
 
 #define INIT_THREAD_INFO(tsk)			\
