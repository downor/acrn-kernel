--- conflicted
+++ resolved
@@ -5,10 +5,6 @@
 ccflags := -Werror
 
 lib-y                 := bootstr_$(BITS).o
-<<<<<<< HEAD
-lib-$(CONFIG_SPARC32) += devmap.o
-=======
->>>>>>> 09798eb9
 lib-y                 += init_$(BITS).o
 lib-$(CONFIG_SPARC32) += memory.o
 lib-y                 += misc_$(BITS).o
