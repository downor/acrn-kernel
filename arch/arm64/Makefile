--- conflicted
+++ resolved
@@ -157,14 +157,10 @@
 dtbs_install:
 	$(Q)$(MAKE) $(dtbinst)=$(boot)/dts
 
-<<<<<<< HEAD
-Image-dtb Image.gz-dtb: vmlinux scripts dtbs
-=======
 Image-dtb: vmlinux scripts dtbs
 	$(Q)$(MAKE) $(build)=$(boot) $(boot)/$@
 
 Image.gz-dtb: vmlinux scripts dtbs Image.gz
->>>>>>> f3e90cf9
 	$(Q)$(MAKE) $(build)=$(boot) $(boot)/$@
 
 PHONY += vdso_install
