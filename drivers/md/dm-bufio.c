--- conflicted
+++ resolved
@@ -1601,27 +1601,11 @@
 static unsigned long
 dm_bufio_shrink_count(struct shrinker *shrink, struct shrink_control *sc)
 {
-<<<<<<< HEAD
-	struct dm_bufio_client *c;
-	unsigned long count;
-	unsigned long retain_target;
-
-	c = container_of(shrink, struct dm_bufio_client, shrinker);
-	if (sc->gfp_mask & __GFP_FS)
-		dm_bufio_lock(c);
-	else if (!dm_bufio_trylock(c))
-		return 0;
-
-	count = c->n_buffers[LIST_CLEAN] + c->n_buffers[LIST_DIRTY];
-	retain_target = get_retain_buffers(c);
-	dm_bufio_unlock(c);
-=======
 	struct dm_bufio_client *c = container_of(shrink, struct dm_bufio_client, shrinker);
 	unsigned long count = ACCESS_ONCE(c->n_buffers[LIST_CLEAN]) +
                   ACCESS_ONCE(c->n_buffers[LIST_DIRTY]);
 	unsigned long retain_target = get_retain_buffers(c);
 
->>>>>>> 19a077fe
 	return (count < retain_target) ? 0 : (count - retain_target);
 }
 
