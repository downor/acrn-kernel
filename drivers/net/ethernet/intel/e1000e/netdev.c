--- conflicted
+++ resolved
@@ -3030,18 +3030,12 @@
 		ew32(IOSFPC, reg_val);
 
 		reg_val = er32(TARC(0));
-<<<<<<< HEAD
-		/* SPT and KBL Si errata workaround to avoid Tx hang */
-		reg_val &= ~BIT(28);
-		reg_val |= BIT(29);
-=======
 		/* SPT and KBL Si errata workaround to avoid Tx hang.
 		 * Dropping the number of outstanding requests from
 		 * 3 to 2 in order to avoid a buffer overrun.
 		 */
 		reg_val &= ~E1000_TARC0_CB_MULTIQ_3_REQ;
 		reg_val |= E1000_TARC0_CB_MULTIQ_2_REQ;
->>>>>>> b8447222
 		ew32(TARC(0), reg_val);
 	}
 }
