/* Intel(R) Gigabit Ethernet Linux driver
 * Copyright(c) 2007-2014 Intel Corporation.
 *
 * This program is free software; you can redistribute it and/or modify it
 * under the terms and conditions of the GNU General Public License,
 * version 2, as published by the Free Software Foundation.
 *
 * This program is distributed in the hope it will be useful, but WITHOUT
 * ANY WARRANTY; without even the implied warranty of MERCHANTABILITY or
 * FITNESS FOR A PARTICULAR PURPOSE.  See the GNU General Public License for
 * more details.
 *
 * You should have received a copy of the GNU General Public License along with
 * this program; if not, see <http://www.gnu.org/licenses/>.
 *
 * The full GNU General Public License is included in this distribution in
 * the file called "COPYING".
 *
 * Contact Information:
 * e1000-devel Mailing List <e1000-devel@lists.sourceforge.net>
 * Intel Corporation, 5200 N.E. Elam Young Parkway, Hillsboro, OR 97124-6497
 */

#define pr_fmt(fmt) KBUILD_MODNAME ": " fmt

#include <linux/module.h>
#include <linux/types.h>
#include <linux/init.h>
#include <linux/bitops.h>
#include <linux/vmalloc.h>
#include <linux/pagemap.h>
#include <linux/netdevice.h>
#include <linux/ipv6.h>
#include <linux/slab.h>
#include <net/checksum.h>
#include <net/ip6_checksum.h>
#include <net/pkt_sched.h>
#include <linux/net_tstamp.h>
#include <linux/mii.h>
#include <linux/ethtool.h>
#include <linux/if.h>
#include <linux/if_vlan.h>
#include <linux/pci.h>
#include <linux/pci-aspm.h>
#include <linux/delay.h>
#include <linux/interrupt.h>
#include <linux/ip.h>
#include <linux/tcp.h>
#include <linux/sctp.h>
#include <linux/if_ether.h>
#include <linux/aer.h>
#include <linux/prefetch.h>
#include <linux/pm_runtime.h>
#include <linux/etherdevice.h>
#ifdef CONFIG_IGB_DCA
#include <linux/dca.h>
#endif
#include <linux/i2c.h>
#include "igb.h"

#define MAJ 5
#define MIN 4
#define BUILD 0
#define DRV_VERSION __stringify(MAJ) "." __stringify(MIN) "." \
__stringify(BUILD) "-k"

enum queue_mode {
	QUEUE_MODE_STRICT_PRIORITY,
	QUEUE_MODE_STREAM_RESERVATION,
};

enum tx_queue_prio {
	TX_QUEUE_PRIO_HIGH,
	TX_QUEUE_PRIO_LOW,
};

char igb_driver_name[] = "igb";
char igb_driver_version[] = DRV_VERSION;
static const char igb_driver_string[] =
				"Intel(R) Gigabit Ethernet Network Driver";
static const char igb_copyright[] =
				"Copyright (c) 2007-2014 Intel Corporation.";

static const struct e1000_info *igb_info_tbl[] = {
	[board_82575] = &e1000_82575_info,
};

static const struct pci_device_id igb_pci_tbl[] = {
	{ PCI_VDEVICE(INTEL, E1000_DEV_ID_I354_BACKPLANE_1GBPS) },
	{ PCI_VDEVICE(INTEL, E1000_DEV_ID_I354_SGMII) },
	{ PCI_VDEVICE(INTEL, E1000_DEV_ID_I354_BACKPLANE_2_5GBPS) },
	{ PCI_VDEVICE(INTEL, E1000_DEV_ID_I211_COPPER), board_82575 },
	{ PCI_VDEVICE(INTEL, E1000_DEV_ID_I210_COPPER), board_82575 },
	{ PCI_VDEVICE(INTEL, E1000_DEV_ID_I210_FIBER), board_82575 },
	{ PCI_VDEVICE(INTEL, E1000_DEV_ID_I210_SERDES), board_82575 },
	{ PCI_VDEVICE(INTEL, E1000_DEV_ID_I210_SGMII), board_82575 },
	{ PCI_VDEVICE(INTEL, E1000_DEV_ID_I210_COPPER_FLASHLESS), board_82575 },
	{ PCI_VDEVICE(INTEL, E1000_DEV_ID_I210_SERDES_FLASHLESS), board_82575 },
	{ PCI_VDEVICE(INTEL, E1000_DEV_ID_I350_COPPER), board_82575 },
	{ PCI_VDEVICE(INTEL, E1000_DEV_ID_I350_FIBER), board_82575 },
	{ PCI_VDEVICE(INTEL, E1000_DEV_ID_I350_SERDES), board_82575 },
	{ PCI_VDEVICE(INTEL, E1000_DEV_ID_I350_SGMII), board_82575 },
	{ PCI_VDEVICE(INTEL, E1000_DEV_ID_82580_COPPER), board_82575 },
	{ PCI_VDEVICE(INTEL, E1000_DEV_ID_82580_FIBER), board_82575 },
	{ PCI_VDEVICE(INTEL, E1000_DEV_ID_82580_QUAD_FIBER), board_82575 },
	{ PCI_VDEVICE(INTEL, E1000_DEV_ID_82580_SERDES), board_82575 },
	{ PCI_VDEVICE(INTEL, E1000_DEV_ID_82580_SGMII), board_82575 },
	{ PCI_VDEVICE(INTEL, E1000_DEV_ID_82580_COPPER_DUAL), board_82575 },
	{ PCI_VDEVICE(INTEL, E1000_DEV_ID_DH89XXCC_SGMII), board_82575 },
	{ PCI_VDEVICE(INTEL, E1000_DEV_ID_DH89XXCC_SERDES), board_82575 },
	{ PCI_VDEVICE(INTEL, E1000_DEV_ID_DH89XXCC_BACKPLANE), board_82575 },
	{ PCI_VDEVICE(INTEL, E1000_DEV_ID_DH89XXCC_SFP), board_82575 },
	{ PCI_VDEVICE(INTEL, E1000_DEV_ID_82576), board_82575 },
	{ PCI_VDEVICE(INTEL, E1000_DEV_ID_82576_NS), board_82575 },
	{ PCI_VDEVICE(INTEL, E1000_DEV_ID_82576_NS_SERDES), board_82575 },
	{ PCI_VDEVICE(INTEL, E1000_DEV_ID_82576_FIBER), board_82575 },
	{ PCI_VDEVICE(INTEL, E1000_DEV_ID_82576_SERDES), board_82575 },
	{ PCI_VDEVICE(INTEL, E1000_DEV_ID_82576_SERDES_QUAD), board_82575 },
	{ PCI_VDEVICE(INTEL, E1000_DEV_ID_82576_QUAD_COPPER_ET2), board_82575 },
	{ PCI_VDEVICE(INTEL, E1000_DEV_ID_82576_QUAD_COPPER), board_82575 },
	{ PCI_VDEVICE(INTEL, E1000_DEV_ID_82575EB_COPPER), board_82575 },
	{ PCI_VDEVICE(INTEL, E1000_DEV_ID_82575EB_FIBER_SERDES), board_82575 },
	{ PCI_VDEVICE(INTEL, E1000_DEV_ID_82575GB_QUAD_COPPER), board_82575 },
	/* required last entry */
	{0, }
};

MODULE_DEVICE_TABLE(pci, igb_pci_tbl);

static int igb_setup_all_tx_resources(struct igb_adapter *);
static int igb_setup_all_rx_resources(struct igb_adapter *);
static void igb_free_all_tx_resources(struct igb_adapter *);
static void igb_free_all_rx_resources(struct igb_adapter *);
static void igb_setup_mrqc(struct igb_adapter *);
static int igb_probe(struct pci_dev *, const struct pci_device_id *);
static void igb_remove(struct pci_dev *pdev);
static int igb_sw_init(struct igb_adapter *);
int igb_open(struct net_device *);
int igb_close(struct net_device *);
static void igb_configure(struct igb_adapter *);
static void igb_configure_tx(struct igb_adapter *);
static void igb_configure_rx(struct igb_adapter *);
static void igb_clean_all_tx_rings(struct igb_adapter *);
static void igb_clean_all_rx_rings(struct igb_adapter *);
static void igb_clean_tx_ring(struct igb_ring *);
static void igb_clean_rx_ring(struct igb_ring *);
static void igb_set_rx_mode(struct net_device *);
static void igb_update_phy_info(unsigned long);
static void igb_watchdog(unsigned long);
static void igb_watchdog_task(struct work_struct *);
static netdev_tx_t igb_xmit_frame(struct sk_buff *skb, struct net_device *);
static void igb_get_stats64(struct net_device *dev,
			    struct rtnl_link_stats64 *stats);
static int igb_change_mtu(struct net_device *, int);
static int igb_set_mac(struct net_device *, void *);
static void igb_set_uta(struct igb_adapter *adapter, bool set);
static irqreturn_t igb_intr(int irq, void *);
static irqreturn_t igb_intr_msi(int irq, void *);
static irqreturn_t igb_msix_other(int irq, void *);
static irqreturn_t igb_msix_ring(int irq, void *);
#ifdef CONFIG_IGB_DCA
static void igb_update_dca(struct igb_q_vector *);
static void igb_setup_dca(struct igb_adapter *);
#endif /* CONFIG_IGB_DCA */
static int igb_poll(struct napi_struct *, int);
static bool igb_clean_tx_irq(struct igb_q_vector *, int);
static int igb_clean_rx_irq(struct igb_q_vector *, int);
static int igb_ioctl(struct net_device *, struct ifreq *, int cmd);
static void igb_tx_timeout(struct net_device *);
static void igb_reset_task(struct work_struct *);
static void igb_vlan_mode(struct net_device *netdev,
			  netdev_features_t features);
static int igb_vlan_rx_add_vid(struct net_device *, __be16, u16);
static int igb_vlan_rx_kill_vid(struct net_device *, __be16, u16);
static void igb_restore_vlan(struct igb_adapter *);
static void igb_rar_set_index(struct igb_adapter *, u32);
static void igb_ping_all_vfs(struct igb_adapter *);
static void igb_msg_task(struct igb_adapter *);
static void igb_vmm_control(struct igb_adapter *);
static int igb_set_vf_mac(struct igb_adapter *, int, unsigned char *);
static void igb_flush_mac_table(struct igb_adapter *);
static int igb_available_rars(struct igb_adapter *, u8);
static void igb_set_default_mac_filter(struct igb_adapter *);
static int igb_uc_sync(struct net_device *, const unsigned char *);
static int igb_uc_unsync(struct net_device *, const unsigned char *);
static void igb_restore_vf_multicasts(struct igb_adapter *adapter);
static int igb_ndo_set_vf_mac(struct net_device *netdev, int vf, u8 *mac);
static int igb_ndo_set_vf_vlan(struct net_device *netdev,
			       int vf, u16 vlan, u8 qos, __be16 vlan_proto);
static int igb_ndo_set_vf_bw(struct net_device *, int, int, int);
static int igb_ndo_set_vf_spoofchk(struct net_device *netdev, int vf,
				   bool setting);
static int igb_ndo_get_vf_config(struct net_device *netdev, int vf,
				 struct ifla_vf_info *ivi);
static void igb_check_vf_rate_limit(struct igb_adapter *);
static void igb_nfc_filter_exit(struct igb_adapter *adapter);
static void igb_nfc_filter_restore(struct igb_adapter *adapter);

#ifdef CONFIG_PCI_IOV
static int igb_vf_configure(struct igb_adapter *adapter, int vf);
static int igb_pci_enable_sriov(struct pci_dev *dev, int num_vfs);
static int igb_disable_sriov(struct pci_dev *dev);
static int igb_pci_disable_sriov(struct pci_dev *dev);
#endif

static int igb_suspend(struct device *);
static int igb_resume(struct device *);
static int igb_runtime_suspend(struct device *dev);
static int igb_runtime_resume(struct device *dev);
static int igb_runtime_idle(struct device *dev);
static const struct dev_pm_ops igb_pm_ops = {
	SET_SYSTEM_SLEEP_PM_OPS(igb_suspend, igb_resume)
	SET_RUNTIME_PM_OPS(igb_runtime_suspend, igb_runtime_resume,
			igb_runtime_idle)
};
static void igb_shutdown(struct pci_dev *);
static int igb_pci_sriov_configure(struct pci_dev *dev, int num_vfs);
#ifdef CONFIG_IGB_DCA
static int igb_notify_dca(struct notifier_block *, unsigned long, void *);
static struct notifier_block dca_notifier = {
	.notifier_call	= igb_notify_dca,
	.next		= NULL,
	.priority	= 0
};
#endif
#ifdef CONFIG_NET_POLL_CONTROLLER
/* for netdump / net console */
static void igb_netpoll(struct net_device *);
#endif
#ifdef CONFIG_PCI_IOV
static unsigned int max_vfs;
module_param(max_vfs, uint, 0);
MODULE_PARM_DESC(max_vfs, "Maximum number of virtual functions to allocate per physical function");
#endif /* CONFIG_PCI_IOV */

static pci_ers_result_t igb_io_error_detected(struct pci_dev *,
		     pci_channel_state_t);
static pci_ers_result_t igb_io_slot_reset(struct pci_dev *);
static void igb_io_resume(struct pci_dev *);

static const struct pci_error_handlers igb_err_handler = {
	.error_detected = igb_io_error_detected,
	.slot_reset = igb_io_slot_reset,
	.resume = igb_io_resume,
};

static void igb_init_dmac(struct igb_adapter *adapter, u32 pba);

static struct pci_driver igb_driver = {
	.name     = igb_driver_name,
	.id_table = igb_pci_tbl,
	.probe    = igb_probe,
	.remove   = igb_remove,
#ifdef CONFIG_PM
	.driver.pm = &igb_pm_ops,
#endif
	.shutdown = igb_shutdown,
	.sriov_configure = igb_pci_sriov_configure,
	.err_handler = &igb_err_handler
};

MODULE_AUTHOR("Intel Corporation, <e1000-devel@lists.sourceforge.net>");
MODULE_DESCRIPTION("Intel(R) Gigabit Ethernet Network Driver");
MODULE_LICENSE("GPL");
MODULE_VERSION(DRV_VERSION);

#define DEFAULT_MSG_ENABLE (NETIF_MSG_DRV|NETIF_MSG_PROBE|NETIF_MSG_LINK)
static int debug = -1;
module_param(debug, int, 0);
MODULE_PARM_DESC(debug, "Debug level (0=none,...,16=all)");

struct igb_reg_info {
	u32 ofs;
	char *name;
};

static const struct igb_reg_info igb_reg_info_tbl[] = {

	/* General Registers */
	{E1000_CTRL, "CTRL"},
	{E1000_STATUS, "STATUS"},
	{E1000_CTRL_EXT, "CTRL_EXT"},

	/* Interrupt Registers */
	{E1000_ICR, "ICR"},

	/* RX Registers */
	{E1000_RCTL, "RCTL"},
	{E1000_RDLEN(0), "RDLEN"},
	{E1000_RDH(0), "RDH"},
	{E1000_RDT(0), "RDT"},
	{E1000_RXDCTL(0), "RXDCTL"},
	{E1000_RDBAL(0), "RDBAL"},
	{E1000_RDBAH(0), "RDBAH"},

	/* TX Registers */
	{E1000_TCTL, "TCTL"},
	{E1000_TDBAL(0), "TDBAL"},
	{E1000_TDBAH(0), "TDBAH"},
	{E1000_TDLEN(0), "TDLEN"},
	{E1000_TDH(0), "TDH"},
	{E1000_TDT(0), "TDT"},
	{E1000_TXDCTL(0), "TXDCTL"},
	{E1000_TDFH, "TDFH"},
	{E1000_TDFT, "TDFT"},
	{E1000_TDFHS, "TDFHS"},
	{E1000_TDFPC, "TDFPC"},

	/* List Terminator */
	{}
};

/* igb_regdump - register printout routine */
static void igb_regdump(struct e1000_hw *hw, struct igb_reg_info *reginfo)
{
	int n = 0;
	char rname[16];
	u32 regs[8];

	switch (reginfo->ofs) {
	case E1000_RDLEN(0):
		for (n = 0; n < 4; n++)
			regs[n] = rd32(E1000_RDLEN(n));
		break;
	case E1000_RDH(0):
		for (n = 0; n < 4; n++)
			regs[n] = rd32(E1000_RDH(n));
		break;
	case E1000_RDT(0):
		for (n = 0; n < 4; n++)
			regs[n] = rd32(E1000_RDT(n));
		break;
	case E1000_RXDCTL(0):
		for (n = 0; n < 4; n++)
			regs[n] = rd32(E1000_RXDCTL(n));
		break;
	case E1000_RDBAL(0):
		for (n = 0; n < 4; n++)
			regs[n] = rd32(E1000_RDBAL(n));
		break;
	case E1000_RDBAH(0):
		for (n = 0; n < 4; n++)
			regs[n] = rd32(E1000_RDBAH(n));
		break;
	case E1000_TDBAL(0):
		for (n = 0; n < 4; n++)
			regs[n] = rd32(E1000_RDBAL(n));
		break;
	case E1000_TDBAH(0):
		for (n = 0; n < 4; n++)
			regs[n] = rd32(E1000_TDBAH(n));
		break;
	case E1000_TDLEN(0):
		for (n = 0; n < 4; n++)
			regs[n] = rd32(E1000_TDLEN(n));
		break;
	case E1000_TDH(0):
		for (n = 0; n < 4; n++)
			regs[n] = rd32(E1000_TDH(n));
		break;
	case E1000_TDT(0):
		for (n = 0; n < 4; n++)
			regs[n] = rd32(E1000_TDT(n));
		break;
	case E1000_TXDCTL(0):
		for (n = 0; n < 4; n++)
			regs[n] = rd32(E1000_TXDCTL(n));
		break;
	default:
		pr_info("%-15s %08x\n", reginfo->name, rd32(reginfo->ofs));
		return;
	}

	snprintf(rname, 16, "%s%s", reginfo->name, "[0-3]");
	pr_info("%-15s %08x %08x %08x %08x\n", rname, regs[0], regs[1],
		regs[2], regs[3]);
}

/* igb_dump - Print registers, Tx-rings and Rx-rings */
static void igb_dump(struct igb_adapter *adapter)
{
	struct net_device *netdev = adapter->netdev;
	struct e1000_hw *hw = &adapter->hw;
	struct igb_reg_info *reginfo;
	struct igb_ring *tx_ring;
	union e1000_adv_tx_desc *tx_desc;
	struct my_u0 { u64 a; u64 b; } *u0;
	struct igb_ring *rx_ring;
	union e1000_adv_rx_desc *rx_desc;
	u32 staterr;
	u16 i, n;

	if (!netif_msg_hw(adapter))
		return;

	/* Print netdevice Info */
	if (netdev) {
		dev_info(&adapter->pdev->dev, "Net device Info\n");
		pr_info("Device Name     state            trans_start\n");
		pr_info("%-15s %016lX %016lX\n", netdev->name,
			netdev->state, dev_trans_start(netdev));
	}

	/* Print Registers */
	dev_info(&adapter->pdev->dev, "Register Dump\n");
	pr_info(" Register Name   Value\n");
	for (reginfo = (struct igb_reg_info *)igb_reg_info_tbl;
	     reginfo->name; reginfo++) {
		igb_regdump(hw, reginfo);
	}

	/* Print TX Ring Summary */
	if (!netdev || !netif_running(netdev))
		goto exit;

	dev_info(&adapter->pdev->dev, "TX Rings Summary\n");
	pr_info("Queue [NTU] [NTC] [bi(ntc)->dma  ] leng ntw timestamp\n");
	for (n = 0; n < adapter->num_tx_queues; n++) {
		struct igb_tx_buffer *buffer_info;
		tx_ring = adapter->tx_ring[n];
		buffer_info = &tx_ring->tx_buffer_info[tx_ring->next_to_clean];
		pr_info(" %5d %5X %5X %016llX %04X %p %016llX\n",
			n, tx_ring->next_to_use, tx_ring->next_to_clean,
			(u64)dma_unmap_addr(buffer_info, dma),
			dma_unmap_len(buffer_info, len),
			buffer_info->next_to_watch,
			(u64)buffer_info->time_stamp);
	}

	/* Print TX Rings */
	if (!netif_msg_tx_done(adapter))
		goto rx_ring_summary;

	dev_info(&adapter->pdev->dev, "TX Rings Dump\n");

	/* Transmit Descriptor Formats
	 *
	 * Advanced Transmit Descriptor
	 *   +--------------------------------------------------------------+
	 * 0 |         Buffer Address [63:0]                                |
	 *   +--------------------------------------------------------------+
	 * 8 | PAYLEN  | PORTS  |CC|IDX | STA | DCMD  |DTYP|MAC|RSV| DTALEN |
	 *   +--------------------------------------------------------------+
	 *   63      46 45    40 39 38 36 35 32 31   24             15       0
	 */

	for (n = 0; n < adapter->num_tx_queues; n++) {
		tx_ring = adapter->tx_ring[n];
		pr_info("------------------------------------\n");
		pr_info("TX QUEUE INDEX = %d\n", tx_ring->queue_index);
		pr_info("------------------------------------\n");
		pr_info("T [desc]     [address 63:0  ] [PlPOCIStDDM Ln] [bi->dma       ] leng  ntw timestamp        bi->skb\n");

		for (i = 0; tx_ring->desc && (i < tx_ring->count); i++) {
			const char *next_desc;
			struct igb_tx_buffer *buffer_info;
			tx_desc = IGB_TX_DESC(tx_ring, i);
			buffer_info = &tx_ring->tx_buffer_info[i];
			u0 = (struct my_u0 *)tx_desc;
			if (i == tx_ring->next_to_use &&
			    i == tx_ring->next_to_clean)
				next_desc = " NTC/U";
			else if (i == tx_ring->next_to_use)
				next_desc = " NTU";
			else if (i == tx_ring->next_to_clean)
				next_desc = " NTC";
			else
				next_desc = "";

			pr_info("T [0x%03X]    %016llX %016llX %016llX %04X  %p %016llX %p%s\n",
				i, le64_to_cpu(u0->a),
				le64_to_cpu(u0->b),
				(u64)dma_unmap_addr(buffer_info, dma),
				dma_unmap_len(buffer_info, len),
				buffer_info->next_to_watch,
				(u64)buffer_info->time_stamp,
				buffer_info->skb, next_desc);

			if (netif_msg_pktdata(adapter) && buffer_info->skb)
				print_hex_dump(KERN_INFO, "",
					DUMP_PREFIX_ADDRESS,
					16, 1, buffer_info->skb->data,
					dma_unmap_len(buffer_info, len),
					true);
		}
	}

	/* Print RX Rings Summary */
rx_ring_summary:
	dev_info(&adapter->pdev->dev, "RX Rings Summary\n");
	pr_info("Queue [NTU] [NTC]\n");
	for (n = 0; n < adapter->num_rx_queues; n++) {
		rx_ring = adapter->rx_ring[n];
		pr_info(" %5d %5X %5X\n",
			n, rx_ring->next_to_use, rx_ring->next_to_clean);
	}

	/* Print RX Rings */
	if (!netif_msg_rx_status(adapter))
		goto exit;

	dev_info(&adapter->pdev->dev, "RX Rings Dump\n");

	/* Advanced Receive Descriptor (Read) Format
	 *    63                                           1        0
	 *    +-----------------------------------------------------+
	 *  0 |       Packet Buffer Address [63:1]           |A0/NSE|
	 *    +----------------------------------------------+------+
	 *  8 |       Header Buffer Address [63:1]           |  DD  |
	 *    +-----------------------------------------------------+
	 *
	 *
	 * Advanced Receive Descriptor (Write-Back) Format
	 *
	 *   63       48 47    32 31  30      21 20 17 16   4 3     0
	 *   +------------------------------------------------------+
	 * 0 | Packet     IP     |SPH| HDR_LEN   | RSV|Packet|  RSS |
	 *   | Checksum   Ident  |   |           |    | Type | Type |
	 *   +------------------------------------------------------+
	 * 8 | VLAN Tag | Length | Extended Error | Extended Status |
	 *   +------------------------------------------------------+
	 *   63       48 47    32 31            20 19               0
	 */

	for (n = 0; n < adapter->num_rx_queues; n++) {
		rx_ring = adapter->rx_ring[n];
		pr_info("------------------------------------\n");
		pr_info("RX QUEUE INDEX = %d\n", rx_ring->queue_index);
		pr_info("------------------------------------\n");
		pr_info("R  [desc]      [ PktBuf     A0] [  HeadBuf   DD] [bi->dma       ] [bi->skb] <-- Adv Rx Read format\n");
		pr_info("RWB[desc]      [PcsmIpSHl PtRs] [vl er S cks ln] ---------------- [bi->skb] <-- Adv Rx Write-Back format\n");

		for (i = 0; i < rx_ring->count; i++) {
			const char *next_desc;
			struct igb_rx_buffer *buffer_info;
			buffer_info = &rx_ring->rx_buffer_info[i];
			rx_desc = IGB_RX_DESC(rx_ring, i);
			u0 = (struct my_u0 *)rx_desc;
			staterr = le32_to_cpu(rx_desc->wb.upper.status_error);

			if (i == rx_ring->next_to_use)
				next_desc = " NTU";
			else if (i == rx_ring->next_to_clean)
				next_desc = " NTC";
			else
				next_desc = "";

			if (staterr & E1000_RXD_STAT_DD) {
				/* Descriptor Done */
				pr_info("%s[0x%03X]     %016llX %016llX ---------------- %s\n",
					"RWB", i,
					le64_to_cpu(u0->a),
					le64_to_cpu(u0->b),
					next_desc);
			} else {
				pr_info("%s[0x%03X]     %016llX %016llX %016llX %s\n",
					"R  ", i,
					le64_to_cpu(u0->a),
					le64_to_cpu(u0->b),
					(u64)buffer_info->dma,
					next_desc);

				if (netif_msg_pktdata(adapter) &&
				    buffer_info->dma && buffer_info->page) {
					print_hex_dump(KERN_INFO, "",
					  DUMP_PREFIX_ADDRESS,
					  16, 1,
					  page_address(buffer_info->page) +
						      buffer_info->page_offset,
					  igb_rx_bufsz(rx_ring), true);
				}
			}
		}
	}

exit:
	return;
}

/**
 *  igb_get_i2c_data - Reads the I2C SDA data bit
 *  @hw: pointer to hardware structure
 *  @i2cctl: Current value of I2CCTL register
 *
 *  Returns the I2C data bit value
 **/
static int igb_get_i2c_data(void *data)
{
	struct igb_adapter *adapter = (struct igb_adapter *)data;
	struct e1000_hw *hw = &adapter->hw;
	s32 i2cctl = rd32(E1000_I2CPARAMS);

	return !!(i2cctl & E1000_I2C_DATA_IN);
}

/**
 *  igb_set_i2c_data - Sets the I2C data bit
 *  @data: pointer to hardware structure
 *  @state: I2C data value (0 or 1) to set
 *
 *  Sets the I2C data bit
 **/
static void igb_set_i2c_data(void *data, int state)
{
	struct igb_adapter *adapter = (struct igb_adapter *)data;
	struct e1000_hw *hw = &adapter->hw;
	s32 i2cctl = rd32(E1000_I2CPARAMS);

	if (state)
		i2cctl |= E1000_I2C_DATA_OUT;
	else
		i2cctl &= ~E1000_I2C_DATA_OUT;

	i2cctl &= ~E1000_I2C_DATA_OE_N;
	i2cctl |= E1000_I2C_CLK_OE_N;
	wr32(E1000_I2CPARAMS, i2cctl);
	wrfl();

}

/**
 *  igb_set_i2c_clk - Sets the I2C SCL clock
 *  @data: pointer to hardware structure
 *  @state: state to set clock
 *
 *  Sets the I2C clock line to state
 **/
static void igb_set_i2c_clk(void *data, int state)
{
	struct igb_adapter *adapter = (struct igb_adapter *)data;
	struct e1000_hw *hw = &adapter->hw;
	s32 i2cctl = rd32(E1000_I2CPARAMS);

	if (state) {
		i2cctl |= E1000_I2C_CLK_OUT;
		i2cctl &= ~E1000_I2C_CLK_OE_N;
	} else {
		i2cctl &= ~E1000_I2C_CLK_OUT;
		i2cctl &= ~E1000_I2C_CLK_OE_N;
	}
	wr32(E1000_I2CPARAMS, i2cctl);
	wrfl();
}

/**
 *  igb_get_i2c_clk - Gets the I2C SCL clock state
 *  @data: pointer to hardware structure
 *
 *  Gets the I2C clock state
 **/
static int igb_get_i2c_clk(void *data)
{
	struct igb_adapter *adapter = (struct igb_adapter *)data;
	struct e1000_hw *hw = &adapter->hw;
	s32 i2cctl = rd32(E1000_I2CPARAMS);

	return !!(i2cctl & E1000_I2C_CLK_IN);
}

static const struct i2c_algo_bit_data igb_i2c_algo = {
	.setsda		= igb_set_i2c_data,
	.setscl		= igb_set_i2c_clk,
	.getsda		= igb_get_i2c_data,
	.getscl		= igb_get_i2c_clk,
	.udelay		= 5,
	.timeout	= 20,
};

/**
 *  igb_get_hw_dev - return device
 *  @hw: pointer to hardware structure
 *
 *  used by hardware layer to print debugging information
 **/
struct net_device *igb_get_hw_dev(struct e1000_hw *hw)
{
	struct igb_adapter *adapter = hw->back;
	return adapter->netdev;
}

/**
 *  igb_init_module - Driver Registration Routine
 *
 *  igb_init_module is the first routine called when the driver is
 *  loaded. All it does is register with the PCI subsystem.
 **/
static int __init igb_init_module(void)
{
	int ret;

	pr_info("%s - version %s\n",
	       igb_driver_string, igb_driver_version);
	pr_info("%s\n", igb_copyright);

#ifdef CONFIG_IGB_DCA
	dca_register_notify(&dca_notifier);
#endif
	ret = pci_register_driver(&igb_driver);
	return ret;
}

module_init(igb_init_module);

/**
 *  igb_exit_module - Driver Exit Cleanup Routine
 *
 *  igb_exit_module is called just before the driver is removed
 *  from memory.
 **/
static void __exit igb_exit_module(void)
{
#ifdef CONFIG_IGB_DCA
	dca_unregister_notify(&dca_notifier);
#endif
	pci_unregister_driver(&igb_driver);
}

module_exit(igb_exit_module);

#define Q_IDX_82576(i) (((i & 0x1) << 3) + (i >> 1))
/**
 *  igb_cache_ring_register - Descriptor ring to register mapping
 *  @adapter: board private structure to initialize
 *
 *  Once we know the feature-set enabled for the device, we'll cache
 *  the register offset the descriptor ring is assigned to.
 **/
static void igb_cache_ring_register(struct igb_adapter *adapter)
{
	int i = 0, j = 0;
	u32 rbase_offset = adapter->vfs_allocated_count;

	switch (adapter->hw.mac.type) {
	case e1000_82576:
		/* The queues are allocated for virtualization such that VF 0
		 * is allocated queues 0 and 8, VF 1 queues 1 and 9, etc.
		 * In order to avoid collision we start at the first free queue
		 * and continue consuming queues in the same sequence
		 */
		if (adapter->vfs_allocated_count) {
			for (; i < adapter->rss_queues; i++)
				adapter->rx_ring[i]->reg_idx = rbase_offset +
							       Q_IDX_82576(i);
		}
		/* Fall through */
	case e1000_82575:
	case e1000_82580:
	case e1000_i350:
	case e1000_i354:
	case e1000_i210:
	case e1000_i211:
		/* Fall through */
	default:
		for (; i < adapter->num_rx_queues; i++)
			adapter->rx_ring[i]->reg_idx = rbase_offset + i;
		for (; j < adapter->num_tx_queues; j++)
			adapter->tx_ring[j]->reg_idx = rbase_offset + j;
		break;
	}
}

u32 igb_rd32(struct e1000_hw *hw, u32 reg)
{
	struct igb_adapter *igb = container_of(hw, struct igb_adapter, hw);
	u8 __iomem *hw_addr = ACCESS_ONCE(hw->hw_addr);
	u32 value = 0;

	if (E1000_REMOVED(hw_addr))
		return ~value;

	value = readl(&hw_addr[reg]);

	/* reads should not return all F's */
	if (!(~value) && (!reg || !(~readl(hw_addr)))) {
		struct net_device *netdev = igb->netdev;
		hw->hw_addr = NULL;
		netif_device_detach(netdev);
		netdev_err(netdev, "PCIe link lost, device now detached\n");
	}

	return value;
}

/**
 *  igb_write_ivar - configure ivar for given MSI-X vector
 *  @hw: pointer to the HW structure
 *  @msix_vector: vector number we are allocating to a given ring
 *  @index: row index of IVAR register to write within IVAR table
 *  @offset: column offset of in IVAR, should be multiple of 8
 *
 *  This function is intended to handle the writing of the IVAR register
 *  for adapters 82576 and newer.  The IVAR table consists of 2 columns,
 *  each containing an cause allocation for an Rx and Tx ring, and a
 *  variable number of rows depending on the number of queues supported.
 **/
static void igb_write_ivar(struct e1000_hw *hw, int msix_vector,
			   int index, int offset)
{
	u32 ivar = array_rd32(E1000_IVAR0, index);

	/* clear any bits that are currently set */
	ivar &= ~((u32)0xFF << offset);

	/* write vector and valid bit */
	ivar |= (msix_vector | E1000_IVAR_VALID) << offset;

	array_wr32(E1000_IVAR0, index, ivar);
}

#define IGB_N0_QUEUE -1
static void igb_assign_vector(struct igb_q_vector *q_vector, int msix_vector)
{
	struct igb_adapter *adapter = q_vector->adapter;
	struct e1000_hw *hw = &adapter->hw;
	int rx_queue = IGB_N0_QUEUE;
	int tx_queue = IGB_N0_QUEUE;
	u32 msixbm = 0;

	if (q_vector->rx.ring)
		rx_queue = q_vector->rx.ring->reg_idx;
	if (q_vector->tx.ring)
		tx_queue = q_vector->tx.ring->reg_idx;

	switch (hw->mac.type) {
	case e1000_82575:
		/* The 82575 assigns vectors using a bitmask, which matches the
		 * bitmask for the EICR/EIMS/EIMC registers.  To assign one
		 * or more queues to a vector, we write the appropriate bits
		 * into the MSIXBM register for that vector.
		 */
		if (rx_queue > IGB_N0_QUEUE)
			msixbm = E1000_EICR_RX_QUEUE0 << rx_queue;
		if (tx_queue > IGB_N0_QUEUE)
			msixbm |= E1000_EICR_TX_QUEUE0 << tx_queue;
		if (!(adapter->flags & IGB_FLAG_HAS_MSIX) && msix_vector == 0)
			msixbm |= E1000_EIMS_OTHER;
		array_wr32(E1000_MSIXBM(0), msix_vector, msixbm);
		q_vector->eims_value = msixbm;
		break;
	case e1000_82576:
		/* 82576 uses a table that essentially consists of 2 columns
		 * with 8 rows.  The ordering is column-major so we use the
		 * lower 3 bits as the row index, and the 4th bit as the
		 * column offset.
		 */
		if (rx_queue > IGB_N0_QUEUE)
			igb_write_ivar(hw, msix_vector,
				       rx_queue & 0x7,
				       (rx_queue & 0x8) << 1);
		if (tx_queue > IGB_N0_QUEUE)
			igb_write_ivar(hw, msix_vector,
				       tx_queue & 0x7,
				       ((tx_queue & 0x8) << 1) + 8);
		q_vector->eims_value = BIT(msix_vector);
		break;
	case e1000_82580:
	case e1000_i350:
	case e1000_i354:
	case e1000_i210:
	case e1000_i211:
		/* On 82580 and newer adapters the scheme is similar to 82576
		 * however instead of ordering column-major we have things
		 * ordered row-major.  So we traverse the table by using
		 * bit 0 as the column offset, and the remaining bits as the
		 * row index.
		 */
		if (rx_queue > IGB_N0_QUEUE)
			igb_write_ivar(hw, msix_vector,
				       rx_queue >> 1,
				       (rx_queue & 0x1) << 4);
		if (tx_queue > IGB_N0_QUEUE)
			igb_write_ivar(hw, msix_vector,
				       tx_queue >> 1,
				       ((tx_queue & 0x1) << 4) + 8);
		q_vector->eims_value = BIT(msix_vector);
		break;
	default:
		BUG();
		break;
	}

	/* add q_vector eims value to global eims_enable_mask */
	adapter->eims_enable_mask |= q_vector->eims_value;

	/* configure q_vector to set itr on first interrupt */
	q_vector->set_itr = 1;
}

/**
 *  igb_configure_msix - Configure MSI-X hardware
 *  @adapter: board private structure to initialize
 *
 *  igb_configure_msix sets up the hardware to properly
 *  generate MSI-X interrupts.
 **/
static void igb_configure_msix(struct igb_adapter *adapter)
{
	u32 tmp;
	int i, vector = 0;
	struct e1000_hw *hw = &adapter->hw;

	adapter->eims_enable_mask = 0;

	/* set vector for other causes, i.e. link changes */
	switch (hw->mac.type) {
	case e1000_82575:
		tmp = rd32(E1000_CTRL_EXT);
		/* enable MSI-X PBA support*/
		tmp |= E1000_CTRL_EXT_PBA_CLR;

		/* Auto-Mask interrupts upon ICR read. */
		tmp |= E1000_CTRL_EXT_EIAME;
		tmp |= E1000_CTRL_EXT_IRCA;

		wr32(E1000_CTRL_EXT, tmp);

		/* enable msix_other interrupt */
		array_wr32(E1000_MSIXBM(0), vector++, E1000_EIMS_OTHER);
		adapter->eims_other = E1000_EIMS_OTHER;

		break;

	case e1000_82576:
	case e1000_82580:
	case e1000_i350:
	case e1000_i354:
	case e1000_i210:
	case e1000_i211:
		/* Turn on MSI-X capability first, or our settings
		 * won't stick.  And it will take days to debug.
		 */
		wr32(E1000_GPIE, E1000_GPIE_MSIX_MODE |
		     E1000_GPIE_PBA | E1000_GPIE_EIAME |
		     E1000_GPIE_NSICR);

		/* enable msix_other interrupt */
		adapter->eims_other = BIT(vector);
		tmp = (vector++ | E1000_IVAR_VALID) << 8;

		wr32(E1000_IVAR_MISC, tmp);
		break;
	default:
		/* do nothing, since nothing else supports MSI-X */
		break;
	} /* switch (hw->mac.type) */

	adapter->eims_enable_mask |= adapter->eims_other;

	for (i = 0; i < adapter->num_q_vectors; i++)
		igb_assign_vector(adapter->q_vector[i], vector++);

	wrfl();
}

/**
 *  igb_request_msix - Initialize MSI-X interrupts
 *  @adapter: board private structure to initialize
 *
 *  igb_request_msix allocates MSI-X vectors and requests interrupts from the
 *  kernel.
 **/
static int igb_request_msix(struct igb_adapter *adapter)
{
	struct net_device *netdev = adapter->netdev;
	int i, err = 0, vector = 0, free_vector = 0;

	err = request_irq(adapter->msix_entries[vector].vector,
			  igb_msix_other, 0, netdev->name, adapter);
	if (err)
		goto err_out;

	for (i = 0; i < adapter->num_q_vectors; i++) {
		struct igb_q_vector *q_vector = adapter->q_vector[i];

		vector++;

		q_vector->itr_register = adapter->io_addr + E1000_EITR(vector);

		if (q_vector->rx.ring && q_vector->tx.ring)
			sprintf(q_vector->name, "%s-TxRx-%u", netdev->name,
				q_vector->rx.ring->queue_index);
		else if (q_vector->tx.ring)
			sprintf(q_vector->name, "%s-tx-%u", netdev->name,
				q_vector->tx.ring->queue_index);
		else if (q_vector->rx.ring)
			sprintf(q_vector->name, "%s-rx-%u", netdev->name,
				q_vector->rx.ring->queue_index);
		else
			sprintf(q_vector->name, "%s-unused", netdev->name);

		err = request_irq(adapter->msix_entries[vector].vector,
				  igb_msix_ring, 0, q_vector->name,
				  q_vector);
		if (err)
			goto err_free;
	}

	igb_configure_msix(adapter);
	return 0;

err_free:
	/* free already assigned IRQs */
	free_irq(adapter->msix_entries[free_vector++].vector, adapter);

	vector--;
	for (i = 0; i < vector; i++) {
		free_irq(adapter->msix_entries[free_vector++].vector,
			 adapter->q_vector[i]);
	}
err_out:
	return err;
}

/**
 *  igb_free_q_vector - Free memory allocated for specific interrupt vector
 *  @adapter: board private structure to initialize
 *  @v_idx: Index of vector to be freed
 *
 *  This function frees the memory allocated to the q_vector.
 **/
static void igb_free_q_vector(struct igb_adapter *adapter, int v_idx)
{
	struct igb_q_vector *q_vector = adapter->q_vector[v_idx];

	adapter->q_vector[v_idx] = NULL;

	/* igb_get_stats64() might access the rings on this vector,
	 * we must wait a grace period before freeing it.
	 */
	if (q_vector)
		kfree_rcu(q_vector, rcu);
}

/**
 *  igb_reset_q_vector - Reset config for interrupt vector
 *  @adapter: board private structure to initialize
 *  @v_idx: Index of vector to be reset
 *
 *  If NAPI is enabled it will delete any references to the
 *  NAPI struct. This is preparation for igb_free_q_vector.
 **/
static void igb_reset_q_vector(struct igb_adapter *adapter, int v_idx)
{
	struct igb_q_vector *q_vector = adapter->q_vector[v_idx];

	/* Coming from igb_set_interrupt_capability, the vectors are not yet
	 * allocated. So, q_vector is NULL so we should stop here.
	 */
	if (!q_vector)
		return;

	if (q_vector->tx.ring)
		adapter->tx_ring[q_vector->tx.ring->queue_index] = NULL;

	if (q_vector->rx.ring)
		adapter->rx_ring[q_vector->rx.ring->queue_index] = NULL;

	netif_napi_del(&q_vector->napi);

}

static void igb_reset_interrupt_capability(struct igb_adapter *adapter)
{
	int v_idx = adapter->num_q_vectors;

	if (adapter->flags & IGB_FLAG_HAS_MSIX)
		pci_disable_msix(adapter->pdev);
	else if (adapter->flags & IGB_FLAG_HAS_MSI)
		pci_disable_msi(adapter->pdev);

	while (v_idx--)
		igb_reset_q_vector(adapter, v_idx);
}

/**
 *  igb_free_q_vectors - Free memory allocated for interrupt vectors
 *  @adapter: board private structure to initialize
 *
 *  This function frees the memory allocated to the q_vectors.  In addition if
 *  NAPI is enabled it will delete any references to the NAPI struct prior
 *  to freeing the q_vector.
 **/
static void igb_free_q_vectors(struct igb_adapter *adapter)
{
	int v_idx = adapter->num_q_vectors;

	adapter->num_tx_queues = 0;
	adapter->num_rx_queues = 0;
	adapter->num_q_vectors = 0;

	while (v_idx--) {
		igb_reset_q_vector(adapter, v_idx);
		igb_free_q_vector(adapter, v_idx);
	}
}

/**
 *  igb_clear_interrupt_scheme - reset the device to a state of no interrupts
 *  @adapter: board private structure to initialize
 *
 *  This function resets the device so that it has 0 Rx queues, Tx queues, and
 *  MSI-X interrupts allocated.
 */
static void igb_clear_interrupt_scheme(struct igb_adapter *adapter)
{
	igb_free_q_vectors(adapter);
	igb_reset_interrupt_capability(adapter);
}

/**
 *  igb_set_interrupt_capability - set MSI or MSI-X if supported
 *  @adapter: board private structure to initialize
 *  @msix: boolean value of MSIX capability
 *
 *  Attempt to configure interrupts using the best available
 *  capabilities of the hardware and kernel.
 **/
static void igb_set_interrupt_capability(struct igb_adapter *adapter, bool msix)
{
	int err;
	int numvecs, i;

	if (!msix)
		goto msi_only;
	adapter->flags |= IGB_FLAG_HAS_MSIX;

	/* Number of supported queues. */
	adapter->num_rx_queues = adapter->rss_queues;
	if (adapter->vfs_allocated_count)
		adapter->num_tx_queues = 1;
	else
		adapter->num_tx_queues = adapter->rss_queues;

	/* start with one vector for every Rx queue */
	numvecs = adapter->num_rx_queues;

	/* if Tx handler is separate add 1 for every Tx queue */
	if (!(adapter->flags & IGB_FLAG_QUEUE_PAIRS))
		numvecs += adapter->num_tx_queues;

	/* store the number of vectors reserved for queues */
	adapter->num_q_vectors = numvecs;

	/* add 1 vector for link status interrupts */
	numvecs++;
	for (i = 0; i < numvecs; i++)
		adapter->msix_entries[i].entry = i;

	err = pci_enable_msix_range(adapter->pdev,
				    adapter->msix_entries,
				    numvecs,
				    numvecs);
	if (err > 0)
		return;

	igb_reset_interrupt_capability(adapter);

	/* If we can't do MSI-X, try MSI */
msi_only:
	adapter->flags &= ~IGB_FLAG_HAS_MSIX;
#ifdef CONFIG_PCI_IOV
	/* disable SR-IOV for non MSI-X configurations */
	if (adapter->vf_data) {
		struct e1000_hw *hw = &adapter->hw;
		/* disable iov and allow time for transactions to clear */
		pci_disable_sriov(adapter->pdev);
		msleep(500);

		kfree(adapter->vf_mac_list);
		adapter->vf_mac_list = NULL;
		kfree(adapter->vf_data);
		adapter->vf_data = NULL;
		wr32(E1000_IOVCTL, E1000_IOVCTL_REUSE_VFQ);
		wrfl();
		msleep(100);
		dev_info(&adapter->pdev->dev, "IOV Disabled\n");
	}
#endif
	adapter->vfs_allocated_count = 0;
	adapter->rss_queues = 1;
	adapter->flags |= IGB_FLAG_QUEUE_PAIRS;
	adapter->num_rx_queues = 1;
	adapter->num_tx_queues = 1;
	adapter->num_q_vectors = 1;
	if (!pci_enable_msi(adapter->pdev))
		adapter->flags |= IGB_FLAG_HAS_MSI;
}

static void igb_add_ring(struct igb_ring *ring,
			 struct igb_ring_container *head)
{
	head->ring = ring;
	head->count++;
}

/**
 *  igb_alloc_q_vector - Allocate memory for a single interrupt vector
 *  @adapter: board private structure to initialize
 *  @v_count: q_vectors allocated on adapter, used for ring interleaving
 *  @v_idx: index of vector in adapter struct
 *  @txr_count: total number of Tx rings to allocate
 *  @txr_idx: index of first Tx ring to allocate
 *  @rxr_count: total number of Rx rings to allocate
 *  @rxr_idx: index of first Rx ring to allocate
 *
 *  We allocate one q_vector.  If allocation fails we return -ENOMEM.
 **/
static int igb_alloc_q_vector(struct igb_adapter *adapter,
			      int v_count, int v_idx,
			      int txr_count, int txr_idx,
			      int rxr_count, int rxr_idx)
{
	struct igb_q_vector *q_vector;
	struct igb_ring *ring;
	int ring_count, size;

	/* igb only supports 1 Tx and/or 1 Rx queue per vector */
	if (txr_count > 1 || rxr_count > 1)
		return -ENOMEM;

	ring_count = txr_count + rxr_count;
	size = sizeof(struct igb_q_vector) +
	       (sizeof(struct igb_ring) * ring_count);

	/* allocate q_vector and rings */
	q_vector = adapter->q_vector[v_idx];
	if (!q_vector) {
		q_vector = kzalloc(size, GFP_KERNEL);
	} else if (size > ksize(q_vector)) {
		kfree_rcu(q_vector, rcu);
		q_vector = kzalloc(size, GFP_KERNEL);
	} else {
		memset(q_vector, 0, size);
	}
	if (!q_vector)
		return -ENOMEM;

	/* initialize NAPI */
	netif_napi_add(adapter->netdev, &q_vector->napi,
		       igb_poll, 64);

	/* tie q_vector and adapter together */
	adapter->q_vector[v_idx] = q_vector;
	q_vector->adapter = adapter;

	/* initialize work limits */
	q_vector->tx.work_limit = adapter->tx_work_limit;

	/* initialize ITR configuration */
	q_vector->itr_register = adapter->io_addr + E1000_EITR(0);
	q_vector->itr_val = IGB_START_ITR;

	/* initialize pointer to rings */
	ring = q_vector->ring;

	/* intialize ITR */
	if (rxr_count) {
		/* rx or rx/tx vector */
		if (!adapter->rx_itr_setting || adapter->rx_itr_setting > 3)
			q_vector->itr_val = adapter->rx_itr_setting;
	} else {
		/* tx only vector */
		if (!adapter->tx_itr_setting || adapter->tx_itr_setting > 3)
			q_vector->itr_val = adapter->tx_itr_setting;
	}

	if (txr_count) {
		/* assign generic ring traits */
		ring->dev = &adapter->pdev->dev;
		ring->netdev = adapter->netdev;

		/* configure backlink on ring */
		ring->q_vector = q_vector;

		/* update q_vector Tx values */
		igb_add_ring(ring, &q_vector->tx);

		/* For 82575, context index must be unique per ring. */
		if (adapter->hw.mac.type == e1000_82575)
			set_bit(IGB_RING_FLAG_TX_CTX_IDX, &ring->flags);

		/* apply Tx specific ring traits */
		ring->count = adapter->tx_ring_count;
		ring->queue_index = txr_idx;

		ring->cbs_enable = false;
		ring->idleslope = 0;
		ring->sendslope = 0;
		ring->hicredit = 0;
		ring->locredit = 0;

		u64_stats_init(&ring->tx_syncp);
		u64_stats_init(&ring->tx_syncp2);

		/* assign ring to adapter */
		adapter->tx_ring[txr_idx] = ring;

		/* push pointer to next ring */
		ring++;
	}

	if (rxr_count) {
		/* assign generic ring traits */
		ring->dev = &adapter->pdev->dev;
		ring->netdev = adapter->netdev;

		/* configure backlink on ring */
		ring->q_vector = q_vector;

		/* update q_vector Rx values */
		igb_add_ring(ring, &q_vector->rx);

		/* set flag indicating ring supports SCTP checksum offload */
		if (adapter->hw.mac.type >= e1000_82576)
			set_bit(IGB_RING_FLAG_RX_SCTP_CSUM, &ring->flags);

		/* On i350, i354, i210, and i211, loopback VLAN packets
		 * have the tag byte-swapped.
		 */
		if (adapter->hw.mac.type >= e1000_i350)
			set_bit(IGB_RING_FLAG_RX_LB_VLAN_BSWAP, &ring->flags);

		/* apply Rx specific ring traits */
		ring->count = adapter->rx_ring_count;
		ring->queue_index = rxr_idx;

		u64_stats_init(&ring->rx_syncp);

		/* assign ring to adapter */
		adapter->rx_ring[rxr_idx] = ring;
	}

	return 0;
}


/**
 *  igb_alloc_q_vectors - Allocate memory for interrupt vectors
 *  @adapter: board private structure to initialize
 *
 *  We allocate one q_vector per queue interrupt.  If allocation fails we
 *  return -ENOMEM.
 **/
static int igb_alloc_q_vectors(struct igb_adapter *adapter)
{
	int q_vectors = adapter->num_q_vectors;
	int rxr_remaining = adapter->num_rx_queues;
	int txr_remaining = adapter->num_tx_queues;
	int rxr_idx = 0, txr_idx = 0, v_idx = 0;
	int err;

	if (q_vectors >= (rxr_remaining + txr_remaining)) {
		for (; rxr_remaining; v_idx++) {
			err = igb_alloc_q_vector(adapter, q_vectors, v_idx,
						 0, 0, 1, rxr_idx);

			if (err)
				goto err_out;

			/* update counts and index */
			rxr_remaining--;
			rxr_idx++;
		}
	}

	for (; v_idx < q_vectors; v_idx++) {
		int rqpv = DIV_ROUND_UP(rxr_remaining, q_vectors - v_idx);
		int tqpv = DIV_ROUND_UP(txr_remaining, q_vectors - v_idx);

		err = igb_alloc_q_vector(adapter, q_vectors, v_idx,
					 tqpv, txr_idx, rqpv, rxr_idx);

		if (err)
			goto err_out;

		/* update counts and index */
		rxr_remaining -= rqpv;
		txr_remaining -= tqpv;
		rxr_idx++;
		txr_idx++;
	}

	return 0;

err_out:
	adapter->num_tx_queues = 0;
	adapter->num_rx_queues = 0;
	adapter->num_q_vectors = 0;

	while (v_idx--)
		igb_free_q_vector(adapter, v_idx);

	return -ENOMEM;
}

/**
 *  igb_init_interrupt_scheme - initialize interrupts, allocate queues/vectors
 *  @adapter: board private structure to initialize
 *  @msix: boolean value of MSIX capability
 *
 *  This function initializes the interrupts and allocates all of the queues.
 **/
static int igb_init_interrupt_scheme(struct igb_adapter *adapter, bool msix)
{
	struct pci_dev *pdev = adapter->pdev;
	int err;

	igb_set_interrupt_capability(adapter, msix);

	err = igb_alloc_q_vectors(adapter);
	if (err) {
		dev_err(&pdev->dev, "Unable to allocate memory for vectors\n");
		goto err_alloc_q_vectors;
	}

	igb_cache_ring_register(adapter);

	return 0;

err_alloc_q_vectors:
	igb_reset_interrupt_capability(adapter);
	return err;
}

/**
 *  igb_request_irq - initialize interrupts
 *  @adapter: board private structure to initialize
 *
 *  Attempts to configure interrupts using the best available
 *  capabilities of the hardware and kernel.
 **/
static int igb_request_irq(struct igb_adapter *adapter)
{
	struct net_device *netdev = adapter->netdev;
	struct pci_dev *pdev = adapter->pdev;
	int err = 0;

	if (adapter->flags & IGB_FLAG_HAS_MSIX) {
		err = igb_request_msix(adapter);
		if (!err)
			goto request_done;
		/* fall back to MSI */
		igb_free_all_tx_resources(adapter);
		igb_free_all_rx_resources(adapter);

		igb_clear_interrupt_scheme(adapter);
		err = igb_init_interrupt_scheme(adapter, false);
		if (err)
			goto request_done;

		igb_setup_all_tx_resources(adapter);
		igb_setup_all_rx_resources(adapter);
		igb_configure(adapter);
	}

	igb_assign_vector(adapter->q_vector[0], 0);

	if (adapter->flags & IGB_FLAG_HAS_MSI) {
		err = request_irq(pdev->irq, igb_intr_msi, 0,
				  netdev->name, adapter);
		if (!err)
			goto request_done;

		/* fall back to legacy interrupts */
		igb_reset_interrupt_capability(adapter);
		adapter->flags &= ~IGB_FLAG_HAS_MSI;
	}

	err = request_irq(pdev->irq, igb_intr, IRQF_SHARED,
			  netdev->name, adapter);

	if (err)
		dev_err(&pdev->dev, "Error %d getting interrupt\n",
			err);

request_done:
	return err;
}

static void igb_free_irq(struct igb_adapter *adapter)
{
	if (adapter->flags & IGB_FLAG_HAS_MSIX) {
		int vector = 0, i;

		free_irq(adapter->msix_entries[vector++].vector, adapter);

		for (i = 0; i < adapter->num_q_vectors; i++)
			free_irq(adapter->msix_entries[vector++].vector,
				 adapter->q_vector[i]);
	} else {
		free_irq(adapter->pdev->irq, adapter);
	}
}

/**
 *  igb_irq_disable - Mask off interrupt generation on the NIC
 *  @adapter: board private structure
 **/
static void igb_irq_disable(struct igb_adapter *adapter)
{
	struct e1000_hw *hw = &adapter->hw;

	/* we need to be careful when disabling interrupts.  The VFs are also
	 * mapped into these registers and so clearing the bits can cause
	 * issues on the VF drivers so we only need to clear what we set
	 */
	if (adapter->flags & IGB_FLAG_HAS_MSIX) {
		u32 regval = rd32(E1000_EIAM);

		wr32(E1000_EIAM, regval & ~adapter->eims_enable_mask);
		wr32(E1000_EIMC, adapter->eims_enable_mask);
		regval = rd32(E1000_EIAC);
		wr32(E1000_EIAC, regval & ~adapter->eims_enable_mask);
	}

	wr32(E1000_IAM, 0);
	wr32(E1000_IMC, ~0);
	wrfl();
	if (adapter->flags & IGB_FLAG_HAS_MSIX) {
		int i;

		for (i = 0; i < adapter->num_q_vectors; i++)
			synchronize_irq(adapter->msix_entries[i].vector);
	} else {
		synchronize_irq(adapter->pdev->irq);
	}
}

/**
 *  igb_irq_enable - Enable default interrupt generation settings
 *  @adapter: board private structure
 **/
static void igb_irq_enable(struct igb_adapter *adapter)
{
	struct e1000_hw *hw = &adapter->hw;

	if (adapter->flags & IGB_FLAG_HAS_MSIX) {
		u32 ims = E1000_IMS_LSC | E1000_IMS_DOUTSYNC | E1000_IMS_DRSTA;
		u32 regval = rd32(E1000_EIAC);

		wr32(E1000_EIAC, regval | adapter->eims_enable_mask);
		regval = rd32(E1000_EIAM);
		wr32(E1000_EIAM, regval | adapter->eims_enable_mask);
		wr32(E1000_EIMS, adapter->eims_enable_mask);
		if (adapter->vfs_allocated_count) {
			wr32(E1000_MBVFIMR, 0xFF);
			ims |= E1000_IMS_VMMB;
		}
		wr32(E1000_IMS, ims);
	} else {
		wr32(E1000_IMS, IMS_ENABLE_MASK |
				E1000_IMS_DRSTA);
		wr32(E1000_IAM, IMS_ENABLE_MASK |
				E1000_IMS_DRSTA);
	}
}

static void igb_update_mng_vlan(struct igb_adapter *adapter)
{
	struct e1000_hw *hw = &adapter->hw;
	u16 pf_id = adapter->vfs_allocated_count;
	u16 vid = adapter->hw.mng_cookie.vlan_id;
	u16 old_vid = adapter->mng_vlan_id;

	if (hw->mng_cookie.status & E1000_MNG_DHCP_COOKIE_STATUS_VLAN) {
		/* add VID to filter table */
		igb_vfta_set(hw, vid, pf_id, true, true);
		adapter->mng_vlan_id = vid;
	} else {
		adapter->mng_vlan_id = IGB_MNG_VLAN_NONE;
	}

	if ((old_vid != (u16)IGB_MNG_VLAN_NONE) &&
	    (vid != old_vid) &&
	    !test_bit(old_vid, adapter->active_vlans)) {
		/* remove VID from filter table */
		igb_vfta_set(hw, vid, pf_id, false, true);
	}
}

/**
 *  igb_release_hw_control - release control of the h/w to f/w
 *  @adapter: address of board private structure
 *
 *  igb_release_hw_control resets CTRL_EXT:DRV_LOAD bit.
 *  For ASF and Pass Through versions of f/w this means that the
 *  driver is no longer loaded.
 **/
static void igb_release_hw_control(struct igb_adapter *adapter)
{
	struct e1000_hw *hw = &adapter->hw;
	u32 ctrl_ext;

	/* Let firmware take over control of h/w */
	ctrl_ext = rd32(E1000_CTRL_EXT);
	wr32(E1000_CTRL_EXT,
			ctrl_ext & ~E1000_CTRL_EXT_DRV_LOAD);
}

/**
 *  igb_get_hw_control - get control of the h/w from f/w
 *  @adapter: address of board private structure
 *
 *  igb_get_hw_control sets CTRL_EXT:DRV_LOAD bit.
 *  For ASF and Pass Through versions of f/w this means that
 *  the driver is loaded.
 **/
static void igb_get_hw_control(struct igb_adapter *adapter)
{
	struct e1000_hw *hw = &adapter->hw;
	u32 ctrl_ext;

	/* Let firmware know the driver has taken over */
	ctrl_ext = rd32(E1000_CTRL_EXT);
	wr32(E1000_CTRL_EXT,
			ctrl_ext | E1000_CTRL_EXT_DRV_LOAD);
}

static void enable_fqtss(struct igb_adapter *adapter, bool enable)
{
	struct net_device *netdev = adapter->netdev;
	struct e1000_hw *hw = &adapter->hw;

	WARN_ON(hw->mac.type != e1000_i210);

	if (enable)
		adapter->flags |= IGB_FLAG_FQTSS;
	else
		adapter->flags &= ~IGB_FLAG_FQTSS;

	if (netif_running(netdev))
		schedule_work(&adapter->reset_task);
}

static bool is_fqtss_enabled(struct igb_adapter *adapter)
{
	return (adapter->flags & IGB_FLAG_FQTSS) ? true : false;
}

static void set_tx_desc_fetch_prio(struct e1000_hw *hw, int queue,
				   enum tx_queue_prio prio)
{
	u32 val;

	WARN_ON(hw->mac.type != e1000_i210);
	WARN_ON(queue < 0 || queue > 4);

	val = rd32(E1000_I210_TXDCTL(queue));

	if (prio == TX_QUEUE_PRIO_HIGH)
		val |= E1000_TXDCTL_PRIORITY;
	else
		val &= ~E1000_TXDCTL_PRIORITY;

	wr32(E1000_I210_TXDCTL(queue), val);
}

static void set_queue_mode(struct e1000_hw *hw, int queue, enum queue_mode mode)
{
	u32 val;

	WARN_ON(hw->mac.type != e1000_i210);
	WARN_ON(queue < 0 || queue > 1);

	val = rd32(E1000_I210_TQAVCC(queue));

	if (mode == QUEUE_MODE_STREAM_RESERVATION)
		val |= E1000_TQAVCC_QUEUEMODE;
	else
		val &= ~E1000_TQAVCC_QUEUEMODE;

	wr32(E1000_I210_TQAVCC(queue), val);
}

<<<<<<< HEAD
/**
 *  igb_configure_cbs - Configure Credit-Based Shaper (CBS)
 *  @adapter: pointer to adapter struct
 *  @queue: queue number
 *  @enable: true = enable CBS, false = disable CBS
 *  @idleslope: idleSlope in kbps
 *  @sendslope: sendSlope in kbps
 *  @hicredit: hiCredit in bytes
 *  @locredit: loCredit in bytes
 *
 *  Configure CBS for a given hardware queue. When disabling, idleslope,
 *  sendslope, hicredit, locredit arguments are ignored. Returns 0 if
 *  success. Negative otherwise.
 **/
static void igb_configure_cbs(struct igb_adapter *adapter, int queue,
			      bool enable, int idleslope, int sendslope,
			      int hicredit, int locredit)
{
	struct net_device *netdev = adapter->netdev;
	struct e1000_hw *hw = &adapter->hw;
	u32 tqavcc;
=======
static bool is_any_cbs_enabled(struct igb_adapter *adapter)
{
	int i;

	for (i = 0; i < adapter->num_tx_queues; i++) {
		if (adapter->tx_ring[i]->cbs_enable)
			return true;
	}

	return false;
}

static bool is_any_txtime_enabled(struct igb_adapter *adapter)
{
	int i;

	for (i = 0; i < adapter->num_tx_queues; i++) {
		if (adapter->tx_ring[i]->launchtime_enable)
			return true;
	}

	return false;
}

/**
 *  igb_config_tx_modes - Configure "Qav Tx mode" features on igb
 *  @adapter: pointer to adapter struct
 *  @queue: queue number
 *
 *  Configure CBS and Launchtime for a given hardware queue.
 *  Parameters are retrieved from the correct Tx ring, so
 *  igb_save_cbs_params() and igb_save_txtime_params() should be used
 *  for setting those correctly prior to this function being called.
 **/
static void igb_config_tx_modes(struct igb_adapter *adapter, int queue)
{
	struct igb_ring *ring = adapter->tx_ring[queue];
	struct net_device *netdev = adapter->netdev;
	struct e1000_hw *hw = &adapter->hw;
	u32 tqavcc, tqavctrl;
>>>>>>> 9c2b6ffd
	u16 value;

	WARN_ON(hw->mac.type != e1000_i210);
	WARN_ON(queue < 0 || queue > 1);

<<<<<<< HEAD
	if (enable) {
		set_tx_desc_fetch_prio(hw, queue, TX_QUEUE_PRIO_HIGH);
		set_queue_mode(hw, queue, QUEUE_MODE_STREAM_RESERVATION);
=======
	/* If any of the Qav features is enabled, configure queues as SR and
	 * with HIGH PRIO. If none is, then configure them with LOW PRIO and
	 * as SP.
	 */
	if (ring->cbs_enable || ring->launchtime_enable) {
		set_tx_desc_fetch_prio(hw, queue, TX_QUEUE_PRIO_HIGH);
		set_queue_mode(hw, queue, QUEUE_MODE_STREAM_RESERVATION);
	} else {
		set_tx_desc_fetch_prio(hw, queue, TX_QUEUE_PRIO_LOW);
		set_queue_mode(hw, queue, QUEUE_MODE_STRICT_PRIORITY);
	}

	/* If CBS is enabled, set DataTranARB and config its parameters. */
	if (ring->cbs_enable || queue == 0) {
		/* i210 does not allow the queue 0 to be in the Strict
		 * Priority mode while the Qav mode is enabled, so,
		 * instead of disabling strict priority mode, we give
		 * queue 0 the maximum of credits possible.
		 *
		 * See section 8.12.19 of the i210 datasheet, "Note:
		 * Queue0 QueueMode must be set to 1b when
		 * TransmitMode is set to Qav."
		 */
		if (queue == 0 && !ring->cbs_enable) {
			/* max "linkspeed" idleslope in kbps */
			ring->idleslope = 1000000;
			ring->hicredit = ETH_FRAME_LEN;
		}

		/* Always set data transfer arbitration to credit-based
		 * shaper algorithm on TQAVCTRL if CBS is enabled for any of
		 * the queues.
		 */
		tqavctrl = rd32(E1000_I210_TQAVCTRL);
		tqavctrl |= E1000_TQAVCTRL_DATATRANARB;
		wr32(E1000_I210_TQAVCTRL, tqavctrl);
>>>>>>> 9c2b6ffd

		/* According to i210 datasheet section 7.2.7.7, we should set
		 * the 'idleSlope' field from TQAVCC register following the
		 * equation:
		 *
		 * For 100 Mbps link speed:
		 *
		 *     value = BW * 0x7735 * 0.2                          (E1)
		 *
		 * For 1000Mbps link speed:
		 *
		 *     value = BW * 0x7735 * 2                            (E2)
		 *
		 * E1 and E2 can be merged into one equation as shown below.
		 * Note that 'link-speed' is in Mbps.
		 *
		 *     value = BW * 0x7735 * 2 * link-speed
		 *                           --------------               (E3)
		 *                                1000
		 *
		 * 'BW' is the percentage bandwidth out of full link speed
		 * which can be found with the following equation. Note that
		 * idleSlope here is the parameter from this function which
		 * is in kbps.
		 *
		 *     BW =     idleSlope
		 *          -----------------                             (E4)
		 *          link-speed * 1000
		 *
		 * That said, we can come up with a generic equation to
		 * calculate the value we should set it TQAVCC register by
		 * replacing 'BW' in E3 by E4. The resulting equation is:
		 *
		 * value =     idleSlope     * 0x7735 * 2 * link-speed
		 *         -----------------            --------------    (E5)
		 *         link-speed * 1000                 1000
		 *
		 * 'link-speed' is present in both sides of the fraction so
		 * it is canceled out. The final equation is the following:
		 *
		 *     value = idleSlope * 61034
		 *             -----------------                          (E6)
		 *                  1000000
<<<<<<< HEAD
		 */
		value = DIV_ROUND_UP_ULL(idleslope * 61034ULL, 1000000);
=======
		 *
		 * NOTE: For i210, given the above, we can see that idleslope
		 *       is represented in 16.38431 kbps units by the value at
		 *       the TQAVCC register (1Gbps / 61034), which reduces
		 *       the granularity for idleslope increments.
		 *       For instance, if you want to configure a 2576kbps
		 *       idleslope, the value to be written on the register
		 *       would have to be 157.23. If rounded down, you end
		 *       up with less bandwidth available than originally
		 *       required (~2572 kbps). If rounded up, you end up
		 *       with a higher bandwidth (~2589 kbps). Below the
		 *       approach we take is to always round up the
		 *       calculated value, so the resulting bandwidth might
		 *       be slightly higher for some configurations.
		 */
		value = DIV_ROUND_UP_ULL(ring->idleslope * 61034ULL, 1000000);
>>>>>>> 9c2b6ffd

		tqavcc = rd32(E1000_I210_TQAVCC(queue));
		tqavcc &= ~E1000_TQAVCC_IDLESLOPE_MASK;
		tqavcc |= value;
		wr32(E1000_I210_TQAVCC(queue), tqavcc);

<<<<<<< HEAD
		wr32(E1000_I210_TQAVHC(queue), 0x80000000 + hicredit * 0x7735);
	} else {
		set_tx_desc_fetch_prio(hw, queue, TX_QUEUE_PRIO_LOW);
		set_queue_mode(hw, queue, QUEUE_MODE_STRICT_PRIORITY);
=======
		wr32(E1000_I210_TQAVHC(queue),
		     0x80000000 + ring->hicredit * 0x7735);
	} else {
>>>>>>> 9c2b6ffd

		/* Set idleSlope to zero. */
		tqavcc = rd32(E1000_I210_TQAVCC(queue));
		tqavcc &= ~E1000_TQAVCC_IDLESLOPE_MASK;
		wr32(E1000_I210_TQAVCC(queue), tqavcc);

		/* Set hiCredit to zero. */
		wr32(E1000_I210_TQAVHC(queue), 0);
<<<<<<< HEAD
=======

		/* If CBS is not enabled for any queues anymore, then return to
		 * the default state of Data Transmission Arbitration on
		 * TQAVCTRL.
		 */
		if (!is_any_cbs_enabled(adapter)) {
			tqavctrl = rd32(E1000_I210_TQAVCTRL);
			tqavctrl &= ~E1000_TQAVCTRL_DATATRANARB;
			wr32(E1000_I210_TQAVCTRL, tqavctrl);
		}
	}

	/* If LaunchTime is enabled, set DataTranTIM. */
	if (ring->launchtime_enable) {
		/* Always set DataTranTIM on TQAVCTRL if LaunchTime is enabled
		 * for any of the SR queues, and configure fetchtime delta.
		 * XXX NOTE:
		 *     - LaunchTime will be enabled for all SR queues.
		 *     - A fixed offset can be added relative to the launch
		 *       time of all packets if configured at reg LAUNCH_OS0.
		 *       We are keeping it as 0 for now (default value).
		 */
		tqavctrl = rd32(E1000_I210_TQAVCTRL);
		tqavctrl |= E1000_TQAVCTRL_DATATRANTIM |
		       E1000_TQAVCTRL_FETCHTIME_DELTA;
		wr32(E1000_I210_TQAVCTRL, tqavctrl);
	} else {
		/* If Launchtime is not enabled for any SR queues anymore,
		 * then clear DataTranTIM on TQAVCTRL and clear fetchtime delta,
		 * effectively disabling Launchtime.
		 */
		if (!is_any_txtime_enabled(adapter)) {
			tqavctrl = rd32(E1000_I210_TQAVCTRL);
			tqavctrl &= ~E1000_TQAVCTRL_DATATRANTIM;
			tqavctrl &= ~E1000_TQAVCTRL_FETCHTIME_DELTA;
			wr32(E1000_I210_TQAVCTRL, tqavctrl);
		}
>>>>>>> 9c2b6ffd
	}

	/* XXX: In i210 controller the sendSlope and loCredit parameters from
	 * CBS are not configurable by software so we don't do any 'controller
	 * configuration' in respect to these parameters.
	 */

<<<<<<< HEAD
	netdev_dbg(netdev, "CBS %s: queue %d idleslope %d sendslope %d hiCredit %d locredit %d\n",
		   (enable) ? "enabled" : "disabled", queue,
		   idleslope, sendslope, hicredit, locredit);
=======
	netdev_dbg(netdev, "Qav Tx mode: cbs %s, launchtime %s, queue %d \
			    idleslope %d sendslope %d hiCredit %d \
			    locredit %d\n",
		   (ring->cbs_enable) ? "enabled" : "disabled",
		   (ring->launchtime_enable) ? "enabled" : "disabled", queue,
		   ring->idleslope, ring->sendslope, ring->hicredit,
		   ring->locredit);
}

static int igb_save_txtime_params(struct igb_adapter *adapter, int queue,
				  bool enable)
{
	struct igb_ring *ring;

	if (queue < 0 || queue > adapter->num_tx_queues)
		return -EINVAL;

	ring = adapter->tx_ring[queue];
	ring->launchtime_enable = enable;

	return 0;
>>>>>>> 9c2b6ffd
}

static int igb_save_cbs_params(struct igb_adapter *adapter, int queue,
			       bool enable, int idleslope, int sendslope,
			       int hicredit, int locredit)
{
	struct igb_ring *ring;

	if (queue < 0 || queue > adapter->num_tx_queues)
		return -EINVAL;

	ring = adapter->tx_ring[queue];

	ring->cbs_enable = enable;
	ring->idleslope = idleslope;
	ring->sendslope = sendslope;
	ring->hicredit = hicredit;
	ring->locredit = locredit;

	return 0;
}

<<<<<<< HEAD
static bool is_any_cbs_enabled(struct igb_adapter *adapter)
{
	struct igb_ring *ring;
	int i;

	for (i = 0; i < adapter->num_tx_queues; i++) {
		ring = adapter->tx_ring[i];

		if (ring->cbs_enable)
			return true;
	}

	return false;
}

=======
/**
 *  igb_setup_tx_mode - Switch to/from Qav Tx mode when applicable
 *  @adapter: pointer to adapter struct
 *
 *  Configure TQAVCTRL register switching the controller's Tx mode
 *  if FQTSS mode is enabled or disabled. Additionally, will issue
 *  a call to igb_config_tx_modes() per queue so any previously saved
 *  Tx parameters are applied.
 **/
>>>>>>> 9c2b6ffd
static void igb_setup_tx_mode(struct igb_adapter *adapter)
{
	struct net_device *netdev = adapter->netdev;
	struct e1000_hw *hw = &adapter->hw;
	u32 val;

	/* Only i210 controller supports changing the transmission mode. */
	if (hw->mac.type != e1000_i210)
		return;

	if (is_fqtss_enabled(adapter)) {
		int i, max_queue;

		/* Configure TQAVCTRL register: set transmit mode to 'Qav',
<<<<<<< HEAD
		 * set data fetch arbitration to 'round robin' and set data
		 * transfer arbitration to 'credit shaper algorithm.
		 */
		val = rd32(E1000_I210_TQAVCTRL);
		val |= E1000_TQAVCTRL_XMIT_MODE | E1000_TQAVCTRL_DATATRANARB;
=======
		 * set data fetch arbitration to 'round robin', set SP_WAIT_SR
		 * so SP queues wait for SR ones.
		 */
		val = rd32(E1000_I210_TQAVCTRL);
		val |= E1000_TQAVCTRL_XMIT_MODE | E1000_TQAVCTRL_SP_WAIT_SR;
>>>>>>> 9c2b6ffd
		val &= ~E1000_TQAVCTRL_DATAFETCHARB;
		wr32(E1000_I210_TQAVCTRL, val);

		/* Configure Tx and Rx packet buffers sizes as described in
		 * i210 datasheet section 7.2.7.7.
		 */
		val = rd32(E1000_TXPBS);
		val &= ~I210_TXPBSIZE_MASK;
		val |= I210_TXPBSIZE_PB0_8KB | I210_TXPBSIZE_PB1_8KB |
			I210_TXPBSIZE_PB2_4KB | I210_TXPBSIZE_PB3_4KB;
		wr32(E1000_TXPBS, val);

		val = rd32(E1000_RXPBS);
		val &= ~I210_RXPBSIZE_MASK;
		val |= I210_RXPBSIZE_PB_32KB;
		wr32(E1000_RXPBS, val);

		/* Section 8.12.9 states that MAX_TPKT_SIZE from DTXMXPKTSZ
		 * register should not exceed the buffer size programmed in
		 * TXPBS. The smallest buffer size programmed in TXPBS is 4kB
		 * so according to the datasheet we should set MAX_TPKT_SIZE to
		 * 4kB / 64.
		 *
		 * However, when we do so, no frame from queue 2 and 3 are
		 * transmitted.  It seems the MAX_TPKT_SIZE should not be great
		 * or _equal_ to the buffer size programmed in TXPBS. For this
		 * reason, we set set MAX_ TPKT_SIZE to (4kB - 1) / 64.
		 */
		val = (4096 - 1) / 64;
		wr32(E1000_I210_DTXMXPKTSZ, val);

		/* Since FQTSS mode is enabled, apply any CBS configuration
		 * previously set. If no previous CBS configuration has been
		 * done, then the initial configuration is applied, which means
		 * CBS is disabled.
		 */
		max_queue = (adapter->num_tx_queues < I210_SR_QUEUES_NUM) ?
			    adapter->num_tx_queues : I210_SR_QUEUES_NUM;

		for (i = 0; i < max_queue; i++) {
<<<<<<< HEAD
			struct igb_ring *ring = adapter->tx_ring[i];

			igb_configure_cbs(adapter, i, ring->cbs_enable,
					  ring->idleslope, ring->sendslope,
					  ring->hicredit, ring->locredit);
=======
			igb_config_tx_modes(adapter, i);
>>>>>>> 9c2b6ffd
		}
	} else {
		wr32(E1000_RXPBS, I210_RXPBSIZE_DEFAULT);
		wr32(E1000_TXPBS, I210_TXPBSIZE_DEFAULT);
		wr32(E1000_I210_DTXMXPKTSZ, I210_DTXMXPKTSZ_DEFAULT);

		val = rd32(E1000_I210_TQAVCTRL);
		/* According to Section 8.12.21, the other flags we've set when
		 * enabling FQTSS are not relevant when disabling FQTSS so we
		 * don't set they here.
		 */
		val &= ~E1000_TQAVCTRL_XMIT_MODE;
		wr32(E1000_I210_TQAVCTRL, val);
	}

	netdev_dbg(netdev, "FQTSS %s\n", (is_fqtss_enabled(adapter)) ?
		   "enabled" : "disabled");
}

/**
 *  igb_configure - configure the hardware for RX and TX
 *  @adapter: private board structure
 **/
static void igb_configure(struct igb_adapter *adapter)
{
	struct net_device *netdev = adapter->netdev;
	int i;

	igb_get_hw_control(adapter);
	igb_set_rx_mode(netdev);
	igb_setup_tx_mode(adapter);

	igb_restore_vlan(adapter);

	igb_setup_tctl(adapter);
	igb_setup_mrqc(adapter);
	igb_setup_rctl(adapter);

	igb_nfc_filter_restore(adapter);
	igb_configure_tx(adapter);
	igb_configure_rx(adapter);

	igb_rx_fifo_flush_82575(&adapter->hw);

	/* call igb_desc_unused which always leaves
	 * at least 1 descriptor unused to make sure
	 * next_to_use != next_to_clean
	 */
	for (i = 0; i < adapter->num_rx_queues; i++) {
		struct igb_ring *ring = adapter->rx_ring[i];
		igb_alloc_rx_buffers(ring, igb_desc_unused(ring));
	}
}

/**
 *  igb_power_up_link - Power up the phy/serdes link
 *  @adapter: address of board private structure
 **/
void igb_power_up_link(struct igb_adapter *adapter)
{
	igb_reset_phy(&adapter->hw);

	if (adapter->hw.phy.media_type == e1000_media_type_copper)
		igb_power_up_phy_copper(&adapter->hw);
	else
		igb_power_up_serdes_link_82575(&adapter->hw);

	igb_setup_link(&adapter->hw);
}

/**
 *  igb_power_down_link - Power down the phy/serdes link
 *  @adapter: address of board private structure
 */
static void igb_power_down_link(struct igb_adapter *adapter)
{
	if (adapter->hw.phy.media_type == e1000_media_type_copper)
		igb_power_down_phy_copper_82575(&adapter->hw);
	else
		igb_shutdown_serdes_link_82575(&adapter->hw);
}

/**
 * Detect and switch function for Media Auto Sense
 * @adapter: address of the board private structure
 **/
static void igb_check_swap_media(struct igb_adapter *adapter)
{
	struct e1000_hw *hw = &adapter->hw;
	u32 ctrl_ext, connsw;
	bool swap_now = false;

	ctrl_ext = rd32(E1000_CTRL_EXT);
	connsw = rd32(E1000_CONNSW);

	/* need to live swap if current media is copper and we have fiber/serdes
	 * to go to.
	 */

	if ((hw->phy.media_type == e1000_media_type_copper) &&
	    (!(connsw & E1000_CONNSW_AUTOSENSE_EN))) {
		swap_now = true;
	} else if (!(connsw & E1000_CONNSW_SERDESD)) {
		/* copper signal takes time to appear */
		if (adapter->copper_tries < 4) {
			adapter->copper_tries++;
			connsw |= E1000_CONNSW_AUTOSENSE_CONF;
			wr32(E1000_CONNSW, connsw);
			return;
		} else {
			adapter->copper_tries = 0;
			if ((connsw & E1000_CONNSW_PHYSD) &&
			    (!(connsw & E1000_CONNSW_PHY_PDN))) {
				swap_now = true;
				connsw &= ~E1000_CONNSW_AUTOSENSE_CONF;
				wr32(E1000_CONNSW, connsw);
			}
		}
	}

	if (!swap_now)
		return;

	switch (hw->phy.media_type) {
	case e1000_media_type_copper:
		netdev_info(adapter->netdev,
			"MAS: changing media to fiber/serdes\n");
		ctrl_ext |=
			E1000_CTRL_EXT_LINK_MODE_PCIE_SERDES;
		adapter->flags |= IGB_FLAG_MEDIA_RESET;
		adapter->copper_tries = 0;
		break;
	case e1000_media_type_internal_serdes:
	case e1000_media_type_fiber:
		netdev_info(adapter->netdev,
			"MAS: changing media to copper\n");
		ctrl_ext &=
			~E1000_CTRL_EXT_LINK_MODE_PCIE_SERDES;
		adapter->flags |= IGB_FLAG_MEDIA_RESET;
		break;
	default:
		/* shouldn't get here during regular operation */
		netdev_err(adapter->netdev,
			"AMS: Invalid media type found, returning\n");
		break;
	}
	wr32(E1000_CTRL_EXT, ctrl_ext);
}

/**
 *  igb_up - Open the interface and prepare it to handle traffic
 *  @adapter: board private structure
 **/
int igb_up(struct igb_adapter *adapter)
{
	struct e1000_hw *hw = &adapter->hw;
	int i;

	/* hardware has been reset, we need to reload some things */
	igb_configure(adapter);

	clear_bit(__IGB_DOWN, &adapter->state);

	for (i = 0; i < adapter->num_q_vectors; i++)
		napi_enable(&(adapter->q_vector[i]->napi));

	if (adapter->flags & IGB_FLAG_HAS_MSIX)
		igb_configure_msix(adapter);
	else
		igb_assign_vector(adapter->q_vector[0], 0);

	/* Clear any pending interrupts. */
	rd32(E1000_ICR);
	igb_irq_enable(adapter);

	/* notify VFs that reset has been completed */
	if (adapter->vfs_allocated_count) {
		u32 reg_data = rd32(E1000_CTRL_EXT);

		reg_data |= E1000_CTRL_EXT_PFRSTD;
		wr32(E1000_CTRL_EXT, reg_data);
	}

	netif_tx_start_all_queues(adapter->netdev);

	/* start the watchdog. */
	hw->mac.get_link_status = 1;
	schedule_work(&adapter->watchdog_task);

	if ((adapter->flags & IGB_FLAG_EEE) &&
	    (!hw->dev_spec._82575.eee_disable))
		adapter->eee_advert = MDIO_EEE_100TX | MDIO_EEE_1000T;

	return 0;
}

void igb_down(struct igb_adapter *adapter)
{
	struct net_device *netdev = adapter->netdev;
	struct e1000_hw *hw = &adapter->hw;
	u32 tctl, rctl;
	int i;

	/* signal that we're down so the interrupt handler does not
	 * reschedule our watchdog timer
	 */
	set_bit(__IGB_DOWN, &adapter->state);

	/* disable receives in the hardware */
	rctl = rd32(E1000_RCTL);
	wr32(E1000_RCTL, rctl & ~E1000_RCTL_EN);
	/* flush and sleep below */

	igb_nfc_filter_exit(adapter);

	netif_carrier_off(netdev);
	netif_tx_stop_all_queues(netdev);

	/* disable transmits in the hardware */
	tctl = rd32(E1000_TCTL);
	tctl &= ~E1000_TCTL_EN;
	wr32(E1000_TCTL, tctl);
	/* flush both disables and wait for them to finish */
	wrfl();
	usleep_range(10000, 11000);

	igb_irq_disable(adapter);

	adapter->flags &= ~IGB_FLAG_NEED_LINK_UPDATE;

	for (i = 0; i < adapter->num_q_vectors; i++) {
		if (adapter->q_vector[i]) {
			napi_synchronize(&adapter->q_vector[i]->napi);
			napi_disable(&adapter->q_vector[i]->napi);
		}
	}

	del_timer_sync(&adapter->watchdog_timer);
	del_timer_sync(&adapter->phy_info_timer);

	/* record the stats before reset*/
	spin_lock(&adapter->stats64_lock);
	igb_update_stats(adapter);
	spin_unlock(&adapter->stats64_lock);

	adapter->link_speed = 0;
	adapter->link_duplex = 0;

	if (!pci_channel_offline(adapter->pdev))
		igb_reset(adapter);

	/* clear VLAN promisc flag so VFTA will be updated if necessary */
	adapter->flags &= ~IGB_FLAG_VLAN_PROMISC;

	igb_clean_all_tx_rings(adapter);
	igb_clean_all_rx_rings(adapter);
#ifdef CONFIG_IGB_DCA

	/* since we reset the hardware DCA settings were cleared */
	igb_setup_dca(adapter);
#endif
}

void igb_reinit_locked(struct igb_adapter *adapter)
{
	WARN_ON(in_interrupt());
	while (test_and_set_bit(__IGB_RESETTING, &adapter->state))
		usleep_range(1000, 2000);
	igb_down(adapter);
	igb_up(adapter);
	clear_bit(__IGB_RESETTING, &adapter->state);
}

/** igb_enable_mas - Media Autosense re-enable after swap
 *
 * @adapter: adapter struct
 **/
static void igb_enable_mas(struct igb_adapter *adapter)
{
	struct e1000_hw *hw = &adapter->hw;
	u32 connsw = rd32(E1000_CONNSW);

	/* configure for SerDes media detect */
	if ((hw->phy.media_type == e1000_media_type_copper) &&
	    (!(connsw & E1000_CONNSW_SERDESD))) {
		connsw |= E1000_CONNSW_ENRGSRC;
		connsw |= E1000_CONNSW_AUTOSENSE_EN;
		wr32(E1000_CONNSW, connsw);
		wrfl();
	}
}

void igb_reset(struct igb_adapter *adapter)
{
	struct pci_dev *pdev = adapter->pdev;
	struct e1000_hw *hw = &adapter->hw;
	struct e1000_mac_info *mac = &hw->mac;
	struct e1000_fc_info *fc = &hw->fc;
	u32 pba, hwm;

	/* Repartition Pba for greater than 9k mtu
	 * To take effect CTRL.RST is required.
	 */
	switch (mac->type) {
	case e1000_i350:
	case e1000_i354:
	case e1000_82580:
		pba = rd32(E1000_RXPBS);
		pba = igb_rxpbs_adjust_82580(pba);
		break;
	case e1000_82576:
		pba = rd32(E1000_RXPBS);
		pba &= E1000_RXPBS_SIZE_MASK_82576;
		break;
	case e1000_82575:
	case e1000_i210:
	case e1000_i211:
	default:
		pba = E1000_PBA_34K;
		break;
	}

	if (mac->type == e1000_82575) {
		u32 min_rx_space, min_tx_space, needed_tx_space;

		/* write Rx PBA so that hardware can report correct Tx PBA */
		wr32(E1000_PBA, pba);

		/* To maintain wire speed transmits, the Tx FIFO should be
		 * large enough to accommodate two full transmit packets,
		 * rounded up to the next 1KB and expressed in KB.  Likewise,
		 * the Rx FIFO should be large enough to accommodate at least
		 * one full receive packet and is similarly rounded up and
		 * expressed in KB.
		 */
		min_rx_space = DIV_ROUND_UP(MAX_JUMBO_FRAME_SIZE, 1024);

		/* The Tx FIFO also stores 16 bytes of information about the Tx
		 * but don't include Ethernet FCS because hardware appends it.
		 * We only need to round down to the nearest 512 byte block
		 * count since the value we care about is 2 frames, not 1.
		 */
		min_tx_space = adapter->max_frame_size;
		min_tx_space += sizeof(union e1000_adv_tx_desc) - ETH_FCS_LEN;
		min_tx_space = DIV_ROUND_UP(min_tx_space, 512);

		/* upper 16 bits has Tx packet buffer allocation size in KB */
		needed_tx_space = min_tx_space - (rd32(E1000_PBA) >> 16);

		/* If current Tx allocation is less than the min Tx FIFO size,
		 * and the min Tx FIFO size is less than the current Rx FIFO
		 * allocation, take space away from current Rx allocation.
		 */
		if (needed_tx_space < pba) {
			pba -= needed_tx_space;

			/* if short on Rx space, Rx wins and must trump Tx
			 * adjustment
			 */
			if (pba < min_rx_space)
				pba = min_rx_space;
		}

		/* adjust PBA for jumbo frames */
		wr32(E1000_PBA, pba);
	}

	/* flow control settings
	 * The high water mark must be low enough to fit one full frame
	 * after transmitting the pause frame.  As such we must have enough
	 * space to allow for us to complete our current transmit and then
	 * receive the frame that is in progress from the link partner.
	 * Set it to:
	 * - the full Rx FIFO size minus one full Tx plus one full Rx frame
	 */
	hwm = (pba << 10) - (adapter->max_frame_size + MAX_JUMBO_FRAME_SIZE);

	fc->high_water = hwm & 0xFFFFFFF0;	/* 16-byte granularity */
	fc->low_water = fc->high_water - 16;
	fc->pause_time = 0xFFFF;
	fc->send_xon = 1;
	fc->current_mode = fc->requested_mode;

	/* disable receive for all VFs and wait one second */
	if (adapter->vfs_allocated_count) {
		int i;

		for (i = 0 ; i < adapter->vfs_allocated_count; i++)
			adapter->vf_data[i].flags &= IGB_VF_FLAG_PF_SET_MAC;

		/* ping all the active vfs to let them know we are going down */
		igb_ping_all_vfs(adapter);

		/* disable transmits and receives */
		wr32(E1000_VFRE, 0);
		wr32(E1000_VFTE, 0);
	}

	/* Allow time for pending master requests to run */
	hw->mac.ops.reset_hw(hw);
	wr32(E1000_WUC, 0);

	if (adapter->flags & IGB_FLAG_MEDIA_RESET) {
		/* need to resetup here after media swap */
		adapter->ei.get_invariants(hw);
		adapter->flags &= ~IGB_FLAG_MEDIA_RESET;
	}
	if ((mac->type == e1000_82575) &&
	    (adapter->flags & IGB_FLAG_MAS_ENABLE)) {
		igb_enable_mas(adapter);
	}
	if (hw->mac.ops.init_hw(hw))
		dev_err(&pdev->dev, "Hardware Error\n");

	/* RAR registers were cleared during init_hw, clear mac table */
	igb_flush_mac_table(adapter);
	__dev_uc_unsync(adapter->netdev, NULL);

	/* Recover default RAR entry */
	igb_set_default_mac_filter(adapter);

	/* Flow control settings reset on hardware reset, so guarantee flow
	 * control is off when forcing speed.
	 */
	if (!hw->mac.autoneg)
		igb_force_mac_fc(hw);

	igb_init_dmac(adapter, pba);
#ifdef CONFIG_IGB_HWMON
	/* Re-initialize the thermal sensor on i350 devices. */
	if (!test_bit(__IGB_DOWN, &adapter->state)) {
		if (mac->type == e1000_i350 && hw->bus.func == 0) {
			/* If present, re-initialize the external thermal sensor
			 * interface.
			 */
			if (adapter->ets)
				mac->ops.init_thermal_sensor_thresh(hw);
		}
	}
#endif
	/* Re-establish EEE setting */
	if (hw->phy.media_type == e1000_media_type_copper) {
		switch (mac->type) {
		case e1000_i350:
		case e1000_i210:
		case e1000_i211:
			igb_set_eee_i350(hw, true, true);
			break;
		case e1000_i354:
			igb_set_eee_i354(hw, true, true);
			break;
		default:
			break;
		}
	}
	if (!netif_running(adapter->netdev))
		igb_power_down_link(adapter);

	igb_update_mng_vlan(adapter);

	/* Enable h/w to recognize an 802.1Q VLAN Ethernet packet */
	wr32(E1000_VET, ETHERNET_IEEE_VLAN_TYPE);

	/* Re-enable PTP, where applicable. */
	if (adapter->ptp_flags & IGB_PTP_ENABLED)
		igb_ptp_reset(adapter);

	igb_get_phy_info(hw);
}

static netdev_features_t igb_fix_features(struct net_device *netdev,
	netdev_features_t features)
{
	/* Since there is no support for separate Rx/Tx vlan accel
	 * enable/disable make sure Tx flag is always in same state as Rx.
	 */
	if (features & NETIF_F_HW_VLAN_CTAG_RX)
		features |= NETIF_F_HW_VLAN_CTAG_TX;
	else
		features &= ~NETIF_F_HW_VLAN_CTAG_TX;

	return features;
}

static int igb_set_features(struct net_device *netdev,
	netdev_features_t features)
{
	netdev_features_t changed = netdev->features ^ features;
	struct igb_adapter *adapter = netdev_priv(netdev);

	if (changed & NETIF_F_HW_VLAN_CTAG_RX)
		igb_vlan_mode(netdev, features);

	if (!(changed & (NETIF_F_RXALL | NETIF_F_NTUPLE)))
		return 0;

	if (!(features & NETIF_F_NTUPLE)) {
		struct hlist_node *node2;
		struct igb_nfc_filter *rule;

		spin_lock(&adapter->nfc_lock);
		hlist_for_each_entry_safe(rule, node2,
					  &adapter->nfc_filter_list, nfc_node) {
			igb_erase_filter(adapter, rule);
			hlist_del(&rule->nfc_node);
			kfree(rule);
		}
		spin_unlock(&adapter->nfc_lock);
		adapter->nfc_filter_count = 0;
	}

	netdev->features = features;

	if (netif_running(netdev))
		igb_reinit_locked(adapter);
	else
		igb_reset(adapter);

	return 0;
}

static int igb_ndo_fdb_add(struct ndmsg *ndm, struct nlattr *tb[],
			   struct net_device *dev,
			   const unsigned char *addr, u16 vid,
			   u16 flags)
{
	/* guarantee we can provide a unique filter for the unicast address */
	if (is_unicast_ether_addr(addr) || is_link_local_ether_addr(addr)) {
		struct igb_adapter *adapter = netdev_priv(dev);
		int vfn = adapter->vfs_allocated_count;

		if (netdev_uc_count(dev) >= igb_available_rars(adapter, vfn))
			return -ENOMEM;
	}

	return ndo_dflt_fdb_add(ndm, tb, dev, addr, vid, flags);
}

#define IGB_MAX_MAC_HDR_LEN	127
#define IGB_MAX_NETWORK_HDR_LEN	511

static netdev_features_t
igb_features_check(struct sk_buff *skb, struct net_device *dev,
		   netdev_features_t features)
{
	unsigned int network_hdr_len, mac_hdr_len;

	/* Make certain the headers can be described by a context descriptor */
	mac_hdr_len = skb_network_header(skb) - skb->data;
	if (unlikely(mac_hdr_len > IGB_MAX_MAC_HDR_LEN))
		return features & ~(NETIF_F_HW_CSUM |
				    NETIF_F_SCTP_CRC |
				    NETIF_F_HW_VLAN_CTAG_TX |
				    NETIF_F_TSO |
				    NETIF_F_TSO6);

	network_hdr_len = skb_checksum_start(skb) - skb_network_header(skb);
	if (unlikely(network_hdr_len >  IGB_MAX_NETWORK_HDR_LEN))
		return features & ~(NETIF_F_HW_CSUM |
				    NETIF_F_SCTP_CRC |
				    NETIF_F_TSO |
				    NETIF_F_TSO6);

	/* We can only support IPV4 TSO in tunnels if we can mangle the
	 * inner IP ID field, so strip TSO if MANGLEID is not supported.
	 */
	if (skb->encapsulation && !(features & NETIF_F_TSO_MANGLEID))
		features &= ~NETIF_F_TSO;

	return features;
}

<<<<<<< HEAD
=======
static void igb_offload_apply(struct igb_adapter *adapter, s32 queue)
{
	if (!is_fqtss_enabled(adapter)) {
		enable_fqtss(adapter, true);
		return;
	}

	igb_config_tx_modes(adapter, queue);

	if (!is_any_cbs_enabled(adapter) && !is_any_txtime_enabled(adapter))
		enable_fqtss(adapter, false);
}

>>>>>>> 9c2b6ffd
static int igb_offload_cbs(struct igb_adapter *adapter,
			   struct tc_cbs_qopt_offload *qopt)
{
	struct e1000_hw *hw = &adapter->hw;
	int err;

	/* CBS offloading is only supported by i210 controller. */
	if (hw->mac.type != e1000_i210)
		return -EOPNOTSUPP;

	/* CBS offloading is only supported by queue 0 and queue 1. */
	if (qopt->queue < 0 || qopt->queue > 1)
		return -EINVAL;

	err = igb_save_cbs_params(adapter, qopt->queue, qopt->enable,
				  qopt->idleslope, qopt->sendslope,
				  qopt->hicredit, qopt->locredit);
	if (err)
		return err;

<<<<<<< HEAD
	if (is_fqtss_enabled(adapter)) {
		igb_configure_cbs(adapter, qopt->queue, qopt->enable,
				  qopt->idleslope, qopt->sendslope,
				  qopt->hicredit, qopt->locredit);

		if (!is_any_cbs_enabled(adapter))
			enable_fqtss(adapter, false);

	} else {
		enable_fqtss(adapter, true);
	}
=======
	igb_offload_apply(adapter, qopt->queue);

	return 0;
}

static int igb_offload_txtime(struct igb_adapter *adapter,
			      struct tc_etf_qopt_offload *qopt)
{
	struct e1000_hw *hw = &adapter->hw;
	int err;

	/* Launchtime offloading is only supported by i210 controller. */
	if (hw->mac.type != e1000_i210)
		return -EOPNOTSUPP;

	/* Launchtime offloading is only supported by queues 0 and 1. */
	if (qopt->queue < 0 || qopt->queue > 1)
		return -EINVAL;

	err = igb_save_txtime_params(adapter, qopt->queue, qopt->enable);
	if (err)
		return err;

	igb_offload_apply(adapter, qopt->queue);
>>>>>>> 9c2b6ffd

	return 0;
}

static int igb_setup_tc(struct net_device *dev, enum tc_setup_type type,
			void *type_data)
{
	struct igb_adapter *adapter = netdev_priv(dev);

	switch (type) {
	case TC_SETUP_CBS:
		return igb_offload_cbs(adapter, type_data);
<<<<<<< HEAD

=======
	case TC_SETUP_QDISC_ETF:
		return igb_offload_txtime(adapter, type_data);
>>>>>>> 9c2b6ffd
	default:
		return -EOPNOTSUPP;
	}
}

static const struct net_device_ops igb_netdev_ops = {
	.ndo_open		= igb_open,
	.ndo_stop		= igb_close,
	.ndo_start_xmit		= igb_xmit_frame,
	.ndo_get_stats64	= igb_get_stats64,
	.ndo_set_rx_mode	= igb_set_rx_mode,
	.ndo_set_mac_address	= igb_set_mac,
	.ndo_change_mtu		= igb_change_mtu,
	.ndo_do_ioctl		= igb_ioctl,
	.ndo_tx_timeout		= igb_tx_timeout,
	.ndo_validate_addr	= eth_validate_addr,
	.ndo_vlan_rx_add_vid	= igb_vlan_rx_add_vid,
	.ndo_vlan_rx_kill_vid	= igb_vlan_rx_kill_vid,
	.ndo_set_vf_mac		= igb_ndo_set_vf_mac,
	.ndo_set_vf_vlan	= igb_ndo_set_vf_vlan,
	.ndo_set_vf_rate	= igb_ndo_set_vf_bw,
	.ndo_set_vf_spoofchk	= igb_ndo_set_vf_spoofchk,
	.ndo_get_vf_config	= igb_ndo_get_vf_config,
#ifdef CONFIG_NET_POLL_CONTROLLER
	.ndo_poll_controller	= igb_netpoll,
#endif
	.ndo_fix_features	= igb_fix_features,
	.ndo_set_features	= igb_set_features,
	.ndo_fdb_add		= igb_ndo_fdb_add,
	.ndo_features_check	= igb_features_check,
	.ndo_setup_tc		= igb_setup_tc,
};

/**
 * igb_set_fw_version - Configure version string for ethtool
 * @adapter: adapter struct
 **/
void igb_set_fw_version(struct igb_adapter *adapter)
{
	struct e1000_hw *hw = &adapter->hw;
	struct e1000_fw_version fw;

	igb_get_fw_version(hw, &fw);

	switch (hw->mac.type) {
	case e1000_i210:
	case e1000_i211:
		if (!(igb_get_flash_presence_i210(hw))) {
			snprintf(adapter->fw_version,
				 sizeof(adapter->fw_version),
				 "%2d.%2d-%d",
				 fw.invm_major, fw.invm_minor,
				 fw.invm_img_type);
			break;
		}
		/* fall through */
	default:
		/* if option is rom valid, display its version too */
		if (fw.or_valid) {
			snprintf(adapter->fw_version,
				 sizeof(adapter->fw_version),
				 "%d.%d, 0x%08x, %d.%d.%d",
				 fw.eep_major, fw.eep_minor, fw.etrack_id,
				 fw.or_major, fw.or_build, fw.or_patch);
		/* no option rom */
		} else if (fw.etrack_id != 0X0000) {
			snprintf(adapter->fw_version,
			    sizeof(adapter->fw_version),
			    "%d.%d, 0x%08x",
			    fw.eep_major, fw.eep_minor, fw.etrack_id);
		} else {
		snprintf(adapter->fw_version,
		    sizeof(adapter->fw_version),
		    "%d.%d.%d",
		    fw.eep_major, fw.eep_minor, fw.eep_build);
		}
		break;
	}
}

/**
 * igb_init_mas - init Media Autosense feature if enabled in the NVM
 *
 * @adapter: adapter struct
 **/
static void igb_init_mas(struct igb_adapter *adapter)
{
	struct e1000_hw *hw = &adapter->hw;
	u16 eeprom_data;

	hw->nvm.ops.read(hw, NVM_COMPAT, 1, &eeprom_data);
	switch (hw->bus.func) {
	case E1000_FUNC_0:
		if (eeprom_data & IGB_MAS_ENABLE_0) {
			adapter->flags |= IGB_FLAG_MAS_ENABLE;
			netdev_info(adapter->netdev,
				"MAS: Enabling Media Autosense for port %d\n",
				hw->bus.func);
		}
		break;
	case E1000_FUNC_1:
		if (eeprom_data & IGB_MAS_ENABLE_1) {
			adapter->flags |= IGB_FLAG_MAS_ENABLE;
			netdev_info(adapter->netdev,
				"MAS: Enabling Media Autosense for port %d\n",
				hw->bus.func);
		}
		break;
	case E1000_FUNC_2:
		if (eeprom_data & IGB_MAS_ENABLE_2) {
			adapter->flags |= IGB_FLAG_MAS_ENABLE;
			netdev_info(adapter->netdev,
				"MAS: Enabling Media Autosense for port %d\n",
				hw->bus.func);
		}
		break;
	case E1000_FUNC_3:
		if (eeprom_data & IGB_MAS_ENABLE_3) {
			adapter->flags |= IGB_FLAG_MAS_ENABLE;
			netdev_info(adapter->netdev,
				"MAS: Enabling Media Autosense for port %d\n",
				hw->bus.func);
		}
		break;
	default:
		/* Shouldn't get here */
		netdev_err(adapter->netdev,
			"MAS: Invalid port configuration, returning\n");
		break;
	}
}

/**
 *  igb_init_i2c - Init I2C interface
 *  @adapter: pointer to adapter structure
 **/
static s32 igb_init_i2c(struct igb_adapter *adapter)
{
	s32 status = 0;

	/* I2C interface supported on i350 devices */
	if (adapter->hw.mac.type != e1000_i350)
		return 0;

	/* Initialize the i2c bus which is controlled by the registers.
	 * This bus will use the i2c_algo_bit structue that implements
	 * the protocol through toggling of the 4 bits in the register.
	 */
	adapter->i2c_adap.owner = THIS_MODULE;
	adapter->i2c_algo = igb_i2c_algo;
	adapter->i2c_algo.data = adapter;
	adapter->i2c_adap.algo_data = &adapter->i2c_algo;
	adapter->i2c_adap.dev.parent = &adapter->pdev->dev;
	strlcpy(adapter->i2c_adap.name, "igb BB",
		sizeof(adapter->i2c_adap.name));
	status = i2c_bit_add_bus(&adapter->i2c_adap);
	return status;
}

/**
 *  igb_probe - Device Initialization Routine
 *  @pdev: PCI device information struct
 *  @ent: entry in igb_pci_tbl
 *
 *  Returns 0 on success, negative on failure
 *
 *  igb_probe initializes an adapter identified by a pci_dev structure.
 *  The OS initialization, configuring of the adapter private structure,
 *  and a hardware reset occur.
 **/
static int igb_probe(struct pci_dev *pdev, const struct pci_device_id *ent)
{
	struct net_device *netdev;
	struct igb_adapter *adapter;
	struct e1000_hw *hw;
	u16 eeprom_data = 0;
	s32 ret_val;
	static int global_quad_port_a; /* global quad port a indication */
	const struct e1000_info *ei = igb_info_tbl[ent->driver_data];
	int err, pci_using_dac;
	u8 part_str[E1000_PBANUM_LENGTH];

	/* Catch broken hardware that put the wrong VF device ID in
	 * the PCIe SR-IOV capability.
	 */
	if (pdev->is_virtfn) {
		WARN(1, KERN_ERR "%s (%hx:%hx) should not be a VF!\n",
			pci_name(pdev), pdev->vendor, pdev->device);
		return -EINVAL;
	}

	err = pci_enable_device_mem(pdev);
	if (err)
		return err;

	pci_using_dac = 0;
	err = dma_set_mask_and_coherent(&pdev->dev, DMA_BIT_MASK(64));
	if (!err) {
		pci_using_dac = 1;
	} else {
		err = dma_set_mask_and_coherent(&pdev->dev, DMA_BIT_MASK(32));
		if (err) {
			dev_err(&pdev->dev,
				"No usable DMA configuration, aborting\n");
			goto err_dma;
		}
	}

	err = pci_request_mem_regions(pdev, igb_driver_name);
	if (err)
		goto err_pci_reg;

	pci_enable_pcie_error_reporting(pdev);

	pci_set_master(pdev);
	pci_save_state(pdev);

	err = -ENOMEM;
	netdev = alloc_etherdev_mq(sizeof(struct igb_adapter),
				   IGB_MAX_TX_QUEUES);
	if (!netdev)
		goto err_alloc_etherdev;

	SET_NETDEV_DEV(netdev, &pdev->dev);

	pci_set_drvdata(pdev, netdev);
	adapter = netdev_priv(netdev);
	adapter->netdev = netdev;
	adapter->pdev = pdev;
	hw = &adapter->hw;
	hw->back = adapter;
	adapter->msg_enable = netif_msg_init(debug, DEFAULT_MSG_ENABLE);

	err = -EIO;
	adapter->io_addr = pci_iomap(pdev, 0, 0);
	if (!adapter->io_addr)
		goto err_ioremap;
	/* hw->hw_addr can be altered, we'll use adapter->io_addr for unmap */
	hw->hw_addr = adapter->io_addr;

	netdev->netdev_ops = &igb_netdev_ops;
	igb_set_ethtool_ops(netdev);
	netdev->watchdog_timeo = 5 * HZ;

	strncpy(netdev->name, pci_name(pdev), sizeof(netdev->name) - 1);

	netdev->mem_start = pci_resource_start(pdev, 0);
	netdev->mem_end = pci_resource_end(pdev, 0);

	/* PCI config space info */
	hw->vendor_id = pdev->vendor;
	hw->device_id = pdev->device;
	hw->revision_id = pdev->revision;
	hw->subsystem_vendor_id = pdev->subsystem_vendor;
	hw->subsystem_device_id = pdev->subsystem_device;

	/* Copy the default MAC, PHY and NVM function pointers */
	memcpy(&hw->mac.ops, ei->mac_ops, sizeof(hw->mac.ops));
	memcpy(&hw->phy.ops, ei->phy_ops, sizeof(hw->phy.ops));
	memcpy(&hw->nvm.ops, ei->nvm_ops, sizeof(hw->nvm.ops));
	/* Initialize skew-specific constants */
	err = ei->get_invariants(hw);
	if (err)
		goto err_sw_init;

	/* setup the private structure */
	err = igb_sw_init(adapter);
	if (err)
		goto err_sw_init;

	igb_get_bus_info_pcie(hw);

	hw->phy.autoneg_wait_to_complete = false;

	/* Copper options */
	if (hw->phy.media_type == e1000_media_type_copper) {
		hw->phy.mdix = AUTO_ALL_MODES;
		hw->phy.disable_polarity_correction = false;
		hw->phy.ms_type = e1000_ms_hw_default;
	}

	if (igb_check_reset_block(hw))
		dev_info(&pdev->dev,
			"PHY reset is blocked due to SOL/IDER session.\n");

	/* features is initialized to 0 in allocation, it might have bits
	 * set by igb_sw_init so we should use an or instead of an
	 * assignment.
	 */
	netdev->features |= NETIF_F_SG |
			    NETIF_F_TSO |
			    NETIF_F_TSO6 |
			    NETIF_F_RXHASH |
			    NETIF_F_RXCSUM |
			    NETIF_F_HW_CSUM;

	if (hw->mac.type >= e1000_82576)
		netdev->features |= NETIF_F_SCTP_CRC;

	if (hw->mac.type >= e1000_i350)
		netdev->features |= NETIF_F_HW_TC;

#define IGB_GSO_PARTIAL_FEATURES (NETIF_F_GSO_GRE | \
				  NETIF_F_GSO_GRE_CSUM | \
				  NETIF_F_GSO_IPXIP4 | \
				  NETIF_F_GSO_IPXIP6 | \
				  NETIF_F_GSO_UDP_TUNNEL | \
				  NETIF_F_GSO_UDP_TUNNEL_CSUM)

	netdev->gso_partial_features = IGB_GSO_PARTIAL_FEATURES;
	netdev->features |= NETIF_F_GSO_PARTIAL | IGB_GSO_PARTIAL_FEATURES;

	/* copy netdev features into list of user selectable features */
	netdev->hw_features |= netdev->features |
			       NETIF_F_HW_VLAN_CTAG_RX |
			       NETIF_F_HW_VLAN_CTAG_TX |
			       NETIF_F_RXALL;

	if (hw->mac.type >= e1000_i350)
		netdev->hw_features |= NETIF_F_NTUPLE;

	if (pci_using_dac)
		netdev->features |= NETIF_F_HIGHDMA;

	netdev->vlan_features |= netdev->features | NETIF_F_TSO_MANGLEID;
	netdev->mpls_features |= NETIF_F_HW_CSUM;
	netdev->hw_enc_features |= netdev->vlan_features;

	/* set this bit last since it cannot be part of vlan_features */
	netdev->features |= NETIF_F_HW_VLAN_CTAG_FILTER |
			    NETIF_F_HW_VLAN_CTAG_RX |
			    NETIF_F_HW_VLAN_CTAG_TX;

	netdev->priv_flags |= IFF_SUPP_NOFCS;

	netdev->priv_flags |= IFF_UNICAST_FLT;

	/* MTU range: 68 - 9216 */
	netdev->min_mtu = ETH_MIN_MTU;
	netdev->max_mtu = MAX_STD_JUMBO_FRAME_SIZE;

	adapter->en_mng_pt = igb_enable_mng_pass_thru(hw);

	/* before reading the NVM, reset the controller to put the device in a
	 * known good starting state
	 */
	hw->mac.ops.reset_hw(hw);

	/* make sure the NVM is good , i211/i210 parts can have special NVM
	 * that doesn't contain a checksum
	 */
	switch (hw->mac.type) {
	case e1000_i210:
	case e1000_i211:
		if (igb_get_flash_presence_i210(hw)) {
			if (hw->nvm.ops.validate(hw) < 0) {
				dev_err(&pdev->dev,
					"The NVM Checksum Is Not Valid\n");
				err = -EIO;
				goto err_eeprom;
			}
		}
		break;
	default:
		if (hw->nvm.ops.validate(hw) < 0) {
			dev_err(&pdev->dev, "The NVM Checksum Is Not Valid\n");
			err = -EIO;
			goto err_eeprom;
		}
		break;
	}

	if (eth_platform_get_mac_address(&pdev->dev, hw->mac.addr)) {
		/* copy the MAC address out of the NVM */
		if (hw->mac.ops.read_mac_addr(hw))
			dev_err(&pdev->dev, "NVM Read Error\n");
	}

	memcpy(netdev->dev_addr, hw->mac.addr, netdev->addr_len);

	if (!is_valid_ether_addr(netdev->dev_addr)) {
		dev_err(&pdev->dev, "Invalid MAC Address\n");
		err = -EIO;
		goto err_eeprom;
	}

	igb_set_default_mac_filter(adapter);

	/* get firmware version for ethtool -i */
	igb_set_fw_version(adapter);

	/* configure RXPBSIZE and TXPBSIZE */
	if (hw->mac.type == e1000_i210) {
		wr32(E1000_RXPBS, I210_RXPBSIZE_DEFAULT);
		wr32(E1000_TXPBS, I210_TXPBSIZE_DEFAULT);
	}

	setup_timer(&adapter->watchdog_timer, igb_watchdog,
		    (unsigned long) adapter);
	setup_timer(&adapter->phy_info_timer, igb_update_phy_info,
		    (unsigned long) adapter);

	INIT_WORK(&adapter->reset_task, igb_reset_task);
	INIT_WORK(&adapter->watchdog_task, igb_watchdog_task);

	/* Initialize link properties that are user-changeable */
	adapter->fc_autoneg = true;
	hw->mac.autoneg = true;
	hw->phy.autoneg_advertised = 0x2f;

	hw->fc.requested_mode = e1000_fc_default;
	hw->fc.current_mode = e1000_fc_default;

	igb_validate_mdi_setting(hw);

	/* By default, support wake on port A */
	if (hw->bus.func == 0)
		adapter->flags |= IGB_FLAG_WOL_SUPPORTED;

	/* Check the NVM for wake support on non-port A ports */
	if (hw->mac.type >= e1000_82580)
		hw->nvm.ops.read(hw, NVM_INIT_CONTROL3_PORT_A +
				 NVM_82580_LAN_FUNC_OFFSET(hw->bus.func), 1,
				 &eeprom_data);
	else if (hw->bus.func == 1)
		hw->nvm.ops.read(hw, NVM_INIT_CONTROL3_PORT_B, 1, &eeprom_data);

	if (eeprom_data & IGB_EEPROM_APME)
		adapter->flags |= IGB_FLAG_WOL_SUPPORTED;

	/* now that we have the eeprom settings, apply the special cases where
	 * the eeprom may be wrong or the board simply won't support wake on
	 * lan on a particular port
	 */
	switch (pdev->device) {
	case E1000_DEV_ID_82575GB_QUAD_COPPER:
		adapter->flags &= ~IGB_FLAG_WOL_SUPPORTED;
		break;
	case E1000_DEV_ID_82575EB_FIBER_SERDES:
	case E1000_DEV_ID_82576_FIBER:
	case E1000_DEV_ID_82576_SERDES:
		/* Wake events only supported on port A for dual fiber
		 * regardless of eeprom setting
		 */
		if (rd32(E1000_STATUS) & E1000_STATUS_FUNC_1)
			adapter->flags &= ~IGB_FLAG_WOL_SUPPORTED;
		break;
	case E1000_DEV_ID_82576_QUAD_COPPER:
	case E1000_DEV_ID_82576_QUAD_COPPER_ET2:
		/* if quad port adapter, disable WoL on all but port A */
		if (global_quad_port_a != 0)
			adapter->flags &= ~IGB_FLAG_WOL_SUPPORTED;
		else
			adapter->flags |= IGB_FLAG_QUAD_PORT_A;
		/* Reset for multiple quad port adapters */
		if (++global_quad_port_a == 4)
			global_quad_port_a = 0;
		break;
	default:
		/* If the device can't wake, don't set software support */
		if (!device_can_wakeup(&adapter->pdev->dev))
			adapter->flags &= ~IGB_FLAG_WOL_SUPPORTED;
	}

	/* initialize the wol settings based on the eeprom settings */
	if (adapter->flags & IGB_FLAG_WOL_SUPPORTED)
		adapter->wol |= E1000_WUFC_MAG;

	/* Some vendors want WoL disabled by default, but still supported */
	if ((hw->mac.type == e1000_i350) &&
	    (pdev->subsystem_vendor == PCI_VENDOR_ID_HP)) {
		adapter->flags |= IGB_FLAG_WOL_SUPPORTED;
		adapter->wol = 0;
	}

	/* Some vendors want the ability to Use the EEPROM setting as
	 * enable/disable only, and not for capability
	 */
	if (((hw->mac.type == e1000_i350) ||
	     (hw->mac.type == e1000_i354)) &&
	    (pdev->subsystem_vendor == PCI_VENDOR_ID_DELL)) {
		adapter->flags |= IGB_FLAG_WOL_SUPPORTED;
		adapter->wol = 0;
	}
	if (hw->mac.type == e1000_i350) {
		if (((pdev->subsystem_device == 0x5001) ||
		     (pdev->subsystem_device == 0x5002)) &&
				(hw->bus.func == 0)) {
			adapter->flags |= IGB_FLAG_WOL_SUPPORTED;
			adapter->wol = 0;
		}
		if (pdev->subsystem_device == 0x1F52)
			adapter->flags |= IGB_FLAG_WOL_SUPPORTED;
	}

	device_set_wakeup_enable(&adapter->pdev->dev,
				 adapter->flags & IGB_FLAG_WOL_SUPPORTED);

	/* reset the hardware with the new settings */
	igb_reset(adapter);

	/* Init the I2C interface */
	err = igb_init_i2c(adapter);
	if (err) {
		dev_err(&pdev->dev, "failed to init i2c interface\n");
		goto err_eeprom;
	}

	/* let the f/w know that the h/w is now under the control of the
	 * driver.
	 */
	igb_get_hw_control(adapter);

	strcpy(netdev->name, "eth%d");
	err = register_netdev(netdev);
	if (err)
		goto err_register;

	/* carrier off reporting is important to ethtool even BEFORE open */
	netif_carrier_off(netdev);

#ifdef CONFIG_IGB_DCA
	if (dca_add_requester(&pdev->dev) == 0) {
		adapter->flags |= IGB_FLAG_DCA_ENABLED;
		dev_info(&pdev->dev, "DCA enabled\n");
		igb_setup_dca(adapter);
	}

#endif
#ifdef CONFIG_IGB_HWMON
	/* Initialize the thermal sensor on i350 devices. */
	if (hw->mac.type == e1000_i350 && hw->bus.func == 0) {
		u16 ets_word;

		/* Read the NVM to determine if this i350 device supports an
		 * external thermal sensor.
		 */
		hw->nvm.ops.read(hw, NVM_ETS_CFG, 1, &ets_word);
		if (ets_word != 0x0000 && ets_word != 0xFFFF)
			adapter->ets = true;
		else
			adapter->ets = false;
		if (igb_sysfs_init(adapter))
			dev_err(&pdev->dev,
				"failed to allocate sysfs resources\n");
	} else {
		adapter->ets = false;
	}
#endif
	/* Check if Media Autosense is enabled */
	adapter->ei = *ei;
	if (hw->dev_spec._82575.mas_capable)
		igb_init_mas(adapter);

	/* do hw tstamp init after resetting */
	igb_ptp_init(adapter);

	dev_info(&pdev->dev, "Intel(R) Gigabit Ethernet Network Connection\n");
	/* print bus type/speed/width info, not applicable to i354 */
	if (hw->mac.type != e1000_i354) {
		dev_info(&pdev->dev, "%s: (PCIe:%s:%s) %pM\n",
			 netdev->name,
			 ((hw->bus.speed == e1000_bus_speed_2500) ? "2.5Gb/s" :
			  (hw->bus.speed == e1000_bus_speed_5000) ? "5.0Gb/s" :
			   "unknown"),
			 ((hw->bus.width == e1000_bus_width_pcie_x4) ?
			  "Width x4" :
			  (hw->bus.width == e1000_bus_width_pcie_x2) ?
			  "Width x2" :
			  (hw->bus.width == e1000_bus_width_pcie_x1) ?
			  "Width x1" : "unknown"), netdev->dev_addr);
	}

	if ((hw->mac.type >= e1000_i210 ||
	     igb_get_flash_presence_i210(hw))) {
		ret_val = igb_read_part_string(hw, part_str,
					       E1000_PBANUM_LENGTH);
	} else {
		ret_val = -E1000_ERR_INVM_VALUE_NOT_FOUND;
	}

	if (ret_val)
		strcpy(part_str, "Unknown");
	dev_info(&pdev->dev, "%s: PBA No: %s\n", netdev->name, part_str);
	dev_info(&pdev->dev,
		"Using %s interrupts. %d rx queue(s), %d tx queue(s)\n",
		(adapter->flags & IGB_FLAG_HAS_MSIX) ? "MSI-X" :
		(adapter->flags & IGB_FLAG_HAS_MSI) ? "MSI" : "legacy",
		adapter->num_rx_queues, adapter->num_tx_queues);
	if (hw->phy.media_type == e1000_media_type_copper) {
		switch (hw->mac.type) {
		case e1000_i350:
		case e1000_i210:
		case e1000_i211:
			/* Enable EEE for internal copper PHY devices */
			err = igb_set_eee_i350(hw, true, true);
			if ((!err) &&
			    (!hw->dev_spec._82575.eee_disable)) {
				adapter->eee_advert =
					MDIO_EEE_100TX | MDIO_EEE_1000T;
				adapter->flags |= IGB_FLAG_EEE;
			}
			break;
		case e1000_i354:
			if ((rd32(E1000_CTRL_EXT) &
			    E1000_CTRL_EXT_LINK_MODE_SGMII)) {
				err = igb_set_eee_i354(hw, true, true);
				if ((!err) &&
					(!hw->dev_spec._82575.eee_disable)) {
					adapter->eee_advert =
					   MDIO_EEE_100TX | MDIO_EEE_1000T;
					adapter->flags |= IGB_FLAG_EEE;
				}
			}
			break;
		default:
			break;
		}
	}
	pm_runtime_put_noidle(&pdev->dev);
	return 0;

err_register:
	igb_release_hw_control(adapter);
	memset(&adapter->i2c_adap, 0, sizeof(adapter->i2c_adap));
err_eeprom:
	if (!igb_check_reset_block(hw))
		igb_reset_phy(hw);

	if (hw->flash_address)
		iounmap(hw->flash_address);
err_sw_init:
	kfree(adapter->mac_table);
	kfree(adapter->shadow_vfta);
	igb_clear_interrupt_scheme(adapter);
#ifdef CONFIG_PCI_IOV
	igb_disable_sriov(pdev);
#endif
	pci_iounmap(pdev, adapter->io_addr);
err_ioremap:
	free_netdev(netdev);
err_alloc_etherdev:
	pci_release_mem_regions(pdev);
err_pci_reg:
err_dma:
	pci_disable_device(pdev);
	return err;
}

#ifdef CONFIG_PCI_IOV
static int igb_disable_sriov(struct pci_dev *pdev)
{
	struct net_device *netdev = pci_get_drvdata(pdev);
	struct igb_adapter *adapter = netdev_priv(netdev);
	struct e1000_hw *hw = &adapter->hw;

	/* reclaim resources allocated to VFs */
	if (adapter->vf_data) {
		/* disable iov and allow time for transactions to clear */
		if (pci_vfs_assigned(pdev)) {
			dev_warn(&pdev->dev,
				 "Cannot deallocate SR-IOV virtual functions while they are assigned - VFs will not be deallocated\n");
			return -EPERM;
		} else {
			pci_disable_sriov(pdev);
			msleep(500);
		}

		kfree(adapter->vf_mac_list);
		adapter->vf_mac_list = NULL;
		kfree(adapter->vf_data);
		adapter->vf_data = NULL;
		adapter->vfs_allocated_count = 0;
		wr32(E1000_IOVCTL, E1000_IOVCTL_REUSE_VFQ);
		wrfl();
		msleep(100);
		dev_info(&pdev->dev, "IOV Disabled\n");

		/* Re-enable DMA Coalescing flag since IOV is turned off */
		adapter->flags |= IGB_FLAG_DMAC;
	}

	return 0;
}

static int igb_enable_sriov(struct pci_dev *pdev, int num_vfs)
{
	struct net_device *netdev = pci_get_drvdata(pdev);
	struct igb_adapter *adapter = netdev_priv(netdev);
	int old_vfs = pci_num_vf(pdev);
	struct vf_mac_filter *mac_list;
	int err = 0;
	int num_vf_mac_filters, i;

	if (!(adapter->flags & IGB_FLAG_HAS_MSIX) || num_vfs > 7) {
		err = -EPERM;
		goto out;
	}
	if (!num_vfs)
		goto out;

	if (old_vfs) {
		dev_info(&pdev->dev, "%d pre-allocated VFs found - override max_vfs setting of %d\n",
			 old_vfs, max_vfs);
		adapter->vfs_allocated_count = old_vfs;
	} else
		adapter->vfs_allocated_count = num_vfs;

	adapter->vf_data = kcalloc(adapter->vfs_allocated_count,
				sizeof(struct vf_data_storage), GFP_KERNEL);

	/* if allocation failed then we do not support SR-IOV */
	if (!adapter->vf_data) {
		adapter->vfs_allocated_count = 0;
		dev_err(&pdev->dev,
			"Unable to allocate memory for VF Data Storage\n");
		err = -ENOMEM;
		goto out;
	}

	/* Due to the limited number of RAR entries calculate potential
	 * number of MAC filters available for the VFs. Reserve entries
	 * for PF default MAC, PF MAC filters and at least one RAR entry
	 * for each VF for VF MAC.
	 */
	num_vf_mac_filters = adapter->hw.mac.rar_entry_count -
			     (1 + IGB_PF_MAC_FILTERS_RESERVED +
			      adapter->vfs_allocated_count);

	adapter->vf_mac_list = kcalloc(num_vf_mac_filters,
				       sizeof(struct vf_mac_filter),
				       GFP_KERNEL);

	mac_list = adapter->vf_mac_list;
	INIT_LIST_HEAD(&adapter->vf_macs.l);

	if (adapter->vf_mac_list) {
		/* Initialize list of VF MAC filters */
		for (i = 0; i < num_vf_mac_filters; i++) {
			mac_list->vf = -1;
			mac_list->free = true;
			list_add(&mac_list->l, &adapter->vf_macs.l);
			mac_list++;
		}
	} else {
		/* If we could not allocate memory for the VF MAC filters
		 * we can continue without this feature but warn user.
		 */
		dev_err(&pdev->dev,
			"Unable to allocate memory for VF MAC filter list\n");
	}

	/* only call pci_enable_sriov() if no VFs are allocated already */
	if (!old_vfs) {
		err = pci_enable_sriov(pdev, adapter->vfs_allocated_count);
		if (err)
			goto err_out;
	}
	dev_info(&pdev->dev, "%d VFs allocated\n",
		 adapter->vfs_allocated_count);
	for (i = 0; i < adapter->vfs_allocated_count; i++)
		igb_vf_configure(adapter, i);

	/* DMA Coalescing is not supported in IOV mode. */
	adapter->flags &= ~IGB_FLAG_DMAC;
	goto out;

err_out:
	kfree(adapter->vf_mac_list);
	adapter->vf_mac_list = NULL;
	kfree(adapter->vf_data);
	adapter->vf_data = NULL;
	adapter->vfs_allocated_count = 0;
out:
	return err;
}

#endif
/**
 *  igb_remove_i2c - Cleanup  I2C interface
 *  @adapter: pointer to adapter structure
 **/
static void igb_remove_i2c(struct igb_adapter *adapter)
{
	/* free the adapter bus structure */
	i2c_del_adapter(&adapter->i2c_adap);
}

/**
 *  igb_remove - Device Removal Routine
 *  @pdev: PCI device information struct
 *
 *  igb_remove is called by the PCI subsystem to alert the driver
 *  that it should release a PCI device.  The could be caused by a
 *  Hot-Plug event, or because the driver is going to be removed from
 *  memory.
 **/
static void igb_remove(struct pci_dev *pdev)
{
	struct net_device *netdev = pci_get_drvdata(pdev);
	struct igb_adapter *adapter = netdev_priv(netdev);
	struct e1000_hw *hw = &adapter->hw;

	pm_runtime_get_noresume(&pdev->dev);
#ifdef CONFIG_IGB_HWMON
	igb_sysfs_exit(adapter);
#endif
	igb_remove_i2c(adapter);
	igb_ptp_stop(adapter);
	/* The watchdog timer may be rescheduled, so explicitly
	 * disable watchdog from being rescheduled.
	 */
	set_bit(__IGB_DOWN, &adapter->state);
	del_timer_sync(&adapter->watchdog_timer);
	del_timer_sync(&adapter->phy_info_timer);

	cancel_work_sync(&adapter->reset_task);
	cancel_work_sync(&adapter->watchdog_task);

#ifdef CONFIG_IGB_DCA
	if (adapter->flags & IGB_FLAG_DCA_ENABLED) {
		dev_info(&pdev->dev, "DCA disabled\n");
		dca_remove_requester(&pdev->dev);
		adapter->flags &= ~IGB_FLAG_DCA_ENABLED;
		wr32(E1000_DCA_CTRL, E1000_DCA_CTRL_DCA_MODE_DISABLE);
	}
#endif

	/* Release control of h/w to f/w.  If f/w is AMT enabled, this
	 * would have already happened in close and is redundant.
	 */
	igb_release_hw_control(adapter);

#ifdef CONFIG_PCI_IOV
	igb_disable_sriov(pdev);
#endif

	unregister_netdev(netdev);

	igb_clear_interrupt_scheme(adapter);

	pci_iounmap(pdev, adapter->io_addr);
	if (hw->flash_address)
		iounmap(hw->flash_address);
	pci_release_mem_regions(pdev);

	kfree(adapter->mac_table);
	kfree(adapter->shadow_vfta);
	free_netdev(netdev);

	pci_disable_pcie_error_reporting(pdev);

	pci_disable_device(pdev);
}

/**
 *  igb_probe_vfs - Initialize vf data storage and add VFs to pci config space
 *  @adapter: board private structure to initialize
 *
 *  This function initializes the vf specific data storage and then attempts to
 *  allocate the VFs.  The reason for ordering it this way is because it is much
 *  mor expensive time wise to disable SR-IOV than it is to allocate and free
 *  the memory for the VFs.
 **/
static void igb_probe_vfs(struct igb_adapter *adapter)
{
#ifdef CONFIG_PCI_IOV
	struct pci_dev *pdev = adapter->pdev;
	struct e1000_hw *hw = &adapter->hw;

	/* Virtualization features not supported on i210 family. */
	if ((hw->mac.type == e1000_i210) || (hw->mac.type == e1000_i211))
		return;

	/* Of the below we really only want the effect of getting
	 * IGB_FLAG_HAS_MSIX set (if available), without which
	 * igb_enable_sriov() has no effect.
	 */
	igb_set_interrupt_capability(adapter, true);
	igb_reset_interrupt_capability(adapter);

	pci_sriov_set_totalvfs(pdev, 7);
	igb_enable_sriov(pdev, max_vfs);

#endif /* CONFIG_PCI_IOV */
}

static void igb_init_queue_configuration(struct igb_adapter *adapter)
{
	struct e1000_hw *hw = &adapter->hw;
	u32 max_rss_queues;

	/* Determine the maximum number of RSS queues supported. */
	switch (hw->mac.type) {
	case e1000_i211:
		max_rss_queues = IGB_MAX_RX_QUEUES_I211;
		break;
	case e1000_82575:
	case e1000_i210:
		max_rss_queues = IGB_MAX_RX_QUEUES_82575;
		break;
	case e1000_i350:
		/* I350 cannot do RSS and SR-IOV at the same time */
		if (!!adapter->vfs_allocated_count) {
			max_rss_queues = 1;
			break;
		}
		/* fall through */
	case e1000_82576:
		if (!!adapter->vfs_allocated_count) {
			max_rss_queues = 2;
			break;
		}
		/* fall through */
	case e1000_82580:
	case e1000_i354:
	default:
		max_rss_queues = IGB_MAX_RX_QUEUES;
		break;
	}

	adapter->rss_queues = min_t(u32, max_rss_queues, num_online_cpus());

	igb_set_flag_queue_pairs(adapter, max_rss_queues);
}

void igb_set_flag_queue_pairs(struct igb_adapter *adapter,
			      const u32 max_rss_queues)
{
	struct e1000_hw *hw = &adapter->hw;

	/* Determine if we need to pair queues. */
	switch (hw->mac.type) {
	case e1000_82575:
	case e1000_i211:
		/* Device supports enough interrupts without queue pairing. */
		break;
	case e1000_82576:
	case e1000_82580:
	case e1000_i350:
	case e1000_i354:
	case e1000_i210:
	default:
		/* If rss_queues > half of max_rss_queues, pair the queues in
		 * order to conserve interrupts due to limited supply.
		 */
		if (adapter->rss_queues > (max_rss_queues / 2))
			adapter->flags |= IGB_FLAG_QUEUE_PAIRS;
		else
			adapter->flags &= ~IGB_FLAG_QUEUE_PAIRS;
		break;
	}
}

/**
 *  igb_sw_init - Initialize general software structures (struct igb_adapter)
 *  @adapter: board private structure to initialize
 *
 *  igb_sw_init initializes the Adapter private data structure.
 *  Fields are initialized based on PCI device information and
 *  OS network device settings (MTU size).
 **/
static int igb_sw_init(struct igb_adapter *adapter)
{
	struct e1000_hw *hw = &adapter->hw;
	struct net_device *netdev = adapter->netdev;
	struct pci_dev *pdev = adapter->pdev;

	pci_read_config_word(pdev, PCI_COMMAND, &hw->bus.pci_cmd_word);

	/* set default ring sizes */
	adapter->tx_ring_count = IGB_DEFAULT_TXD;
	adapter->rx_ring_count = IGB_DEFAULT_RXD;

	/* set default ITR values */
	adapter->rx_itr_setting = IGB_DEFAULT_ITR;
	adapter->tx_itr_setting = IGB_DEFAULT_ITR;

	/* set default work limits */
	adapter->tx_work_limit = IGB_DEFAULT_TX_WORK;

	adapter->max_frame_size = netdev->mtu + ETH_HLEN + ETH_FCS_LEN +
				  VLAN_HLEN;
	adapter->min_frame_size = ETH_ZLEN + ETH_FCS_LEN;

	spin_lock_init(&adapter->nfc_lock);
	spin_lock_init(&adapter->stats64_lock);
#ifdef CONFIG_PCI_IOV
	switch (hw->mac.type) {
	case e1000_82576:
	case e1000_i350:
		if (max_vfs > 7) {
			dev_warn(&pdev->dev,
				 "Maximum of 7 VFs per PF, using max\n");
			max_vfs = adapter->vfs_allocated_count = 7;
		} else
			adapter->vfs_allocated_count = max_vfs;
		if (adapter->vfs_allocated_count)
			dev_warn(&pdev->dev,
				 "Enabling SR-IOV VFs using the module parameter is deprecated - please use the pci sysfs interface.\n");
		break;
	default:
		break;
	}
#endif /* CONFIG_PCI_IOV */

	/* Assume MSI-X interrupts, will be checked during IRQ allocation */
	adapter->flags |= IGB_FLAG_HAS_MSIX;

	adapter->mac_table = kzalloc(sizeof(struct igb_mac_addr) *
				     hw->mac.rar_entry_count, GFP_ATOMIC);
	if (!adapter->mac_table)
		return -ENOMEM;

	igb_probe_vfs(adapter);

	igb_init_queue_configuration(adapter);

	/* Setup and initialize a copy of the hw vlan table array */
	adapter->shadow_vfta = kcalloc(E1000_VLAN_FILTER_TBL_SIZE, sizeof(u32),
				       GFP_ATOMIC);
	if (!adapter->shadow_vfta)
		return -ENOMEM;

	/* This call may decrease the number of queues */
	if (igb_init_interrupt_scheme(adapter, true)) {
		dev_err(&pdev->dev, "Unable to allocate memory for queues\n");
		return -ENOMEM;
	}

	/* Explicitly disable IRQ since the NIC can be in any state. */
	igb_irq_disable(adapter);

	if (hw->mac.type >= e1000_i350)
		adapter->flags &= ~IGB_FLAG_DMAC;

	set_bit(__IGB_DOWN, &adapter->state);
	return 0;
}

/**
 *  igb_open - Called when a network interface is made active
 *  @netdev: network interface device structure
 *
 *  Returns 0 on success, negative value on failure
 *
 *  The open entry point is called when a network interface is made
 *  active by the system (IFF_UP).  At this point all resources needed
 *  for transmit and receive operations are allocated, the interrupt
 *  handler is registered with the OS, the watchdog timer is started,
 *  and the stack is notified that the interface is ready.
 **/
static int __igb_open(struct net_device *netdev, bool resuming)
{
	struct igb_adapter *adapter = netdev_priv(netdev);
	struct e1000_hw *hw = &adapter->hw;
	struct pci_dev *pdev = adapter->pdev;
	int err;
	int i;

	/* disallow open during test */
	if (test_bit(__IGB_TESTING, &adapter->state)) {
		WARN_ON(resuming);
		return -EBUSY;
	}

	if (!resuming)
		pm_runtime_get_sync(&pdev->dev);

	netif_carrier_off(netdev);

	/* allocate transmit descriptors */
	err = igb_setup_all_tx_resources(adapter);
	if (err)
		goto err_setup_tx;

	/* allocate receive descriptors */
	err = igb_setup_all_rx_resources(adapter);
	if (err)
		goto err_setup_rx;

	igb_power_up_link(adapter);

	/* before we allocate an interrupt, we must be ready to handle it.
	 * Setting DEBUG_SHIRQ in the kernel makes it fire an interrupt
	 * as soon as we call pci_request_irq, so we have to setup our
	 * clean_rx handler before we do so.
	 */
	igb_configure(adapter);

	err = igb_request_irq(adapter);
	if (err)
		goto err_req_irq;

	/* Notify the stack of the actual queue counts. */
	err = netif_set_real_num_tx_queues(adapter->netdev,
					   adapter->num_tx_queues);
	if (err)
		goto err_set_queues;

	err = netif_set_real_num_rx_queues(adapter->netdev,
					   adapter->num_rx_queues);
	if (err)
		goto err_set_queues;

	/* From here on the code is the same as igb_up() */
	clear_bit(__IGB_DOWN, &adapter->state);

	for (i = 0; i < adapter->num_q_vectors; i++)
		napi_enable(&(adapter->q_vector[i]->napi));

	/* Clear any pending interrupts. */
	rd32(E1000_ICR);

	igb_irq_enable(adapter);

	/* notify VFs that reset has been completed */
	if (adapter->vfs_allocated_count) {
		u32 reg_data = rd32(E1000_CTRL_EXT);

		reg_data |= E1000_CTRL_EXT_PFRSTD;
		wr32(E1000_CTRL_EXT, reg_data);
	}

	netif_tx_start_all_queues(netdev);

	if (!resuming)
		pm_runtime_put(&pdev->dev);

	/* start the watchdog. */
	hw->mac.get_link_status = 1;
	schedule_work(&adapter->watchdog_task);

	return 0;

err_set_queues:
	igb_free_irq(adapter);
err_req_irq:
	igb_release_hw_control(adapter);
	igb_power_down_link(adapter);
	igb_free_all_rx_resources(adapter);
err_setup_rx:
	igb_free_all_tx_resources(adapter);
err_setup_tx:
	igb_reset(adapter);
	if (!resuming)
		pm_runtime_put(&pdev->dev);

	return err;
}

int igb_open(struct net_device *netdev)
{
	return __igb_open(netdev, false);
}

/**
 *  igb_close - Disables a network interface
 *  @netdev: network interface device structure
 *
 *  Returns 0, this is not allowed to fail
 *
 *  The close entry point is called when an interface is de-activated
 *  by the OS.  The hardware is still under the driver's control, but
 *  needs to be disabled.  A global MAC reset is issued to stop the
 *  hardware, and all transmit and receive resources are freed.
 **/
static int __igb_close(struct net_device *netdev, bool suspending)
{
	struct igb_adapter *adapter = netdev_priv(netdev);
	struct pci_dev *pdev = adapter->pdev;

	WARN_ON(test_bit(__IGB_RESETTING, &adapter->state));

	if (!suspending)
		pm_runtime_get_sync(&pdev->dev);

	igb_down(adapter);
	igb_free_irq(adapter);

	igb_free_all_tx_resources(adapter);
	igb_free_all_rx_resources(adapter);

	if (!suspending)
		pm_runtime_put_sync(&pdev->dev);
	return 0;
}

int igb_close(struct net_device *netdev)
{
	if (netif_device_present(netdev) || netdev->dismantle)
		return __igb_close(netdev, false);
	return 0;
}

/**
 *  igb_setup_tx_resources - allocate Tx resources (Descriptors)
 *  @tx_ring: tx descriptor ring (for a specific queue) to setup
 *
 *  Return 0 on success, negative on failure
 **/
int igb_setup_tx_resources(struct igb_ring *tx_ring)
{
	struct device *dev = tx_ring->dev;
	int size;

	size = sizeof(struct igb_tx_buffer) * tx_ring->count;

	tx_ring->tx_buffer_info = vmalloc(size);
	if (!tx_ring->tx_buffer_info)
		goto err;

	/* round up to nearest 4K */
	tx_ring->size = tx_ring->count * sizeof(union e1000_adv_tx_desc);
	tx_ring->size = ALIGN(tx_ring->size, 4096);

	tx_ring->desc = dma_alloc_coherent(dev, tx_ring->size,
					   &tx_ring->dma, GFP_KERNEL);
	if (!tx_ring->desc)
		goto err;

	tx_ring->next_to_use = 0;
	tx_ring->next_to_clean = 0;

	return 0;

err:
	vfree(tx_ring->tx_buffer_info);
	tx_ring->tx_buffer_info = NULL;
	dev_err(dev, "Unable to allocate memory for the Tx descriptor ring\n");
	return -ENOMEM;
}

/**
 *  igb_setup_all_tx_resources - wrapper to allocate Tx resources
 *				 (Descriptors) for all queues
 *  @adapter: board private structure
 *
 *  Return 0 on success, negative on failure
 **/
static int igb_setup_all_tx_resources(struct igb_adapter *adapter)
{
	struct pci_dev *pdev = adapter->pdev;
	int i, err = 0;

	for (i = 0; i < adapter->num_tx_queues; i++) {
		err = igb_setup_tx_resources(adapter->tx_ring[i]);
		if (err) {
			dev_err(&pdev->dev,
				"Allocation for Tx Queue %u failed\n", i);
			for (i--; i >= 0; i--)
				igb_free_tx_resources(adapter->tx_ring[i]);
			break;
		}
	}

	return err;
}

/**
 *  igb_setup_tctl - configure the transmit control registers
 *  @adapter: Board private structure
 **/
void igb_setup_tctl(struct igb_adapter *adapter)
{
	struct e1000_hw *hw = &adapter->hw;
	u32 tctl;

	/* disable queue 0 which is enabled by default on 82575 and 82576 */
	wr32(E1000_TXDCTL(0), 0);

	/* Program the Transmit Control Register */
	tctl = rd32(E1000_TCTL);
	tctl &= ~E1000_TCTL_CT;
	tctl |= E1000_TCTL_PSP | E1000_TCTL_RTLC |
		(E1000_COLLISION_THRESHOLD << E1000_CT_SHIFT);

	igb_config_collision_dist(hw);

	/* Enable transmits */
	tctl |= E1000_TCTL_EN;

	wr32(E1000_TCTL, tctl);
}

/**
 *  igb_configure_tx_ring - Configure transmit ring after Reset
 *  @adapter: board private structure
 *  @ring: tx ring to configure
 *
 *  Configure a transmit ring after a reset.
 **/
void igb_configure_tx_ring(struct igb_adapter *adapter,
			   struct igb_ring *ring)
{
	struct e1000_hw *hw = &adapter->hw;
	u32 txdctl = 0;
	u64 tdba = ring->dma;
	int reg_idx = ring->reg_idx;

	/* disable the queue */
	wr32(E1000_TXDCTL(reg_idx), 0);
	wrfl();
	mdelay(10);

	wr32(E1000_TDLEN(reg_idx),
	     ring->count * sizeof(union e1000_adv_tx_desc));
	wr32(E1000_TDBAL(reg_idx),
	     tdba & 0x00000000ffffffffULL);
	wr32(E1000_TDBAH(reg_idx), tdba >> 32);

	ring->tail = adapter->io_addr + E1000_TDT(reg_idx);
	wr32(E1000_TDH(reg_idx), 0);
	writel(0, ring->tail);

	txdctl |= IGB_TX_PTHRESH;
	txdctl |= IGB_TX_HTHRESH << 8;
	txdctl |= IGB_TX_WTHRESH << 16;

	/* reinitialize tx_buffer_info */
	memset(ring->tx_buffer_info, 0,
	       sizeof(struct igb_tx_buffer) * ring->count);

	txdctl |= E1000_TXDCTL_QUEUE_ENABLE;
	wr32(E1000_TXDCTL(reg_idx), txdctl);
}

/**
 *  igb_configure_tx - Configure transmit Unit after Reset
 *  @adapter: board private structure
 *
 *  Configure the Tx unit of the MAC after a reset.
 **/
static void igb_configure_tx(struct igb_adapter *adapter)
{
	int i;

	for (i = 0; i < adapter->num_tx_queues; i++)
		igb_configure_tx_ring(adapter, adapter->tx_ring[i]);
}

/**
 *  igb_setup_rx_resources - allocate Rx resources (Descriptors)
 *  @rx_ring: Rx descriptor ring (for a specific queue) to setup
 *
 *  Returns 0 on success, negative on failure
 **/
int igb_setup_rx_resources(struct igb_ring *rx_ring)
{
	struct device *dev = rx_ring->dev;
	int size;

	size = sizeof(struct igb_rx_buffer) * rx_ring->count;

	rx_ring->rx_buffer_info = vmalloc(size);
	if (!rx_ring->rx_buffer_info)
		goto err;

	/* Round up to nearest 4K */
	rx_ring->size = rx_ring->count * sizeof(union e1000_adv_rx_desc);
	rx_ring->size = ALIGN(rx_ring->size, 4096);

	rx_ring->desc = dma_alloc_coherent(dev, rx_ring->size,
					   &rx_ring->dma, GFP_KERNEL);
	if (!rx_ring->desc)
		goto err;

	rx_ring->next_to_alloc = 0;
	rx_ring->next_to_clean = 0;
	rx_ring->next_to_use = 0;

	return 0;

err:
	vfree(rx_ring->rx_buffer_info);
	rx_ring->rx_buffer_info = NULL;
	dev_err(dev, "Unable to allocate memory for the Rx descriptor ring\n");
	return -ENOMEM;
}

/**
 *  igb_setup_all_rx_resources - wrapper to allocate Rx resources
 *				 (Descriptors) for all queues
 *  @adapter: board private structure
 *
 *  Return 0 on success, negative on failure
 **/
static int igb_setup_all_rx_resources(struct igb_adapter *adapter)
{
	struct pci_dev *pdev = adapter->pdev;
	int i, err = 0;

	for (i = 0; i < adapter->num_rx_queues; i++) {
		err = igb_setup_rx_resources(adapter->rx_ring[i]);
		if (err) {
			dev_err(&pdev->dev,
				"Allocation for Rx Queue %u failed\n", i);
			for (i--; i >= 0; i--)
				igb_free_rx_resources(adapter->rx_ring[i]);
			break;
		}
	}

	return err;
}

/**
 *  igb_setup_mrqc - configure the multiple receive queue control registers
 *  @adapter: Board private structure
 **/
static void igb_setup_mrqc(struct igb_adapter *adapter)
{
	struct e1000_hw *hw = &adapter->hw;
	u32 mrqc, rxcsum;
	u32 j, num_rx_queues;
	u32 rss_key[10];

	netdev_rss_key_fill(rss_key, sizeof(rss_key));
	for (j = 0; j < 10; j++)
		wr32(E1000_RSSRK(j), rss_key[j]);

	num_rx_queues = adapter->rss_queues;

	switch (hw->mac.type) {
	case e1000_82576:
		/* 82576 supports 2 RSS queues for SR-IOV */
		if (adapter->vfs_allocated_count)
			num_rx_queues = 2;
		break;
	default:
		break;
	}

	if (adapter->rss_indir_tbl_init != num_rx_queues) {
		for (j = 0; j < IGB_RETA_SIZE; j++)
			adapter->rss_indir_tbl[j] =
			(j * num_rx_queues) / IGB_RETA_SIZE;
		adapter->rss_indir_tbl_init = num_rx_queues;
	}
	igb_write_rss_indir_tbl(adapter);

	/* Disable raw packet checksumming so that RSS hash is placed in
	 * descriptor on writeback.  No need to enable TCP/UDP/IP checksum
	 * offloads as they are enabled by default
	 */
	rxcsum = rd32(E1000_RXCSUM);
	rxcsum |= E1000_RXCSUM_PCSD;

	if (adapter->hw.mac.type >= e1000_82576)
		/* Enable Receive Checksum Offload for SCTP */
		rxcsum |= E1000_RXCSUM_CRCOFL;

	/* Don't need to set TUOFL or IPOFL, they default to 1 */
	wr32(E1000_RXCSUM, rxcsum);

	/* Generate RSS hash based on packet types, TCP/UDP
	 * port numbers and/or IPv4/v6 src and dst addresses
	 */
	mrqc = E1000_MRQC_RSS_FIELD_IPV4 |
	       E1000_MRQC_RSS_FIELD_IPV4_TCP |
	       E1000_MRQC_RSS_FIELD_IPV6 |
	       E1000_MRQC_RSS_FIELD_IPV6_TCP |
	       E1000_MRQC_RSS_FIELD_IPV6_TCP_EX;

	if (adapter->flags & IGB_FLAG_RSS_FIELD_IPV4_UDP)
		mrqc |= E1000_MRQC_RSS_FIELD_IPV4_UDP;
	if (adapter->flags & IGB_FLAG_RSS_FIELD_IPV6_UDP)
		mrqc |= E1000_MRQC_RSS_FIELD_IPV6_UDP;

	/* If VMDq is enabled then we set the appropriate mode for that, else
	 * we default to RSS so that an RSS hash is calculated per packet even
	 * if we are only using one queue
	 */
	if (adapter->vfs_allocated_count) {
		if (hw->mac.type > e1000_82575) {
			/* Set the default pool for the PF's first queue */
			u32 vtctl = rd32(E1000_VT_CTL);

			vtctl &= ~(E1000_VT_CTL_DEFAULT_POOL_MASK |
				   E1000_VT_CTL_DISABLE_DEF_POOL);
			vtctl |= adapter->vfs_allocated_count <<
				E1000_VT_CTL_DEFAULT_POOL_SHIFT;
			wr32(E1000_VT_CTL, vtctl);
		}
		if (adapter->rss_queues > 1)
			mrqc |= E1000_MRQC_ENABLE_VMDQ_RSS_MQ;
		else
			mrqc |= E1000_MRQC_ENABLE_VMDQ;
	} else {
		if (hw->mac.type != e1000_i211)
			mrqc |= E1000_MRQC_ENABLE_RSS_MQ;
	}
	igb_vmm_control(adapter);

	wr32(E1000_MRQC, mrqc);
}

/**
 *  igb_setup_rctl - configure the receive control registers
 *  @adapter: Board private structure
 **/
void igb_setup_rctl(struct igb_adapter *adapter)
{
	struct e1000_hw *hw = &adapter->hw;
	u32 rctl;

	rctl = rd32(E1000_RCTL);

	rctl &= ~(3 << E1000_RCTL_MO_SHIFT);
	rctl &= ~(E1000_RCTL_LBM_TCVR | E1000_RCTL_LBM_MAC);

	rctl |= E1000_RCTL_EN | E1000_RCTL_BAM | E1000_RCTL_RDMTS_HALF |
		(hw->mac.mc_filter_type << E1000_RCTL_MO_SHIFT);

	/* enable stripping of CRC. It's unlikely this will break BMC
	 * redirection as it did with e1000. Newer features require
	 * that the HW strips the CRC.
	 */
	rctl |= E1000_RCTL_SECRC;

	/* disable store bad packets and clear size bits. */
	rctl &= ~(E1000_RCTL_SBP | E1000_RCTL_SZ_256);

	/* enable LPE to allow for reception of jumbo frames */
	rctl |= E1000_RCTL_LPE;

	/* disable queue 0 to prevent tail write w/o re-config */
	wr32(E1000_RXDCTL(0), 0);

	/* Attention!!!  For SR-IOV PF driver operations you must enable
	 * queue drop for all VF and PF queues to prevent head of line blocking
	 * if an un-trusted VF does not provide descriptors to hardware.
	 */
	if (adapter->vfs_allocated_count) {
		/* set all queue drop enable bits */
		wr32(E1000_QDE, ALL_QUEUES);
	}

	/* This is useful for sniffing bad packets. */
	if (adapter->netdev->features & NETIF_F_RXALL) {
		/* UPE and MPE will be handled by normal PROMISC logic
		 * in e1000e_set_rx_mode
		 */
		rctl |= (E1000_RCTL_SBP | /* Receive bad packets */
			 E1000_RCTL_BAM | /* RX All Bcast Pkts */
			 E1000_RCTL_PMCF); /* RX All MAC Ctrl Pkts */

		rctl &= ~(E1000_RCTL_DPF | /* Allow filtered pause */
			  E1000_RCTL_CFIEN); /* Dis VLAN CFIEN Filter */
		/* Do not mess with E1000_CTRL_VME, it affects transmit as well,
		 * and that breaks VLANs.
		 */
	}

	wr32(E1000_RCTL, rctl);
}

static inline int igb_set_vf_rlpml(struct igb_adapter *adapter, int size,
				   int vfn)
{
	struct e1000_hw *hw = &adapter->hw;
	u32 vmolr;

	if (size > MAX_JUMBO_FRAME_SIZE)
		size = MAX_JUMBO_FRAME_SIZE;

	vmolr = rd32(E1000_VMOLR(vfn));
	vmolr &= ~E1000_VMOLR_RLPML_MASK;
	vmolr |= size | E1000_VMOLR_LPE;
	wr32(E1000_VMOLR(vfn), vmolr);

	return 0;
}

static inline void igb_set_vf_vlan_strip(struct igb_adapter *adapter,
					 int vfn, bool enable)
{
	struct e1000_hw *hw = &adapter->hw;
	u32 val, reg;

	if (hw->mac.type < e1000_82576)
		return;

	if (hw->mac.type == e1000_i350)
		reg = E1000_DVMOLR(vfn);
	else
		reg = E1000_VMOLR(vfn);

	val = rd32(reg);
	if (enable)
		val |= E1000_VMOLR_STRVLAN;
	else
		val &= ~(E1000_VMOLR_STRVLAN);
	wr32(reg, val);
}

static inline void igb_set_vmolr(struct igb_adapter *adapter,
				 int vfn, bool aupe)
{
	struct e1000_hw *hw = &adapter->hw;
	u32 vmolr;

	/* This register exists only on 82576 and newer so if we are older then
	 * we should exit and do nothing
	 */
	if (hw->mac.type < e1000_82576)
		return;

	vmolr = rd32(E1000_VMOLR(vfn));
	if (aupe)
		vmolr |= E1000_VMOLR_AUPE; /* Accept untagged packets */
	else
		vmolr &= ~(E1000_VMOLR_AUPE); /* Tagged packets ONLY */

	/* clear all bits that might not be set */
	vmolr &= ~(E1000_VMOLR_BAM | E1000_VMOLR_RSSE);

	if (adapter->rss_queues > 1 && vfn == adapter->vfs_allocated_count)
		vmolr |= E1000_VMOLR_RSSE; /* enable RSS */
	/* for VMDq only allow the VFs and pool 0 to accept broadcast and
	 * multicast packets
	 */
	if (vfn <= adapter->vfs_allocated_count)
		vmolr |= E1000_VMOLR_BAM; /* Accept broadcast */

	wr32(E1000_VMOLR(vfn), vmolr);
}

/**
 *  igb_configure_rx_ring - Configure a receive ring after Reset
 *  @adapter: board private structure
 *  @ring: receive ring to be configured
 *
 *  Configure the Rx unit of the MAC after a reset.
 **/
void igb_configure_rx_ring(struct igb_adapter *adapter,
			   struct igb_ring *ring)
{
	struct e1000_hw *hw = &adapter->hw;
	union e1000_adv_rx_desc *rx_desc;
	u64 rdba = ring->dma;
	int reg_idx = ring->reg_idx;
	u32 srrctl = 0, rxdctl = 0;

	/* disable the queue */
	wr32(E1000_RXDCTL(reg_idx), 0);

	/* Set DMA base address registers */
	wr32(E1000_RDBAL(reg_idx),
	     rdba & 0x00000000ffffffffULL);
	wr32(E1000_RDBAH(reg_idx), rdba >> 32);
	wr32(E1000_RDLEN(reg_idx),
	     ring->count * sizeof(union e1000_adv_rx_desc));

	/* initialize head and tail */
	ring->tail = adapter->io_addr + E1000_RDT(reg_idx);
	wr32(E1000_RDH(reg_idx), 0);
	writel(0, ring->tail);

	/* set descriptor configuration */
	srrctl = IGB_RX_HDR_LEN << E1000_SRRCTL_BSIZEHDRSIZE_SHIFT;
	if (ring_uses_large_buffer(ring))
		srrctl |= IGB_RXBUFFER_3072 >> E1000_SRRCTL_BSIZEPKT_SHIFT;
	else
		srrctl |= IGB_RXBUFFER_2048 >> E1000_SRRCTL_BSIZEPKT_SHIFT;
	srrctl |= E1000_SRRCTL_DESCTYPE_ADV_ONEBUF;
	if (hw->mac.type >= e1000_82580)
		srrctl |= E1000_SRRCTL_TIMESTAMP;
	/* Only set Drop Enable if we are supporting multiple queues */
	if (adapter->vfs_allocated_count || adapter->num_rx_queues > 1)
		srrctl |= E1000_SRRCTL_DROP_EN;

	wr32(E1000_SRRCTL(reg_idx), srrctl);

	/* set filtering for VMDQ pools */
	igb_set_vmolr(adapter, reg_idx & 0x7, true);

	rxdctl |= IGB_RX_PTHRESH;
	rxdctl |= IGB_RX_HTHRESH << 8;
	rxdctl |= IGB_RX_WTHRESH << 16;

	/* initialize rx_buffer_info */
	memset(ring->rx_buffer_info, 0,
	       sizeof(struct igb_rx_buffer) * ring->count);

	/* initialize Rx descriptor 0 */
	rx_desc = IGB_RX_DESC(ring, 0);
	rx_desc->wb.upper.length = 0;

	/* enable receive descriptor fetching */
	rxdctl |= E1000_RXDCTL_QUEUE_ENABLE;
	wr32(E1000_RXDCTL(reg_idx), rxdctl);
}

static void igb_set_rx_buffer_len(struct igb_adapter *adapter,
				  struct igb_ring *rx_ring)
{
	/* set build_skb and buffer size flags */
	clear_ring_build_skb_enabled(rx_ring);
	clear_ring_uses_large_buffer(rx_ring);

	if (adapter->flags & IGB_FLAG_RX_LEGACY)
		return;

	set_ring_build_skb_enabled(rx_ring);

#if (PAGE_SIZE < 8192)
	if (adapter->max_frame_size <= IGB_MAX_FRAME_BUILD_SKB)
		return;

	set_ring_uses_large_buffer(rx_ring);
#endif
}

/**
 *  igb_configure_rx - Configure receive Unit after Reset
 *  @adapter: board private structure
 *
 *  Configure the Rx unit of the MAC after a reset.
 **/
static void igb_configure_rx(struct igb_adapter *adapter)
{
	int i;

	/* set the correct pool for the PF default MAC address in entry 0 */
	igb_set_default_mac_filter(adapter);

	/* Setup the HW Rx Head and Tail Descriptor Pointers and
	 * the Base and Length of the Rx Descriptor Ring
	 */
	for (i = 0; i < adapter->num_rx_queues; i++) {
		struct igb_ring *rx_ring = adapter->rx_ring[i];

		igb_set_rx_buffer_len(adapter, rx_ring);
		igb_configure_rx_ring(adapter, rx_ring);
	}
}

/**
 *  igb_free_tx_resources - Free Tx Resources per Queue
 *  @tx_ring: Tx descriptor ring for a specific queue
 *
 *  Free all transmit software resources
 **/
void igb_free_tx_resources(struct igb_ring *tx_ring)
{
	igb_clean_tx_ring(tx_ring);

	vfree(tx_ring->tx_buffer_info);
	tx_ring->tx_buffer_info = NULL;

	/* if not set, then don't free */
	if (!tx_ring->desc)
		return;

	dma_free_coherent(tx_ring->dev, tx_ring->size,
			  tx_ring->desc, tx_ring->dma);

	tx_ring->desc = NULL;
}

/**
 *  igb_free_all_tx_resources - Free Tx Resources for All Queues
 *  @adapter: board private structure
 *
 *  Free all transmit software resources
 **/
static void igb_free_all_tx_resources(struct igb_adapter *adapter)
{
	int i;

	for (i = 0; i < adapter->num_tx_queues; i++)
		if (adapter->tx_ring[i])
			igb_free_tx_resources(adapter->tx_ring[i]);
}

/**
 *  igb_clean_tx_ring - Free Tx Buffers
 *  @tx_ring: ring to be cleaned
 **/
static void igb_clean_tx_ring(struct igb_ring *tx_ring)
{
	u16 i = tx_ring->next_to_clean;
	struct igb_tx_buffer *tx_buffer = &tx_ring->tx_buffer_info[i];

	while (i != tx_ring->next_to_use) {
		union e1000_adv_tx_desc *eop_desc, *tx_desc;

		/* Free all the Tx ring sk_buffs */
		dev_kfree_skb_any(tx_buffer->skb);

		/* unmap skb header data */
		dma_unmap_single(tx_ring->dev,
				 dma_unmap_addr(tx_buffer, dma),
				 dma_unmap_len(tx_buffer, len),
				 DMA_TO_DEVICE);

		/* check for eop_desc to determine the end of the packet */
		eop_desc = tx_buffer->next_to_watch;
		tx_desc = IGB_TX_DESC(tx_ring, i);

		/* unmap remaining buffers */
		while (tx_desc != eop_desc) {
			tx_buffer++;
			tx_desc++;
			i++;
			if (unlikely(i == tx_ring->count)) {
				i = 0;
				tx_buffer = tx_ring->tx_buffer_info;
				tx_desc = IGB_TX_DESC(tx_ring, 0);
			}

			/* unmap any remaining paged data */
			if (dma_unmap_len(tx_buffer, len))
				dma_unmap_page(tx_ring->dev,
					       dma_unmap_addr(tx_buffer, dma),
					       dma_unmap_len(tx_buffer, len),
					       DMA_TO_DEVICE);
		}

		/* move us one more past the eop_desc for start of next pkt */
		tx_buffer++;
		i++;
		if (unlikely(i == tx_ring->count)) {
			i = 0;
			tx_buffer = tx_ring->tx_buffer_info;
		}
	}

	/* reset BQL for queue */
	netdev_tx_reset_queue(txring_txq(tx_ring));

	/* reset next_to_use and next_to_clean */
	tx_ring->next_to_use = 0;
	tx_ring->next_to_clean = 0;
}

/**
 *  igb_clean_all_tx_rings - Free Tx Buffers for all queues
 *  @adapter: board private structure
 **/
static void igb_clean_all_tx_rings(struct igb_adapter *adapter)
{
	int i;

	for (i = 0; i < adapter->num_tx_queues; i++)
		if (adapter->tx_ring[i])
			igb_clean_tx_ring(adapter->tx_ring[i]);
}

/**
 *  igb_free_rx_resources - Free Rx Resources
 *  @rx_ring: ring to clean the resources from
 *
 *  Free all receive software resources
 **/
void igb_free_rx_resources(struct igb_ring *rx_ring)
{
	igb_clean_rx_ring(rx_ring);

	vfree(rx_ring->rx_buffer_info);
	rx_ring->rx_buffer_info = NULL;

	/* if not set, then don't free */
	if (!rx_ring->desc)
		return;

	dma_free_coherent(rx_ring->dev, rx_ring->size,
			  rx_ring->desc, rx_ring->dma);

	rx_ring->desc = NULL;
}

/**
 *  igb_free_all_rx_resources - Free Rx Resources for All Queues
 *  @adapter: board private structure
 *
 *  Free all receive software resources
 **/
static void igb_free_all_rx_resources(struct igb_adapter *adapter)
{
	int i;

	for (i = 0; i < adapter->num_rx_queues; i++)
		if (adapter->rx_ring[i])
			igb_free_rx_resources(adapter->rx_ring[i]);
}

/**
 *  igb_clean_rx_ring - Free Rx Buffers per Queue
 *  @rx_ring: ring to free buffers from
 **/
static void igb_clean_rx_ring(struct igb_ring *rx_ring)
{
	u16 i = rx_ring->next_to_clean;

	if (rx_ring->skb)
		dev_kfree_skb(rx_ring->skb);
	rx_ring->skb = NULL;

	/* Free all the Rx ring sk_buffs */
	while (i != rx_ring->next_to_alloc) {
		struct igb_rx_buffer *buffer_info = &rx_ring->rx_buffer_info[i];

		/* Invalidate cache lines that may have been written to by
		 * device so that we avoid corrupting memory.
		 */
		dma_sync_single_range_for_cpu(rx_ring->dev,
					      buffer_info->dma,
					      buffer_info->page_offset,
					      igb_rx_bufsz(rx_ring),
					      DMA_FROM_DEVICE);

		/* free resources associated with mapping */
		dma_unmap_page_attrs(rx_ring->dev,
				     buffer_info->dma,
				     igb_rx_pg_size(rx_ring),
				     DMA_FROM_DEVICE,
				     IGB_RX_DMA_ATTR);
		__page_frag_cache_drain(buffer_info->page,
					buffer_info->pagecnt_bias);

		i++;
		if (i == rx_ring->count)
			i = 0;
	}

	rx_ring->next_to_alloc = 0;
	rx_ring->next_to_clean = 0;
	rx_ring->next_to_use = 0;
}

/**
 *  igb_clean_all_rx_rings - Free Rx Buffers for all queues
 *  @adapter: board private structure
 **/
static void igb_clean_all_rx_rings(struct igb_adapter *adapter)
{
	int i;

	for (i = 0; i < adapter->num_rx_queues; i++)
		if (adapter->rx_ring[i])
			igb_clean_rx_ring(adapter->rx_ring[i]);
}

/**
 *  igb_set_mac - Change the Ethernet Address of the NIC
 *  @netdev: network interface device structure
 *  @p: pointer to an address structure
 *
 *  Returns 0 on success, negative on failure
 **/
static int igb_set_mac(struct net_device *netdev, void *p)
{
	struct igb_adapter *adapter = netdev_priv(netdev);
	struct e1000_hw *hw = &adapter->hw;
	struct sockaddr *addr = p;

	if (!is_valid_ether_addr(addr->sa_data))
		return -EADDRNOTAVAIL;

	memcpy(netdev->dev_addr, addr->sa_data, netdev->addr_len);
	memcpy(hw->mac.addr, addr->sa_data, netdev->addr_len);

	/* set the correct pool for the new PF MAC address in entry 0 */
	igb_set_default_mac_filter(adapter);

	return 0;
}

/**
 *  igb_write_mc_addr_list - write multicast addresses to MTA
 *  @netdev: network interface device structure
 *
 *  Writes multicast address list to the MTA hash table.
 *  Returns: -ENOMEM on failure
 *           0 on no addresses written
 *           X on writing X addresses to MTA
 **/
static int igb_write_mc_addr_list(struct net_device *netdev)
{
	struct igb_adapter *adapter = netdev_priv(netdev);
	struct e1000_hw *hw = &adapter->hw;
	struct netdev_hw_addr *ha;
	u8  *mta_list;
	int i;

	if (netdev_mc_empty(netdev)) {
		/* nothing to program, so clear mc list */
		igb_update_mc_addr_list(hw, NULL, 0);
		igb_restore_vf_multicasts(adapter);
		return 0;
	}

	mta_list = kzalloc(netdev_mc_count(netdev) * 6, GFP_ATOMIC);
	if (!mta_list)
		return -ENOMEM;

	/* The shared function expects a packed array of only addresses. */
	i = 0;
	netdev_for_each_mc_addr(ha, netdev)
		memcpy(mta_list + (i++ * ETH_ALEN), ha->addr, ETH_ALEN);

	igb_update_mc_addr_list(hw, mta_list, i);
	kfree(mta_list);

	return netdev_mc_count(netdev);
}

static int igb_vlan_promisc_enable(struct igb_adapter *adapter)
{
	struct e1000_hw *hw = &adapter->hw;
	u32 i, pf_id;

	switch (hw->mac.type) {
	case e1000_i210:
	case e1000_i211:
	case e1000_i350:
		/* VLAN filtering needed for VLAN prio filter */
		if (adapter->netdev->features & NETIF_F_NTUPLE)
			break;
		/* fall through */
	case e1000_82576:
	case e1000_82580:
	case e1000_i354:
		/* VLAN filtering needed for pool filtering */
		if (adapter->vfs_allocated_count)
			break;
		/* fall through */
	default:
		return 1;
	}

	/* We are already in VLAN promisc, nothing to do */
	if (adapter->flags & IGB_FLAG_VLAN_PROMISC)
		return 0;

	if (!adapter->vfs_allocated_count)
		goto set_vfta;

	/* Add PF to all active pools */
	pf_id = adapter->vfs_allocated_count + E1000_VLVF_POOLSEL_SHIFT;

	for (i = E1000_VLVF_ARRAY_SIZE; --i;) {
		u32 vlvf = rd32(E1000_VLVF(i));

		vlvf |= BIT(pf_id);
		wr32(E1000_VLVF(i), vlvf);
	}

set_vfta:
	/* Set all bits in the VLAN filter table array */
	for (i = E1000_VLAN_FILTER_TBL_SIZE; i--;)
		hw->mac.ops.write_vfta(hw, i, ~0U);

	/* Set flag so we don't redo unnecessary work */
	adapter->flags |= IGB_FLAG_VLAN_PROMISC;

	return 0;
}

#define VFTA_BLOCK_SIZE 8
static void igb_scrub_vfta(struct igb_adapter *adapter, u32 vfta_offset)
{
	struct e1000_hw *hw = &adapter->hw;
	u32 vfta[VFTA_BLOCK_SIZE] = { 0 };
	u32 vid_start = vfta_offset * 32;
	u32 vid_end = vid_start + (VFTA_BLOCK_SIZE * 32);
	u32 i, vid, word, bits, pf_id;

	/* guarantee that we don't scrub out management VLAN */
	vid = adapter->mng_vlan_id;
	if (vid >= vid_start && vid < vid_end)
		vfta[(vid - vid_start) / 32] |= BIT(vid % 32);

	if (!adapter->vfs_allocated_count)
		goto set_vfta;

	pf_id = adapter->vfs_allocated_count + E1000_VLVF_POOLSEL_SHIFT;

	for (i = E1000_VLVF_ARRAY_SIZE; --i;) {
		u32 vlvf = rd32(E1000_VLVF(i));

		/* pull VLAN ID from VLVF */
		vid = vlvf & VLAN_VID_MASK;

		/* only concern ourselves with a certain range */
		if (vid < vid_start || vid >= vid_end)
			continue;

		if (vlvf & E1000_VLVF_VLANID_ENABLE) {
			/* record VLAN ID in VFTA */
			vfta[(vid - vid_start) / 32] |= BIT(vid % 32);

			/* if PF is part of this then continue */
			if (test_bit(vid, adapter->active_vlans))
				continue;
		}

		/* remove PF from the pool */
		bits = ~BIT(pf_id);
		bits &= rd32(E1000_VLVF(i));
		wr32(E1000_VLVF(i), bits);
	}

set_vfta:
	/* extract values from active_vlans and write back to VFTA */
	for (i = VFTA_BLOCK_SIZE; i--;) {
		vid = (vfta_offset + i) * 32;
		word = vid / BITS_PER_LONG;
		bits = vid % BITS_PER_LONG;

		vfta[i] |= adapter->active_vlans[word] >> bits;

		hw->mac.ops.write_vfta(hw, vfta_offset + i, vfta[i]);
	}
}

static void igb_vlan_promisc_disable(struct igb_adapter *adapter)
{
	u32 i;

	/* We are not in VLAN promisc, nothing to do */
	if (!(adapter->flags & IGB_FLAG_VLAN_PROMISC))
		return;

	/* Set flag so we don't redo unnecessary work */
	adapter->flags &= ~IGB_FLAG_VLAN_PROMISC;

	for (i = 0; i < E1000_VLAN_FILTER_TBL_SIZE; i += VFTA_BLOCK_SIZE)
		igb_scrub_vfta(adapter, i);
}

/**
 *  igb_set_rx_mode - Secondary Unicast, Multicast and Promiscuous mode set
 *  @netdev: network interface device structure
 *
 *  The set_rx_mode entry point is called whenever the unicast or multicast
 *  address lists or the network interface flags are updated.  This routine is
 *  responsible for configuring the hardware for proper unicast, multicast,
 *  promiscuous mode, and all-multi behavior.
 **/
static void igb_set_rx_mode(struct net_device *netdev)
{
	struct igb_adapter *adapter = netdev_priv(netdev);
	struct e1000_hw *hw = &adapter->hw;
	unsigned int vfn = adapter->vfs_allocated_count;
	u32 rctl = 0, vmolr = 0, rlpml = MAX_JUMBO_FRAME_SIZE;
	int count;

	/* Check for Promiscuous and All Multicast modes */
	if (netdev->flags & IFF_PROMISC) {
		rctl |= E1000_RCTL_UPE | E1000_RCTL_MPE;
		vmolr |= E1000_VMOLR_MPME;

		/* enable use of UTA filter to force packets to default pool */
		if (hw->mac.type == e1000_82576)
			vmolr |= E1000_VMOLR_ROPE;
	} else {
		if (netdev->flags & IFF_ALLMULTI) {
			rctl |= E1000_RCTL_MPE;
			vmolr |= E1000_VMOLR_MPME;
		} else {
			/* Write addresses to the MTA, if the attempt fails
			 * then we should just turn on promiscuous mode so
			 * that we can at least receive multicast traffic
			 */
			count = igb_write_mc_addr_list(netdev);
			if (count < 0) {
				rctl |= E1000_RCTL_MPE;
				vmolr |= E1000_VMOLR_MPME;
			} else if (count) {
				vmolr |= E1000_VMOLR_ROMPE;
			}
		}
	}

	/* Write addresses to available RAR registers, if there is not
	 * sufficient space to store all the addresses then enable
	 * unicast promiscuous mode
	 */
	if (__dev_uc_sync(netdev, igb_uc_sync, igb_uc_unsync)) {
		rctl |= E1000_RCTL_UPE;
		vmolr |= E1000_VMOLR_ROPE;
	}

	/* enable VLAN filtering by default */
	rctl |= E1000_RCTL_VFE;

	/* disable VLAN filtering for modes that require it */
	if ((netdev->flags & IFF_PROMISC) ||
	    (netdev->features & NETIF_F_RXALL)) {
		/* if we fail to set all rules then just clear VFE */
		if (igb_vlan_promisc_enable(adapter))
			rctl &= ~E1000_RCTL_VFE;
	} else {
		igb_vlan_promisc_disable(adapter);
	}

	/* update state of unicast, multicast, and VLAN filtering modes */
	rctl |= rd32(E1000_RCTL) & ~(E1000_RCTL_UPE | E1000_RCTL_MPE |
				     E1000_RCTL_VFE);
	wr32(E1000_RCTL, rctl);

#if (PAGE_SIZE < 8192)
	if (!adapter->vfs_allocated_count) {
		if (adapter->max_frame_size <= IGB_MAX_FRAME_BUILD_SKB)
			rlpml = IGB_MAX_FRAME_BUILD_SKB;
	}
#endif
	wr32(E1000_RLPML, rlpml);

	/* In order to support SR-IOV and eventually VMDq it is necessary to set
	 * the VMOLR to enable the appropriate modes.  Without this workaround
	 * we will have issues with VLAN tag stripping not being done for frames
	 * that are only arriving because we are the default pool
	 */
	if ((hw->mac.type < e1000_82576) || (hw->mac.type > e1000_i350))
		return;

	/* set UTA to appropriate mode */
	igb_set_uta(adapter, !!(vmolr & E1000_VMOLR_ROPE));

	vmolr |= rd32(E1000_VMOLR(vfn)) &
		 ~(E1000_VMOLR_ROPE | E1000_VMOLR_MPME | E1000_VMOLR_ROMPE);

	/* enable Rx jumbo frames, restrict as needed to support build_skb */
	vmolr &= ~E1000_VMOLR_RLPML_MASK;
#if (PAGE_SIZE < 8192)
	if (adapter->max_frame_size <= IGB_MAX_FRAME_BUILD_SKB)
		vmolr |= IGB_MAX_FRAME_BUILD_SKB;
	else
#endif
		vmolr |= MAX_JUMBO_FRAME_SIZE;
	vmolr |= E1000_VMOLR_LPE;

	wr32(E1000_VMOLR(vfn), vmolr);

	igb_restore_vf_multicasts(adapter);
}

static void igb_check_wvbr(struct igb_adapter *adapter)
{
	struct e1000_hw *hw = &adapter->hw;
	u32 wvbr = 0;

	switch (hw->mac.type) {
	case e1000_82576:
	case e1000_i350:
		wvbr = rd32(E1000_WVBR);
		if (!wvbr)
			return;
		break;
	default:
		break;
	}

	adapter->wvbr |= wvbr;
}

#define IGB_STAGGERED_QUEUE_OFFSET 8

static void igb_spoof_check(struct igb_adapter *adapter)
{
	int j;

	if (!adapter->wvbr)
		return;

	for (j = 0; j < adapter->vfs_allocated_count; j++) {
		if (adapter->wvbr & BIT(j) ||
		    adapter->wvbr & BIT(j + IGB_STAGGERED_QUEUE_OFFSET)) {
			dev_warn(&adapter->pdev->dev,
				"Spoof event(s) detected on VF %d\n", j);
			adapter->wvbr &=
				~(BIT(j) |
				  BIT(j + IGB_STAGGERED_QUEUE_OFFSET));
		}
	}
}

/* Need to wait a few seconds after link up to get diagnostic information from
 * the phy
 */
static void igb_update_phy_info(unsigned long data)
{
	struct igb_adapter *adapter = (struct igb_adapter *) data;
	igb_get_phy_info(&adapter->hw);
}

/**
 *  igb_has_link - check shared code for link and determine up/down
 *  @adapter: pointer to driver private info
 **/
bool igb_has_link(struct igb_adapter *adapter)
{
	struct e1000_hw *hw = &adapter->hw;
	bool link_active = false;

	/* get_link_status is set on LSC (link status) interrupt or
	 * rx sequence error interrupt.  get_link_status will stay
	 * false until the e1000_check_for_link establishes link
	 * for copper adapters ONLY
	 */
	switch (hw->phy.media_type) {
	case e1000_media_type_copper:
		if (!hw->mac.get_link_status)
			return true;
	case e1000_media_type_internal_serdes:
		hw->mac.ops.check_for_link(hw);
		link_active = !hw->mac.get_link_status;
		break;
	default:
	case e1000_media_type_unknown:
		break;
	}

	if (((hw->mac.type == e1000_i210) ||
	     (hw->mac.type == e1000_i211)) &&
	     (hw->phy.id == I210_I_PHY_ID)) {
		if (!netif_carrier_ok(adapter->netdev)) {
			adapter->flags &= ~IGB_FLAG_NEED_LINK_UPDATE;
		} else if (!(adapter->flags & IGB_FLAG_NEED_LINK_UPDATE)) {
			adapter->flags |= IGB_FLAG_NEED_LINK_UPDATE;
			adapter->link_check_timeout = jiffies;
		}
	}

	return link_active;
}

static bool igb_thermal_sensor_event(struct e1000_hw *hw, u32 event)
{
	bool ret = false;
	u32 ctrl_ext, thstat;

	/* check for thermal sensor event on i350 copper only */
	if (hw->mac.type == e1000_i350) {
		thstat = rd32(E1000_THSTAT);
		ctrl_ext = rd32(E1000_CTRL_EXT);

		if ((hw->phy.media_type == e1000_media_type_copper) &&
		    !(ctrl_ext & E1000_CTRL_EXT_LINK_MODE_SGMII))
			ret = !!(thstat & event);
	}

	return ret;
}

/**
 *  igb_check_lvmmc - check for malformed packets received
 *  and indicated in LVMMC register
 *  @adapter: pointer to adapter
 **/
static void igb_check_lvmmc(struct igb_adapter *adapter)
{
	struct e1000_hw *hw = &adapter->hw;
	u32 lvmmc;

	lvmmc = rd32(E1000_LVMMC);
	if (lvmmc) {
		if (unlikely(net_ratelimit())) {
			netdev_warn(adapter->netdev,
				    "malformed Tx packet detected and dropped, LVMMC:0x%08x\n",
				    lvmmc);
		}
	}
}

/**
 *  igb_watchdog - Timer Call-back
 *  @data: pointer to adapter cast into an unsigned long
 **/
static void igb_watchdog(unsigned long data)
{
	struct igb_adapter *adapter = (struct igb_adapter *)data;
	/* Do the rest outside of interrupt context */
	schedule_work(&adapter->watchdog_task);
}

static void igb_watchdog_task(struct work_struct *work)
{
	struct igb_adapter *adapter = container_of(work,
						   struct igb_adapter,
						   watchdog_task);
	struct e1000_hw *hw = &adapter->hw;
	struct e1000_phy_info *phy = &hw->phy;
	struct net_device *netdev = adapter->netdev;
	u32 link;
	int i;
	u32 connsw;
	u16 phy_data, retry_count = 20;

	link = igb_has_link(adapter);

	if (adapter->flags & IGB_FLAG_NEED_LINK_UPDATE) {
		if (time_after(jiffies, (adapter->link_check_timeout + HZ)))
			adapter->flags &= ~IGB_FLAG_NEED_LINK_UPDATE;
		else
			link = false;
	}

	/* Force link down if we have fiber to swap to */
	if (adapter->flags & IGB_FLAG_MAS_ENABLE) {
		if (hw->phy.media_type == e1000_media_type_copper) {
			connsw = rd32(E1000_CONNSW);
			if (!(connsw & E1000_CONNSW_AUTOSENSE_EN))
				link = 0;
		}
	}
	if (link) {
		/* Perform a reset if the media type changed. */
		if (hw->dev_spec._82575.media_changed) {
			hw->dev_spec._82575.media_changed = false;
			adapter->flags |= IGB_FLAG_MEDIA_RESET;
			igb_reset(adapter);
		}
		/* Cancel scheduled suspend requests. */
		pm_runtime_resume(netdev->dev.parent);

		if (!netif_carrier_ok(netdev)) {
			u32 ctrl;

			hw->mac.ops.get_speed_and_duplex(hw,
							 &adapter->link_speed,
							 &adapter->link_duplex);

			ctrl = rd32(E1000_CTRL);
			/* Links status message must follow this format */
			netdev_info(netdev,
			       "igb: %s NIC Link is Up %d Mbps %s Duplex, Flow Control: %s\n",
			       netdev->name,
			       adapter->link_speed,
			       adapter->link_duplex == FULL_DUPLEX ?
			       "Full" : "Half",
			       (ctrl & E1000_CTRL_TFCE) &&
			       (ctrl & E1000_CTRL_RFCE) ? "RX/TX" :
			       (ctrl & E1000_CTRL_RFCE) ?  "RX" :
			       (ctrl & E1000_CTRL_TFCE) ?  "TX" : "None");

			/* disable EEE if enabled */
			if ((adapter->flags & IGB_FLAG_EEE) &&
				(adapter->link_duplex == HALF_DUPLEX)) {
				dev_info(&adapter->pdev->dev,
				"EEE Disabled: unsupported at half duplex. Re-enable using ethtool when at full duplex.\n");
				adapter->hw.dev_spec._82575.eee_disable = true;
				adapter->flags &= ~IGB_FLAG_EEE;
			}

			/* check if SmartSpeed worked */
			igb_check_downshift(hw);
			if (phy->speed_downgraded)
				netdev_warn(netdev, "Link Speed was downgraded by SmartSpeed\n");

			/* check for thermal sensor event */
			if (igb_thermal_sensor_event(hw,
			    E1000_THSTAT_LINK_THROTTLE))
				netdev_info(netdev, "The network adapter link speed was downshifted because it overheated\n");

			/* adjust timeout factor according to speed/duplex */
			adapter->tx_timeout_factor = 1;
			switch (adapter->link_speed) {
			case SPEED_10:
				adapter->tx_timeout_factor = 14;
				break;
			case SPEED_100:
				/* maybe add some timeout factor ? */
				break;
			}

			if (adapter->link_speed != SPEED_1000)
				goto no_wait;

			/* wait for Remote receiver status OK */
retry_read_status:
			if (!igb_read_phy_reg(hw, PHY_1000T_STATUS,
					      &phy_data)) {
				if (!(phy_data & SR_1000T_REMOTE_RX_STATUS) &&
				    retry_count) {
					msleep(100);
					retry_count--;
					goto retry_read_status;
				} else if (!retry_count) {
					dev_err(&adapter->pdev->dev, "exceed max 2 second\n");
				}
			} else {
				dev_err(&adapter->pdev->dev, "read 1000Base-T Status Reg\n");
			}
no_wait:
			netif_carrier_on(netdev);

			igb_ping_all_vfs(adapter);
			igb_check_vf_rate_limit(adapter);

			/* link state has changed, schedule phy info update */
			if (!test_bit(__IGB_DOWN, &adapter->state))
				mod_timer(&adapter->phy_info_timer,
					  round_jiffies(jiffies + 2 * HZ));
		}
	} else {
		if (netif_carrier_ok(netdev)) {
			adapter->link_speed = 0;
			adapter->link_duplex = 0;

			/* check for thermal sensor event */
			if (igb_thermal_sensor_event(hw,
			    E1000_THSTAT_PWR_DOWN)) {
				netdev_err(netdev, "The network adapter was stopped because it overheated\n");
			}

			/* Links status message must follow this format */
			netdev_info(netdev, "igb: %s NIC Link is Down\n",
			       netdev->name);
			netif_carrier_off(netdev);

			igb_ping_all_vfs(adapter);

			/* link state has changed, schedule phy info update */
			if (!test_bit(__IGB_DOWN, &adapter->state))
				mod_timer(&adapter->phy_info_timer,
					  round_jiffies(jiffies + 2 * HZ));

			/* link is down, time to check for alternate media */
			if (adapter->flags & IGB_FLAG_MAS_ENABLE) {
				igb_check_swap_media(adapter);
				if (adapter->flags & IGB_FLAG_MEDIA_RESET) {
					schedule_work(&adapter->reset_task);
					/* return immediately */
					return;
				}
			}
			pm_schedule_suspend(netdev->dev.parent,
					    MSEC_PER_SEC * 5);

		/* also check for alternate media here */
		} else if (!netif_carrier_ok(netdev) &&
			   (adapter->flags & IGB_FLAG_MAS_ENABLE)) {
			igb_check_swap_media(adapter);
			if (adapter->flags & IGB_FLAG_MEDIA_RESET) {
				schedule_work(&adapter->reset_task);
				/* return immediately */
				return;
			}
		}
	}

	spin_lock(&adapter->stats64_lock);
	igb_update_stats(adapter);
	spin_unlock(&adapter->stats64_lock);

	for (i = 0; i < adapter->num_tx_queues; i++) {
		struct igb_ring *tx_ring = adapter->tx_ring[i];
		if (!netif_carrier_ok(netdev)) {
			/* We've lost link, so the controller stops DMA,
			 * but we've got queued Tx work that's never going
			 * to get done, so reset controller to flush Tx.
			 * (Do the reset outside of interrupt context).
			 */
			if (igb_desc_unused(tx_ring) + 1 < tx_ring->count) {
				adapter->tx_timeout_count++;
				schedule_work(&adapter->reset_task);
				/* return immediately since reset is imminent */
				return;
			}
		}

		/* Force detection of hung controller every watchdog period */
		set_bit(IGB_RING_FLAG_TX_DETECT_HANG, &tx_ring->flags);
	}

	/* Cause software interrupt to ensure Rx ring is cleaned */
	if (adapter->flags & IGB_FLAG_HAS_MSIX) {
		u32 eics = 0;

		for (i = 0; i < adapter->num_q_vectors; i++)
			eics |= adapter->q_vector[i]->eims_value;
		wr32(E1000_EICS, eics);
	} else {
		wr32(E1000_ICS, E1000_ICS_RXDMT0);
	}

	igb_spoof_check(adapter);
	igb_ptp_rx_hang(adapter);
	igb_ptp_tx_hang(adapter);

	/* Check LVMMC register on i350/i354 only */
	if ((adapter->hw.mac.type == e1000_i350) ||
	    (adapter->hw.mac.type == e1000_i354))
		igb_check_lvmmc(adapter);

	/* Reset the timer */
	if (!test_bit(__IGB_DOWN, &adapter->state)) {
		if (adapter->flags & IGB_FLAG_NEED_LINK_UPDATE)
			mod_timer(&adapter->watchdog_timer,
				  round_jiffies(jiffies +  HZ));
		else
			mod_timer(&adapter->watchdog_timer,
				  round_jiffies(jiffies + 2 * HZ));
	}
}

enum latency_range {
	lowest_latency = 0,
	low_latency = 1,
	bulk_latency = 2,
	latency_invalid = 255
};

/**
 *  igb_update_ring_itr - update the dynamic ITR value based on packet size
 *  @q_vector: pointer to q_vector
 *
 *  Stores a new ITR value based on strictly on packet size.  This
 *  algorithm is less sophisticated than that used in igb_update_itr,
 *  due to the difficulty of synchronizing statistics across multiple
 *  receive rings.  The divisors and thresholds used by this function
 *  were determined based on theoretical maximum wire speed and testing
 *  data, in order to minimize response time while increasing bulk
 *  throughput.
 *  This functionality is controlled by ethtool's coalescing settings.
 *  NOTE:  This function is called only when operating in a multiqueue
 *         receive environment.
 **/
static void igb_update_ring_itr(struct igb_q_vector *q_vector)
{
	int new_val = q_vector->itr_val;
	int avg_wire_size = 0;
	struct igb_adapter *adapter = q_vector->adapter;
	unsigned int packets;

	/* For non-gigabit speeds, just fix the interrupt rate at 4000
	 * ints/sec - ITR timer value of 120 ticks.
	 */
	if (adapter->link_speed != SPEED_1000) {
		new_val = IGB_4K_ITR;
		goto set_itr_val;
	}

	packets = q_vector->rx.total_packets;
	if (packets)
		avg_wire_size = q_vector->rx.total_bytes / packets;

	packets = q_vector->tx.total_packets;
	if (packets)
		avg_wire_size = max_t(u32, avg_wire_size,
				      q_vector->tx.total_bytes / packets);

	/* if avg_wire_size isn't set no work was done */
	if (!avg_wire_size)
		goto clear_counts;

	/* Add 24 bytes to size to account for CRC, preamble, and gap */
	avg_wire_size += 24;

	/* Don't starve jumbo frames */
	avg_wire_size = min(avg_wire_size, 3000);

	/* Give a little boost to mid-size frames */
	if ((avg_wire_size > 300) && (avg_wire_size < 1200))
		new_val = avg_wire_size / 3;
	else
		new_val = avg_wire_size / 2;

	/* conservative mode (itr 3) eliminates the lowest_latency setting */
	if (new_val < IGB_20K_ITR &&
	    ((q_vector->rx.ring && adapter->rx_itr_setting == 3) ||
	     (!q_vector->rx.ring && adapter->tx_itr_setting == 3)))
		new_val = IGB_20K_ITR;

set_itr_val:
	if (new_val != q_vector->itr_val) {
		q_vector->itr_val = new_val;
		q_vector->set_itr = 1;
	}
clear_counts:
	q_vector->rx.total_bytes = 0;
	q_vector->rx.total_packets = 0;
	q_vector->tx.total_bytes = 0;
	q_vector->tx.total_packets = 0;
}

/**
 *  igb_update_itr - update the dynamic ITR value based on statistics
 *  @q_vector: pointer to q_vector
 *  @ring_container: ring info to update the itr for
 *
 *  Stores a new ITR value based on packets and byte
 *  counts during the last interrupt.  The advantage of per interrupt
 *  computation is faster updates and more accurate ITR for the current
 *  traffic pattern.  Constants in this function were computed
 *  based on theoretical maximum wire speed and thresholds were set based
 *  on testing data as well as attempting to minimize response time
 *  while increasing bulk throughput.
 *  This functionality is controlled by ethtool's coalescing settings.
 *  NOTE:  These calculations are only valid when operating in a single-
 *         queue environment.
 **/
static void igb_update_itr(struct igb_q_vector *q_vector,
			   struct igb_ring_container *ring_container)
{
	unsigned int packets = ring_container->total_packets;
	unsigned int bytes = ring_container->total_bytes;
	u8 itrval = ring_container->itr;

	/* no packets, exit with status unchanged */
	if (packets == 0)
		return;

	switch (itrval) {
	case lowest_latency:
		/* handle TSO and jumbo frames */
		if (bytes/packets > 8000)
			itrval = bulk_latency;
		else if ((packets < 5) && (bytes > 512))
			itrval = low_latency;
		break;
	case low_latency:  /* 50 usec aka 20000 ints/s */
		if (bytes > 10000) {
			/* this if handles the TSO accounting */
			if (bytes/packets > 8000)
				itrval = bulk_latency;
			else if ((packets < 10) || ((bytes/packets) > 1200))
				itrval = bulk_latency;
			else if ((packets > 35))
				itrval = lowest_latency;
		} else if (bytes/packets > 2000) {
			itrval = bulk_latency;
		} else if (packets <= 2 && bytes < 512) {
			itrval = lowest_latency;
		}
		break;
	case bulk_latency: /* 250 usec aka 4000 ints/s */
		if (bytes > 25000) {
			if (packets > 35)
				itrval = low_latency;
		} else if (bytes < 1500) {
			itrval = low_latency;
		}
		break;
	}

	/* clear work counters since we have the values we need */
	ring_container->total_bytes = 0;
	ring_container->total_packets = 0;

	/* write updated itr to ring container */
	ring_container->itr = itrval;
}

static void igb_set_itr(struct igb_q_vector *q_vector)
{
	struct igb_adapter *adapter = q_vector->adapter;
	u32 new_itr = q_vector->itr_val;
	u8 current_itr = 0;

	/* for non-gigabit speeds, just fix the interrupt rate at 4000 */
	if (adapter->link_speed != SPEED_1000) {
		current_itr = 0;
		new_itr = IGB_4K_ITR;
		goto set_itr_now;
	}

	igb_update_itr(q_vector, &q_vector->tx);
	igb_update_itr(q_vector, &q_vector->rx);

	current_itr = max(q_vector->rx.itr, q_vector->tx.itr);

	/* conservative mode (itr 3) eliminates the lowest_latency setting */
	if (current_itr == lowest_latency &&
	    ((q_vector->rx.ring && adapter->rx_itr_setting == 3) ||
	     (!q_vector->rx.ring && adapter->tx_itr_setting == 3)))
		current_itr = low_latency;

	switch (current_itr) {
	/* counts and packets in update_itr are dependent on these numbers */
	case lowest_latency:
		new_itr = IGB_70K_ITR; /* 70,000 ints/sec */
		break;
	case low_latency:
		new_itr = IGB_20K_ITR; /* 20,000 ints/sec */
		break;
	case bulk_latency:
		new_itr = IGB_4K_ITR;  /* 4,000 ints/sec */
		break;
	default:
		break;
	}

set_itr_now:
	if (new_itr != q_vector->itr_val) {
		/* this attempts to bias the interrupt rate towards Bulk
		 * by adding intermediate steps when interrupt rate is
		 * increasing
		 */
		new_itr = new_itr > q_vector->itr_val ?
			  max((new_itr * q_vector->itr_val) /
			  (new_itr + (q_vector->itr_val >> 2)),
			  new_itr) : new_itr;
		/* Don't write the value here; it resets the adapter's
		 * internal timer, and causes us to delay far longer than
		 * we should between interrupts.  Instead, we write the ITR
		 * value at the beginning of the next interrupt so the timing
		 * ends up being correct.
		 */
		q_vector->itr_val = new_itr;
		q_vector->set_itr = 1;
	}
}

static void igb_tx_ctxtdesc(struct igb_ring *tx_ring,
			    struct igb_tx_buffer *first,
			    u32 vlan_macip_lens, u32 type_tucmd,
			    u32 mss_l4len_idx)
{
	struct e1000_adv_tx_context_desc *context_desc;
	u16 i = tx_ring->next_to_use;
	struct timespec64 ts;

	context_desc = IGB_TX_CTXTDESC(tx_ring, i);

	i++;
	tx_ring->next_to_use = (i < tx_ring->count) ? i : 0;

	/* set bits to identify this as an advanced context descriptor */
	type_tucmd |= E1000_TXD_CMD_DEXT | E1000_ADVTXD_DTYP_CTXT;

	/* For 82575, context index must be unique per ring. */
	if (test_bit(IGB_RING_FLAG_TX_CTX_IDX, &tx_ring->flags))
		mss_l4len_idx |= tx_ring->reg_idx << 4;

	context_desc->vlan_macip_lens	= cpu_to_le32(vlan_macip_lens);
	context_desc->type_tucmd_mlhl	= cpu_to_le32(type_tucmd);
	context_desc->mss_l4len_idx	= cpu_to_le32(mss_l4len_idx);

	/* We assume there is always a valid tx time available. Invalid times
	 * should have been handled by the upper layers.
	 */
	if (tx_ring->launchtime_enable) {
		ts = ns_to_timespec64(first->skb->tstamp);
		context_desc->seqnum_seed = cpu_to_le32(ts.tv_nsec / 32);
	} else {
		context_desc->seqnum_seed = 0;
	}
}

static int igb_tso(struct igb_ring *tx_ring,
		   struct igb_tx_buffer *first,
		   u8 *hdr_len)
{
	u32 vlan_macip_lens, type_tucmd, mss_l4len_idx;
	struct sk_buff *skb = first->skb;
	union {
		struct iphdr *v4;
		struct ipv6hdr *v6;
		unsigned char *hdr;
	} ip;
	union {
		struct tcphdr *tcp;
		unsigned char *hdr;
	} l4;
	u32 paylen, l4_offset;
	int err;

	if (skb->ip_summed != CHECKSUM_PARTIAL)
		return 0;

	if (!skb_is_gso(skb))
		return 0;

	err = skb_cow_head(skb, 0);
	if (err < 0)
		return err;

	ip.hdr = skb_network_header(skb);
	l4.hdr = skb_checksum_start(skb);

	/* ADV DTYP TUCMD MKRLOC/ISCSIHEDLEN */
	type_tucmd = E1000_ADVTXD_TUCMD_L4T_TCP;

	/* initialize outer IP header fields */
	if (ip.v4->version == 4) {
		unsigned char *csum_start = skb_checksum_start(skb);
		unsigned char *trans_start = ip.hdr + (ip.v4->ihl * 4);

		/* IP header will have to cancel out any data that
		 * is not a part of the outer IP header
		 */
		ip.v4->check = csum_fold(csum_partial(trans_start,
						      csum_start - trans_start,
						      0));
		type_tucmd |= E1000_ADVTXD_TUCMD_IPV4;

		ip.v4->tot_len = 0;
		first->tx_flags |= IGB_TX_FLAGS_TSO |
				   IGB_TX_FLAGS_CSUM |
				   IGB_TX_FLAGS_IPV4;
	} else {
		ip.v6->payload_len = 0;
		first->tx_flags |= IGB_TX_FLAGS_TSO |
				   IGB_TX_FLAGS_CSUM;
	}

	/* determine offset of inner transport header */
	l4_offset = l4.hdr - skb->data;

	/* compute length of segmentation header */
	*hdr_len = (l4.tcp->doff * 4) + l4_offset;

	/* remove payload length from inner checksum */
	paylen = skb->len - l4_offset;
	csum_replace_by_diff(&l4.tcp->check, htonl(paylen));

	/* update gso size and bytecount with header size */
	first->gso_segs = skb_shinfo(skb)->gso_segs;
	first->bytecount += (first->gso_segs - 1) * *hdr_len;

	/* MSS L4LEN IDX */
	mss_l4len_idx = (*hdr_len - l4_offset) << E1000_ADVTXD_L4LEN_SHIFT;
	mss_l4len_idx |= skb_shinfo(skb)->gso_size << E1000_ADVTXD_MSS_SHIFT;

	/* VLAN MACLEN IPLEN */
	vlan_macip_lens = l4.hdr - ip.hdr;
	vlan_macip_lens |= (ip.hdr - skb->data) << E1000_ADVTXD_MACLEN_SHIFT;
	vlan_macip_lens |= first->tx_flags & IGB_TX_FLAGS_VLAN_MASK;

	igb_tx_ctxtdesc(tx_ring, first, vlan_macip_lens,
			type_tucmd, mss_l4len_idx);

	return 1;
}

static inline bool igb_ipv6_csum_is_sctp(struct sk_buff *skb)
{
	unsigned int offset = 0;

	ipv6_find_hdr(skb, &offset, IPPROTO_SCTP, NULL, NULL);

	return offset == skb_checksum_start_offset(skb);
}

static void igb_tx_csum(struct igb_ring *tx_ring, struct igb_tx_buffer *first)
{
	struct sk_buff *skb = first->skb;
	u32 vlan_macip_lens = 0;
	u32 type_tucmd = 0;

	if (skb->ip_summed != CHECKSUM_PARTIAL) {
csum_failed:
		if (!(first->tx_flags & IGB_TX_FLAGS_VLAN))
			return;
		goto no_csum;
	}

	switch (skb->csum_offset) {
	case offsetof(struct tcphdr, check):
		type_tucmd = E1000_ADVTXD_TUCMD_L4T_TCP;
		/* fall through */
	case offsetof(struct udphdr, check):
		break;
	case offsetof(struct sctphdr, checksum):
		/* validate that this is actually an SCTP request */
		if (((first->protocol == htons(ETH_P_IP)) &&
		     (ip_hdr(skb)->protocol == IPPROTO_SCTP)) ||
		    ((first->protocol == htons(ETH_P_IPV6)) &&
		     igb_ipv6_csum_is_sctp(skb))) {
			type_tucmd = E1000_ADVTXD_TUCMD_L4T_SCTP;
			break;
		}
	default:
		skb_checksum_help(skb);
		goto csum_failed;
	}

	/* update TX checksum flag */
	first->tx_flags |= IGB_TX_FLAGS_CSUM;
	vlan_macip_lens = skb_checksum_start_offset(skb) -
			  skb_network_offset(skb);
no_csum:
	vlan_macip_lens |= skb_network_offset(skb) << E1000_ADVTXD_MACLEN_SHIFT;
	vlan_macip_lens |= first->tx_flags & IGB_TX_FLAGS_VLAN_MASK;

	igb_tx_ctxtdesc(tx_ring, first, vlan_macip_lens, type_tucmd, 0);
}

#define IGB_SET_FLAG(_input, _flag, _result) \
	((_flag <= _result) ? \
	 ((u32)(_input & _flag) * (_result / _flag)) : \
	 ((u32)(_input & _flag) / (_flag / _result)))

static u32 igb_tx_cmd_type(struct sk_buff *skb, u32 tx_flags)
{
	/* set type for advanced descriptor with frame checksum insertion */
	u32 cmd_type = E1000_ADVTXD_DTYP_DATA |
		       E1000_ADVTXD_DCMD_DEXT |
		       E1000_ADVTXD_DCMD_IFCS;

	/* set HW vlan bit if vlan is present */
	cmd_type |= IGB_SET_FLAG(tx_flags, IGB_TX_FLAGS_VLAN,
				 (E1000_ADVTXD_DCMD_VLE));

	/* set segmentation bits for TSO */
	cmd_type |= IGB_SET_FLAG(tx_flags, IGB_TX_FLAGS_TSO,
				 (E1000_ADVTXD_DCMD_TSE));

	/* set timestamp bit if present */
	cmd_type |= IGB_SET_FLAG(tx_flags, IGB_TX_FLAGS_TSTAMP,
				 (E1000_ADVTXD_MAC_TSTAMP));

	/* insert frame checksum */
	cmd_type ^= IGB_SET_FLAG(skb->no_fcs, 1, E1000_ADVTXD_DCMD_IFCS);

	return cmd_type;
}

static void igb_tx_olinfo_status(struct igb_ring *tx_ring,
				 union e1000_adv_tx_desc *tx_desc,
				 u32 tx_flags, unsigned int paylen)
{
	u32 olinfo_status = paylen << E1000_ADVTXD_PAYLEN_SHIFT;

	/* 82575 requires a unique index per ring */
	if (test_bit(IGB_RING_FLAG_TX_CTX_IDX, &tx_ring->flags))
		olinfo_status |= tx_ring->reg_idx << 4;

	/* insert L4 checksum */
	olinfo_status |= IGB_SET_FLAG(tx_flags,
				      IGB_TX_FLAGS_CSUM,
				      (E1000_TXD_POPTS_TXSM << 8));

	/* insert IPv4 checksum */
	olinfo_status |= IGB_SET_FLAG(tx_flags,
				      IGB_TX_FLAGS_IPV4,
				      (E1000_TXD_POPTS_IXSM << 8));

	tx_desc->read.olinfo_status = cpu_to_le32(olinfo_status);
}

static int __igb_maybe_stop_tx(struct igb_ring *tx_ring, const u16 size)
{
	struct net_device *netdev = tx_ring->netdev;

	netif_stop_subqueue(netdev, tx_ring->queue_index);

	/* Herbert's original patch had:
	 *  smp_mb__after_netif_stop_queue();
	 * but since that doesn't exist yet, just open code it.
	 */
	smp_mb();

	/* We need to check again in a case another CPU has just
	 * made room available.
	 */
	if (igb_desc_unused(tx_ring) < size)
		return -EBUSY;

	/* A reprieve! */
	netif_wake_subqueue(netdev, tx_ring->queue_index);

	u64_stats_update_begin(&tx_ring->tx_syncp2);
	tx_ring->tx_stats.restart_queue2++;
	u64_stats_update_end(&tx_ring->tx_syncp2);

	return 0;
}

static inline int igb_maybe_stop_tx(struct igb_ring *tx_ring, const u16 size)
{
	if (igb_desc_unused(tx_ring) >= size)
		return 0;
	return __igb_maybe_stop_tx(tx_ring, size);
}

static int igb_tx_map(struct igb_ring *tx_ring,
		      struct igb_tx_buffer *first,
		      const u8 hdr_len)
{
	struct sk_buff *skb = first->skb;
	struct igb_tx_buffer *tx_buffer;
	union e1000_adv_tx_desc *tx_desc;
	struct skb_frag_struct *frag;
	dma_addr_t dma;
	unsigned int data_len, size;
	u32 tx_flags = first->tx_flags;
	u32 cmd_type = igb_tx_cmd_type(skb, tx_flags);
	u16 i = tx_ring->next_to_use;

	tx_desc = IGB_TX_DESC(tx_ring, i);

	igb_tx_olinfo_status(tx_ring, tx_desc, tx_flags, skb->len - hdr_len);

	size = skb_headlen(skb);
	data_len = skb->data_len;

	dma = dma_map_single(tx_ring->dev, skb->data, size, DMA_TO_DEVICE);

	tx_buffer = first;

	for (frag = &skb_shinfo(skb)->frags[0];; frag++) {
		if (dma_mapping_error(tx_ring->dev, dma))
			goto dma_error;

		/* record length, and DMA address */
		dma_unmap_len_set(tx_buffer, len, size);
		dma_unmap_addr_set(tx_buffer, dma, dma);

		tx_desc->read.buffer_addr = cpu_to_le64(dma);

		while (unlikely(size > IGB_MAX_DATA_PER_TXD)) {
			tx_desc->read.cmd_type_len =
				cpu_to_le32(cmd_type ^ IGB_MAX_DATA_PER_TXD);

			i++;
			tx_desc++;
			if (i == tx_ring->count) {
				tx_desc = IGB_TX_DESC(tx_ring, 0);
				i = 0;
			}
			tx_desc->read.olinfo_status = 0;

			dma += IGB_MAX_DATA_PER_TXD;
			size -= IGB_MAX_DATA_PER_TXD;

			tx_desc->read.buffer_addr = cpu_to_le64(dma);
		}

		if (likely(!data_len))
			break;

		tx_desc->read.cmd_type_len = cpu_to_le32(cmd_type ^ size);

		i++;
		tx_desc++;
		if (i == tx_ring->count) {
			tx_desc = IGB_TX_DESC(tx_ring, 0);
			i = 0;
		}
		tx_desc->read.olinfo_status = 0;

		size = skb_frag_size(frag);
		data_len -= size;

		dma = skb_frag_dma_map(tx_ring->dev, frag, 0,
				       size, DMA_TO_DEVICE);

		tx_buffer = &tx_ring->tx_buffer_info[i];
	}

	/* write last descriptor with RS and EOP bits */
	cmd_type |= size | IGB_TXD_DCMD;
	tx_desc->read.cmd_type_len = cpu_to_le32(cmd_type);

	netdev_tx_sent_queue(txring_txq(tx_ring), first->bytecount);

	/* set the timestamp */
	first->time_stamp = jiffies;

	/* Force memory writes to complete before letting h/w know there
	 * are new descriptors to fetch.  (Only applicable for weak-ordered
	 * memory model archs, such as IA-64).
	 *
	 * We also need this memory barrier to make certain all of the
	 * status bits have been updated before next_to_watch is written.
	 */
	wmb();

	/* set next_to_watch value indicating a packet is present */
	first->next_to_watch = tx_desc;

	i++;
	if (i == tx_ring->count)
		i = 0;

	tx_ring->next_to_use = i;

	/* Make sure there is space in the ring for the next send. */
	igb_maybe_stop_tx(tx_ring, DESC_NEEDED);

	if (netif_xmit_stopped(txring_txq(tx_ring)) || !skb->xmit_more) {
		writel(i, tx_ring->tail);

		/* we need this if more than one processor can write to our tail
		 * at a time, it synchronizes IO on IA64/Altix systems
		 */
		mmiowb();
	}
	return 0;

dma_error:
	dev_err(tx_ring->dev, "TX DMA map failed\n");
	tx_buffer = &tx_ring->tx_buffer_info[i];

	/* clear dma mappings for failed tx_buffer_info map */
	while (tx_buffer != first) {
		if (dma_unmap_len(tx_buffer, len))
			dma_unmap_page(tx_ring->dev,
				       dma_unmap_addr(tx_buffer, dma),
				       dma_unmap_len(tx_buffer, len),
				       DMA_TO_DEVICE);
		dma_unmap_len_set(tx_buffer, len, 0);

		if (i-- == 0)
			i += tx_ring->count;
		tx_buffer = &tx_ring->tx_buffer_info[i];
	}

	if (dma_unmap_len(tx_buffer, len))
		dma_unmap_single(tx_ring->dev,
				 dma_unmap_addr(tx_buffer, dma),
				 dma_unmap_len(tx_buffer, len),
				 DMA_TO_DEVICE);
	dma_unmap_len_set(tx_buffer, len, 0);

	dev_kfree_skb_any(tx_buffer->skb);
	tx_buffer->skb = NULL;

	tx_ring->next_to_use = i;

	return -1;
}

netdev_tx_t igb_xmit_frame_ring(struct sk_buff *skb,
				struct igb_ring *tx_ring)
{
	struct igb_tx_buffer *first;
	int tso;
	u32 tx_flags = 0;
	unsigned short f;
	u16 count = TXD_USE_COUNT(skb_headlen(skb));
	__be16 protocol = vlan_get_protocol(skb);
	u8 hdr_len = 0;

	/* need: 1 descriptor per page * PAGE_SIZE/IGB_MAX_DATA_PER_TXD,
	 *       + 1 desc for skb_headlen/IGB_MAX_DATA_PER_TXD,
	 *       + 2 desc gap to keep tail from touching head,
	 *       + 1 desc for context descriptor,
	 * otherwise try next time
	 */
	for (f = 0; f < skb_shinfo(skb)->nr_frags; f++)
		count += TXD_USE_COUNT(skb_shinfo(skb)->frags[f].size);

	if (igb_maybe_stop_tx(tx_ring, count + 3)) {
		/* this is a hard error */
		return NETDEV_TX_BUSY;
	}

	/* record the location of the first descriptor for this packet */
	first = &tx_ring->tx_buffer_info[tx_ring->next_to_use];
	first->skb = skb;
	first->bytecount = skb->len;
	first->gso_segs = 1;

	if (unlikely(skb_shinfo(skb)->tx_flags & SKBTX_HW_TSTAMP)) {
		struct igb_adapter *adapter = netdev_priv(tx_ring->netdev);

		if (adapter->tstamp_config.tx_type & HWTSTAMP_TX_ON &&
		    !test_and_set_bit_lock(__IGB_PTP_TX_IN_PROGRESS,
					   &adapter->state)) {
			skb_shinfo(skb)->tx_flags |= SKBTX_IN_PROGRESS;
			tx_flags |= IGB_TX_FLAGS_TSTAMP;

			adapter->ptp_tx_skb = skb_get(skb);
			adapter->ptp_tx_start = jiffies;
			if (adapter->hw.mac.type == e1000_82576)
				schedule_work(&adapter->ptp_tx_work);
		} else {
			adapter->tx_hwtstamp_skipped++;
		}
	}

	if (skb_vlan_tag_present(skb)) {
		tx_flags |= IGB_TX_FLAGS_VLAN;
		tx_flags |= (skb_vlan_tag_get(skb) << IGB_TX_FLAGS_VLAN_SHIFT);
	}

	/* record initial flags and protocol */
	first->tx_flags = tx_flags;
	first->protocol = protocol;

	tso = igb_tso(tx_ring, first, &hdr_len);
	if (tso < 0)
		goto out_drop;
	else if (!tso)
		igb_tx_csum(tx_ring, first);

	skb_tx_timestamp(skb);

	if (igb_tx_map(tx_ring, first, hdr_len))
		goto cleanup_tx_tstamp;

	return NETDEV_TX_OK;

out_drop:
	dev_kfree_skb_any(first->skb);
	first->skb = NULL;
cleanup_tx_tstamp:
	if (unlikely(tx_flags & IGB_TX_FLAGS_TSTAMP)) {
		struct igb_adapter *adapter = netdev_priv(tx_ring->netdev);

		dev_kfree_skb_any(adapter->ptp_tx_skb);
		adapter->ptp_tx_skb = NULL;
		if (adapter->hw.mac.type == e1000_82576)
			cancel_work_sync(&adapter->ptp_tx_work);
		clear_bit_unlock(__IGB_PTP_TX_IN_PROGRESS, &adapter->state);
	}

	return NETDEV_TX_OK;
}

static inline struct igb_ring *igb_tx_queue_mapping(struct igb_adapter *adapter,
						    struct sk_buff *skb)
{
	unsigned int r_idx = skb->queue_mapping;

	if (r_idx >= adapter->num_tx_queues)
		r_idx = r_idx % adapter->num_tx_queues;

	return adapter->tx_ring[r_idx];
}

static netdev_tx_t igb_xmit_frame(struct sk_buff *skb,
				  struct net_device *netdev)
{
	struct igb_adapter *adapter = netdev_priv(netdev);

	/* The minimum packet size with TCTL.PSP set is 17 so pad the skb
	 * in order to meet this minimum size requirement.
	 */
	if (skb_put_padto(skb, 17))
		return NETDEV_TX_OK;

	return igb_xmit_frame_ring(skb, igb_tx_queue_mapping(adapter, skb));
}

/**
 *  igb_tx_timeout - Respond to a Tx Hang
 *  @netdev: network interface device structure
 **/
static void igb_tx_timeout(struct net_device *netdev)
{
	struct igb_adapter *adapter = netdev_priv(netdev);
	struct e1000_hw *hw = &adapter->hw;

	/* Do the reset outside of interrupt context */
	adapter->tx_timeout_count++;

	if (hw->mac.type >= e1000_82580)
		hw->dev_spec._82575.global_device_reset = true;

	schedule_work(&adapter->reset_task);
	wr32(E1000_EICS,
	     (adapter->eims_enable_mask & ~adapter->eims_other));
}

static void igb_reset_task(struct work_struct *work)
{
	struct igb_adapter *adapter;
	adapter = container_of(work, struct igb_adapter, reset_task);

	igb_dump(adapter);
	netdev_err(adapter->netdev, "Reset adapter\n");
	igb_reinit_locked(adapter);
}

/**
 *  igb_get_stats64 - Get System Network Statistics
 *  @netdev: network interface device structure
 *  @stats: rtnl_link_stats64 pointer
 **/
static void igb_get_stats64(struct net_device *netdev,
			    struct rtnl_link_stats64 *stats)
{
	struct igb_adapter *adapter = netdev_priv(netdev);

	spin_lock(&adapter->stats64_lock);
	igb_update_stats(adapter);
	memcpy(stats, &adapter->stats64, sizeof(*stats));
	spin_unlock(&adapter->stats64_lock);
}

/**
 *  igb_change_mtu - Change the Maximum Transfer Unit
 *  @netdev: network interface device structure
 *  @new_mtu: new value for maximum frame size
 *
 *  Returns 0 on success, negative on failure
 **/
static int igb_change_mtu(struct net_device *netdev, int new_mtu)
{
	struct igb_adapter *adapter = netdev_priv(netdev);
	struct pci_dev *pdev = adapter->pdev;
	int max_frame = new_mtu + ETH_HLEN + ETH_FCS_LEN + VLAN_HLEN;

	/* adjust max frame to be at least the size of a standard frame */
	if (max_frame < (ETH_FRAME_LEN + ETH_FCS_LEN))
		max_frame = ETH_FRAME_LEN + ETH_FCS_LEN;

	while (test_and_set_bit(__IGB_RESETTING, &adapter->state))
		usleep_range(1000, 2000);

	/* igb_down has a dependency on max_frame_size */
	adapter->max_frame_size = max_frame;

	if (netif_running(netdev))
		igb_down(adapter);

	dev_info(&pdev->dev, "changing MTU from %d to %d\n",
		 netdev->mtu, new_mtu);
	netdev->mtu = new_mtu;

	if (netif_running(netdev))
		igb_up(adapter);
	else
		igb_reset(adapter);

	clear_bit(__IGB_RESETTING, &adapter->state);

	return 0;
}

/**
 *  igb_update_stats - Update the board statistics counters
 *  @adapter: board private structure
 **/
void igb_update_stats(struct igb_adapter *adapter)
{
	struct rtnl_link_stats64 *net_stats = &adapter->stats64;
	struct e1000_hw *hw = &adapter->hw;
	struct pci_dev *pdev = adapter->pdev;
	u32 reg, mpc;
	int i;
	u64 bytes, packets;
	unsigned int start;
	u64 _bytes, _packets;

	/* Prevent stats update while adapter is being reset, or if the pci
	 * connection is down.
	 */
	if (adapter->link_speed == 0)
		return;
	if (pci_channel_offline(pdev))
		return;

	bytes = 0;
	packets = 0;

	rcu_read_lock();
	for (i = 0; i < adapter->num_rx_queues; i++) {
		struct igb_ring *ring = adapter->rx_ring[i];
		u32 rqdpc = rd32(E1000_RQDPC(i));
		if (hw->mac.type >= e1000_i210)
			wr32(E1000_RQDPC(i), 0);

		if (rqdpc) {
			ring->rx_stats.drops += rqdpc;
			net_stats->rx_fifo_errors += rqdpc;
		}

		do {
			start = u64_stats_fetch_begin_irq(&ring->rx_syncp);
			_bytes = ring->rx_stats.bytes;
			_packets = ring->rx_stats.packets;
		} while (u64_stats_fetch_retry_irq(&ring->rx_syncp, start));
		bytes += _bytes;
		packets += _packets;
	}

	net_stats->rx_bytes = bytes;
	net_stats->rx_packets = packets;

	bytes = 0;
	packets = 0;
	for (i = 0; i < adapter->num_tx_queues; i++) {
		struct igb_ring *ring = adapter->tx_ring[i];
		do {
			start = u64_stats_fetch_begin_irq(&ring->tx_syncp);
			_bytes = ring->tx_stats.bytes;
			_packets = ring->tx_stats.packets;
		} while (u64_stats_fetch_retry_irq(&ring->tx_syncp, start));
		bytes += _bytes;
		packets += _packets;
	}
	net_stats->tx_bytes = bytes;
	net_stats->tx_packets = packets;
	rcu_read_unlock();

	/* read stats registers */
	adapter->stats.crcerrs += rd32(E1000_CRCERRS);
	adapter->stats.gprc += rd32(E1000_GPRC);
	adapter->stats.gorc += rd32(E1000_GORCL);
	rd32(E1000_GORCH); /* clear GORCL */
	adapter->stats.bprc += rd32(E1000_BPRC);
	adapter->stats.mprc += rd32(E1000_MPRC);
	adapter->stats.roc += rd32(E1000_ROC);

	adapter->stats.prc64 += rd32(E1000_PRC64);
	adapter->stats.prc127 += rd32(E1000_PRC127);
	adapter->stats.prc255 += rd32(E1000_PRC255);
	adapter->stats.prc511 += rd32(E1000_PRC511);
	adapter->stats.prc1023 += rd32(E1000_PRC1023);
	adapter->stats.prc1522 += rd32(E1000_PRC1522);
	adapter->stats.symerrs += rd32(E1000_SYMERRS);
	adapter->stats.sec += rd32(E1000_SEC);

	mpc = rd32(E1000_MPC);
	adapter->stats.mpc += mpc;
	net_stats->rx_fifo_errors += mpc;
	adapter->stats.scc += rd32(E1000_SCC);
	adapter->stats.ecol += rd32(E1000_ECOL);
	adapter->stats.mcc += rd32(E1000_MCC);
	adapter->stats.latecol += rd32(E1000_LATECOL);
	adapter->stats.dc += rd32(E1000_DC);
	adapter->stats.rlec += rd32(E1000_RLEC);
	adapter->stats.xonrxc += rd32(E1000_XONRXC);
	adapter->stats.xontxc += rd32(E1000_XONTXC);
	adapter->stats.xoffrxc += rd32(E1000_XOFFRXC);
	adapter->stats.xofftxc += rd32(E1000_XOFFTXC);
	adapter->stats.fcruc += rd32(E1000_FCRUC);
	adapter->stats.gptc += rd32(E1000_GPTC);
	adapter->stats.gotc += rd32(E1000_GOTCL);
	rd32(E1000_GOTCH); /* clear GOTCL */
	adapter->stats.rnbc += rd32(E1000_RNBC);
	adapter->stats.ruc += rd32(E1000_RUC);
	adapter->stats.rfc += rd32(E1000_RFC);
	adapter->stats.rjc += rd32(E1000_RJC);
	adapter->stats.tor += rd32(E1000_TORH);
	adapter->stats.tot += rd32(E1000_TOTH);
	adapter->stats.tpr += rd32(E1000_TPR);

	adapter->stats.ptc64 += rd32(E1000_PTC64);
	adapter->stats.ptc127 += rd32(E1000_PTC127);
	adapter->stats.ptc255 += rd32(E1000_PTC255);
	adapter->stats.ptc511 += rd32(E1000_PTC511);
	adapter->stats.ptc1023 += rd32(E1000_PTC1023);
	adapter->stats.ptc1522 += rd32(E1000_PTC1522);

	adapter->stats.mptc += rd32(E1000_MPTC);
	adapter->stats.bptc += rd32(E1000_BPTC);

	adapter->stats.tpt += rd32(E1000_TPT);
	adapter->stats.colc += rd32(E1000_COLC);

	adapter->stats.algnerrc += rd32(E1000_ALGNERRC);
	/* read internal phy specific stats */
	reg = rd32(E1000_CTRL_EXT);
	if (!(reg & E1000_CTRL_EXT_LINK_MODE_MASK)) {
		adapter->stats.rxerrc += rd32(E1000_RXERRC);

		/* this stat has invalid values on i210/i211 */
		if ((hw->mac.type != e1000_i210) &&
		    (hw->mac.type != e1000_i211))
			adapter->stats.tncrs += rd32(E1000_TNCRS);
	}

	adapter->stats.tsctc += rd32(E1000_TSCTC);
	adapter->stats.tsctfc += rd32(E1000_TSCTFC);

	adapter->stats.iac += rd32(E1000_IAC);
	adapter->stats.icrxoc += rd32(E1000_ICRXOC);
	adapter->stats.icrxptc += rd32(E1000_ICRXPTC);
	adapter->stats.icrxatc += rd32(E1000_ICRXATC);
	adapter->stats.ictxptc += rd32(E1000_ICTXPTC);
	adapter->stats.ictxatc += rd32(E1000_ICTXATC);
	adapter->stats.ictxqec += rd32(E1000_ICTXQEC);
	adapter->stats.ictxqmtc += rd32(E1000_ICTXQMTC);
	adapter->stats.icrxdmtc += rd32(E1000_ICRXDMTC);

	/* Fill out the OS statistics structure */
	net_stats->multicast = adapter->stats.mprc;
	net_stats->collisions = adapter->stats.colc;

	/* Rx Errors */

	/* RLEC on some newer hardware can be incorrect so build
	 * our own version based on RUC and ROC
	 */
	net_stats->rx_errors = adapter->stats.rxerrc +
		adapter->stats.crcerrs + adapter->stats.algnerrc +
		adapter->stats.ruc + adapter->stats.roc +
		adapter->stats.cexterr;
	net_stats->rx_length_errors = adapter->stats.ruc +
				      adapter->stats.roc;
	net_stats->rx_crc_errors = adapter->stats.crcerrs;
	net_stats->rx_frame_errors = adapter->stats.algnerrc;
	net_stats->rx_missed_errors = adapter->stats.mpc;

	/* Tx Errors */
	net_stats->tx_errors = adapter->stats.ecol +
			       adapter->stats.latecol;
	net_stats->tx_aborted_errors = adapter->stats.ecol;
	net_stats->tx_window_errors = adapter->stats.latecol;
	net_stats->tx_carrier_errors = adapter->stats.tncrs;

	/* Tx Dropped needs to be maintained elsewhere */

	/* Management Stats */
	adapter->stats.mgptc += rd32(E1000_MGTPTC);
	adapter->stats.mgprc += rd32(E1000_MGTPRC);
	adapter->stats.mgpdc += rd32(E1000_MGTPDC);

	/* OS2BMC Stats */
	reg = rd32(E1000_MANC);
	if (reg & E1000_MANC_EN_BMC2OS) {
		adapter->stats.o2bgptc += rd32(E1000_O2BGPTC);
		adapter->stats.o2bspc += rd32(E1000_O2BSPC);
		adapter->stats.b2ospc += rd32(E1000_B2OSPC);
		adapter->stats.b2ogprc += rd32(E1000_B2OGPRC);
	}
}

static void igb_tsync_interrupt(struct igb_adapter *adapter)
{
	struct e1000_hw *hw = &adapter->hw;
	struct ptp_clock_event event;
	struct timespec64 ts;
	u32 ack = 0, tsauxc, sec, nsec, tsicr = rd32(E1000_TSICR);

	if (tsicr & TSINTR_SYS_WRAP) {
		event.type = PTP_CLOCK_PPS;
		if (adapter->ptp_caps.pps)
			ptp_clock_event(adapter->ptp_clock, &event);
		ack |= TSINTR_SYS_WRAP;
	}

	if (tsicr & E1000_TSICR_TXTS) {
		/* retrieve hardware timestamp */
		schedule_work(&adapter->ptp_tx_work);
		ack |= E1000_TSICR_TXTS;
	}

	if (tsicr & TSINTR_TT0) {
		spin_lock(&adapter->tmreg_lock);
		ts = timespec64_add(adapter->perout[0].start,
				    adapter->perout[0].period);
		/* u32 conversion of tv_sec is safe until y2106 */
		wr32(E1000_TRGTTIML0, ts.tv_nsec);
		wr32(E1000_TRGTTIMH0, (u32)ts.tv_sec);
		tsauxc = rd32(E1000_TSAUXC);
		tsauxc |= TSAUXC_EN_TT0;
		wr32(E1000_TSAUXC, tsauxc);
		adapter->perout[0].start = ts;
		spin_unlock(&adapter->tmreg_lock);
		ack |= TSINTR_TT0;
	}

	if (tsicr & TSINTR_TT1) {
		spin_lock(&adapter->tmreg_lock);
		ts = timespec64_add(adapter->perout[1].start,
				    adapter->perout[1].period);
		wr32(E1000_TRGTTIML1, ts.tv_nsec);
		wr32(E1000_TRGTTIMH1, (u32)ts.tv_sec);
		tsauxc = rd32(E1000_TSAUXC);
		tsauxc |= TSAUXC_EN_TT1;
		wr32(E1000_TSAUXC, tsauxc);
		adapter->perout[1].start = ts;
		spin_unlock(&adapter->tmreg_lock);
		ack |= TSINTR_TT1;
	}

	if (tsicr & TSINTR_AUTT0) {
		nsec = rd32(E1000_AUXSTMPL0);
		sec  = rd32(E1000_AUXSTMPH0);
		event.type = PTP_CLOCK_EXTTS;
		event.index = 0;
		event.timestamp = sec * 1000000000ULL + nsec;
		ptp_clock_event(adapter->ptp_clock, &event);
		ack |= TSINTR_AUTT0;
	}

	if (tsicr & TSINTR_AUTT1) {
		nsec = rd32(E1000_AUXSTMPL1);
		sec  = rd32(E1000_AUXSTMPH1);
		event.type = PTP_CLOCK_EXTTS;
		event.index = 1;
		event.timestamp = sec * 1000000000ULL + nsec;
		ptp_clock_event(adapter->ptp_clock, &event);
		ack |= TSINTR_AUTT1;
	}

	/* acknowledge the interrupts */
	wr32(E1000_TSICR, ack);
}

static irqreturn_t igb_msix_other(int irq, void *data)
{
	struct igb_adapter *adapter = data;
	struct e1000_hw *hw = &adapter->hw;
	u32 icr = rd32(E1000_ICR);
	/* reading ICR causes bit 31 of EICR to be cleared */

	if (icr & E1000_ICR_DRSTA)
		schedule_work(&adapter->reset_task);

	if (icr & E1000_ICR_DOUTSYNC) {
		/* HW is reporting DMA is out of sync */
		adapter->stats.doosync++;
		/* The DMA Out of Sync is also indication of a spoof event
		 * in IOV mode. Check the Wrong VM Behavior register to
		 * see if it is really a spoof event.
		 */
		igb_check_wvbr(adapter);
	}

	/* Check for a mailbox event */
	if (icr & E1000_ICR_VMMB)
		igb_msg_task(adapter);

	if (icr & E1000_ICR_LSC) {
		hw->mac.get_link_status = 1;
		/* guard against interrupt when we're going down */
		if (!test_bit(__IGB_DOWN, &adapter->state))
			mod_timer(&adapter->watchdog_timer, jiffies + 1);
	}

	if (icr & E1000_ICR_TS)
		igb_tsync_interrupt(adapter);

	wr32(E1000_EIMS, adapter->eims_other);

	return IRQ_HANDLED;
}

static void igb_write_itr(struct igb_q_vector *q_vector)
{
	struct igb_adapter *adapter = q_vector->adapter;
	u32 itr_val = q_vector->itr_val & 0x7FFC;

	if (!q_vector->set_itr)
		return;

	if (!itr_val)
		itr_val = 0x4;

	if (adapter->hw.mac.type == e1000_82575)
		itr_val |= itr_val << 16;
	else
		itr_val |= E1000_EITR_CNT_IGNR;

	writel(itr_val, q_vector->itr_register);
	q_vector->set_itr = 0;
}

static irqreturn_t igb_msix_ring(int irq, void *data)
{
	struct igb_q_vector *q_vector = data;

	/* Write the ITR value calculated from the previous interrupt. */
	igb_write_itr(q_vector);

	napi_schedule(&q_vector->napi);

	return IRQ_HANDLED;
}

#ifdef CONFIG_IGB_DCA
static void igb_update_tx_dca(struct igb_adapter *adapter,
			      struct igb_ring *tx_ring,
			      int cpu)
{
	struct e1000_hw *hw = &adapter->hw;
	u32 txctrl = dca3_get_tag(tx_ring->dev, cpu);

	if (hw->mac.type != e1000_82575)
		txctrl <<= E1000_DCA_TXCTRL_CPUID_SHIFT;

	/* We can enable relaxed ordering for reads, but not writes when
	 * DCA is enabled.  This is due to a known issue in some chipsets
	 * which will cause the DCA tag to be cleared.
	 */
	txctrl |= E1000_DCA_TXCTRL_DESC_RRO_EN |
		  E1000_DCA_TXCTRL_DATA_RRO_EN |
		  E1000_DCA_TXCTRL_DESC_DCA_EN;

	wr32(E1000_DCA_TXCTRL(tx_ring->reg_idx), txctrl);
}

static void igb_update_rx_dca(struct igb_adapter *adapter,
			      struct igb_ring *rx_ring,
			      int cpu)
{
	struct e1000_hw *hw = &adapter->hw;
	u32 rxctrl = dca3_get_tag(&adapter->pdev->dev, cpu);

	if (hw->mac.type != e1000_82575)
		rxctrl <<= E1000_DCA_RXCTRL_CPUID_SHIFT;

	/* We can enable relaxed ordering for reads, but not writes when
	 * DCA is enabled.  This is due to a known issue in some chipsets
	 * which will cause the DCA tag to be cleared.
	 */
	rxctrl |= E1000_DCA_RXCTRL_DESC_RRO_EN |
		  E1000_DCA_RXCTRL_DESC_DCA_EN;

	wr32(E1000_DCA_RXCTRL(rx_ring->reg_idx), rxctrl);
}

static void igb_update_dca(struct igb_q_vector *q_vector)
{
	struct igb_adapter *adapter = q_vector->adapter;
	int cpu = get_cpu();

	if (q_vector->cpu == cpu)
		goto out_no_update;

	if (q_vector->tx.ring)
		igb_update_tx_dca(adapter, q_vector->tx.ring, cpu);

	if (q_vector->rx.ring)
		igb_update_rx_dca(adapter, q_vector->rx.ring, cpu);

	q_vector->cpu = cpu;
out_no_update:
	put_cpu();
}

static void igb_setup_dca(struct igb_adapter *adapter)
{
	struct e1000_hw *hw = &adapter->hw;
	int i;

	if (!(adapter->flags & IGB_FLAG_DCA_ENABLED))
		return;

	/* Always use CB2 mode, difference is masked in the CB driver. */
	wr32(E1000_DCA_CTRL, E1000_DCA_CTRL_DCA_MODE_CB2);

	for (i = 0; i < adapter->num_q_vectors; i++) {
		adapter->q_vector[i]->cpu = -1;
		igb_update_dca(adapter->q_vector[i]);
	}
}

static int __igb_notify_dca(struct device *dev, void *data)
{
	struct net_device *netdev = dev_get_drvdata(dev);
	struct igb_adapter *adapter = netdev_priv(netdev);
	struct pci_dev *pdev = adapter->pdev;
	struct e1000_hw *hw = &adapter->hw;
	unsigned long event = *(unsigned long *)data;

	switch (event) {
	case DCA_PROVIDER_ADD:
		/* if already enabled, don't do it again */
		if (adapter->flags & IGB_FLAG_DCA_ENABLED)
			break;
		if (dca_add_requester(dev) == 0) {
			adapter->flags |= IGB_FLAG_DCA_ENABLED;
			dev_info(&pdev->dev, "DCA enabled\n");
			igb_setup_dca(adapter);
			break;
		}
		/* Fall Through since DCA is disabled. */
	case DCA_PROVIDER_REMOVE:
		if (adapter->flags & IGB_FLAG_DCA_ENABLED) {
			/* without this a class_device is left
			 * hanging around in the sysfs model
			 */
			dca_remove_requester(dev);
			dev_info(&pdev->dev, "DCA disabled\n");
			adapter->flags &= ~IGB_FLAG_DCA_ENABLED;
			wr32(E1000_DCA_CTRL, E1000_DCA_CTRL_DCA_MODE_DISABLE);
		}
		break;
	}

	return 0;
}

static int igb_notify_dca(struct notifier_block *nb, unsigned long event,
			  void *p)
{
	int ret_val;

	ret_val = driver_for_each_device(&igb_driver.driver, NULL, &event,
					 __igb_notify_dca);

	return ret_val ? NOTIFY_BAD : NOTIFY_DONE;
}
#endif /* CONFIG_IGB_DCA */

#ifdef CONFIG_PCI_IOV
static int igb_vf_configure(struct igb_adapter *adapter, int vf)
{
	unsigned char mac_addr[ETH_ALEN];

	eth_zero_addr(mac_addr);
	igb_set_vf_mac(adapter, vf, mac_addr);

	/* By default spoof check is enabled for all VFs */
	adapter->vf_data[vf].spoofchk_enabled = true;

	return 0;
}

#endif
static void igb_ping_all_vfs(struct igb_adapter *adapter)
{
	struct e1000_hw *hw = &adapter->hw;
	u32 ping;
	int i;

	for (i = 0 ; i < adapter->vfs_allocated_count; i++) {
		ping = E1000_PF_CONTROL_MSG;
		if (adapter->vf_data[i].flags & IGB_VF_FLAG_CTS)
			ping |= E1000_VT_MSGTYPE_CTS;
		igb_write_mbx(hw, &ping, 1, i);
	}
}

static int igb_set_vf_promisc(struct igb_adapter *adapter, u32 *msgbuf, u32 vf)
{
	struct e1000_hw *hw = &adapter->hw;
	u32 vmolr = rd32(E1000_VMOLR(vf));
	struct vf_data_storage *vf_data = &adapter->vf_data[vf];

	vf_data->flags &= ~(IGB_VF_FLAG_UNI_PROMISC |
			    IGB_VF_FLAG_MULTI_PROMISC);
	vmolr &= ~(E1000_VMOLR_ROPE | E1000_VMOLR_ROMPE | E1000_VMOLR_MPME);

	if (*msgbuf & E1000_VF_SET_PROMISC_MULTICAST) {
		vmolr |= E1000_VMOLR_MPME;
		vf_data->flags |= IGB_VF_FLAG_MULTI_PROMISC;
		*msgbuf &= ~E1000_VF_SET_PROMISC_MULTICAST;
	} else {
		/* if we have hashes and we are clearing a multicast promisc
		 * flag we need to write the hashes to the MTA as this step
		 * was previously skipped
		 */
		if (vf_data->num_vf_mc_hashes > 30) {
			vmolr |= E1000_VMOLR_MPME;
		} else if (vf_data->num_vf_mc_hashes) {
			int j;

			vmolr |= E1000_VMOLR_ROMPE;
			for (j = 0; j < vf_data->num_vf_mc_hashes; j++)
				igb_mta_set(hw, vf_data->vf_mc_hashes[j]);
		}
	}

	wr32(E1000_VMOLR(vf), vmolr);

	/* there are flags left unprocessed, likely not supported */
	if (*msgbuf & E1000_VT_MSGINFO_MASK)
		return -EINVAL;

	return 0;
}

static int igb_set_vf_multicasts(struct igb_adapter *adapter,
				  u32 *msgbuf, u32 vf)
{
	int n = (msgbuf[0] & E1000_VT_MSGINFO_MASK) >> E1000_VT_MSGINFO_SHIFT;
	u16 *hash_list = (u16 *)&msgbuf[1];
	struct vf_data_storage *vf_data = &adapter->vf_data[vf];
	int i;

	/* salt away the number of multicast addresses assigned
	 * to this VF for later use to restore when the PF multi cast
	 * list changes
	 */
	vf_data->num_vf_mc_hashes = n;

	/* only up to 30 hash values supported */
	if (n > 30)
		n = 30;

	/* store the hashes for later use */
	for (i = 0; i < n; i++)
		vf_data->vf_mc_hashes[i] = hash_list[i];

	/* Flush and reset the mta with the new values */
	igb_set_rx_mode(adapter->netdev);

	return 0;
}

static void igb_restore_vf_multicasts(struct igb_adapter *adapter)
{
	struct e1000_hw *hw = &adapter->hw;
	struct vf_data_storage *vf_data;
	int i, j;

	for (i = 0; i < adapter->vfs_allocated_count; i++) {
		u32 vmolr = rd32(E1000_VMOLR(i));

		vmolr &= ~(E1000_VMOLR_ROMPE | E1000_VMOLR_MPME);

		vf_data = &adapter->vf_data[i];

		if ((vf_data->num_vf_mc_hashes > 30) ||
		    (vf_data->flags & IGB_VF_FLAG_MULTI_PROMISC)) {
			vmolr |= E1000_VMOLR_MPME;
		} else if (vf_data->num_vf_mc_hashes) {
			vmolr |= E1000_VMOLR_ROMPE;
			for (j = 0; j < vf_data->num_vf_mc_hashes; j++)
				igb_mta_set(hw, vf_data->vf_mc_hashes[j]);
		}
		wr32(E1000_VMOLR(i), vmolr);
	}
}

static void igb_clear_vf_vfta(struct igb_adapter *adapter, u32 vf)
{
	struct e1000_hw *hw = &adapter->hw;
	u32 pool_mask, vlvf_mask, i;

	/* create mask for VF and other pools */
	pool_mask = E1000_VLVF_POOLSEL_MASK;
	vlvf_mask = BIT(E1000_VLVF_POOLSEL_SHIFT + vf);

	/* drop PF from pool bits */
	pool_mask &= ~BIT(E1000_VLVF_POOLSEL_SHIFT +
			     adapter->vfs_allocated_count);

	/* Find the vlan filter for this id */
	for (i = E1000_VLVF_ARRAY_SIZE; i--;) {
		u32 vlvf = rd32(E1000_VLVF(i));
		u32 vfta_mask, vid, vfta;

		/* remove the vf from the pool */
		if (!(vlvf & vlvf_mask))
			continue;

		/* clear out bit from VLVF */
		vlvf ^= vlvf_mask;

		/* if other pools are present, just remove ourselves */
		if (vlvf & pool_mask)
			goto update_vlvfb;

		/* if PF is present, leave VFTA */
		if (vlvf & E1000_VLVF_POOLSEL_MASK)
			goto update_vlvf;

		vid = vlvf & E1000_VLVF_VLANID_MASK;
		vfta_mask = BIT(vid % 32);

		/* clear bit from VFTA */
		vfta = adapter->shadow_vfta[vid / 32];
		if (vfta & vfta_mask)
			hw->mac.ops.write_vfta(hw, vid / 32, vfta ^ vfta_mask);
update_vlvf:
		/* clear pool selection enable */
		if (adapter->flags & IGB_FLAG_VLAN_PROMISC)
			vlvf &= E1000_VLVF_POOLSEL_MASK;
		else
			vlvf = 0;
update_vlvfb:
		/* clear pool bits */
		wr32(E1000_VLVF(i), vlvf);
	}
}

static int igb_find_vlvf_entry(struct e1000_hw *hw, u32 vlan)
{
	u32 vlvf;
	int idx;

	/* short cut the special case */
	if (vlan == 0)
		return 0;

	/* Search for the VLAN id in the VLVF entries */
	for (idx = E1000_VLVF_ARRAY_SIZE; --idx;) {
		vlvf = rd32(E1000_VLVF(idx));
		if ((vlvf & VLAN_VID_MASK) == vlan)
			break;
	}

	return idx;
}

static void igb_update_pf_vlvf(struct igb_adapter *adapter, u32 vid)
{
	struct e1000_hw *hw = &adapter->hw;
	u32 bits, pf_id;
	int idx;

	idx = igb_find_vlvf_entry(hw, vid);
	if (!idx)
		return;

	/* See if any other pools are set for this VLAN filter
	 * entry other than the PF.
	 */
	pf_id = adapter->vfs_allocated_count + E1000_VLVF_POOLSEL_SHIFT;
	bits = ~BIT(pf_id) & E1000_VLVF_POOLSEL_MASK;
	bits &= rd32(E1000_VLVF(idx));

	/* Disable the filter so this falls into the default pool. */
	if (!bits) {
		if (adapter->flags & IGB_FLAG_VLAN_PROMISC)
			wr32(E1000_VLVF(idx), BIT(pf_id));
		else
			wr32(E1000_VLVF(idx), 0);
	}
}

static s32 igb_set_vf_vlan(struct igb_adapter *adapter, u32 vid,
			   bool add, u32 vf)
{
	int pf_id = adapter->vfs_allocated_count;
	struct e1000_hw *hw = &adapter->hw;
	int err;

	/* If VLAN overlaps with one the PF is currently monitoring make
	 * sure that we are able to allocate a VLVF entry.  This may be
	 * redundant but it guarantees PF will maintain visibility to
	 * the VLAN.
	 */
	if (add && test_bit(vid, adapter->active_vlans)) {
		err = igb_vfta_set(hw, vid, pf_id, true, false);
		if (err)
			return err;
	}

	err = igb_vfta_set(hw, vid, vf, add, false);

	if (add && !err)
		return err;

	/* If we failed to add the VF VLAN or we are removing the VF VLAN
	 * we may need to drop the PF pool bit in order to allow us to free
	 * up the VLVF resources.
	 */
	if (test_bit(vid, adapter->active_vlans) ||
	    (adapter->flags & IGB_FLAG_VLAN_PROMISC))
		igb_update_pf_vlvf(adapter, vid);

	return err;
}

static void igb_set_vmvir(struct igb_adapter *adapter, u32 vid, u32 vf)
{
	struct e1000_hw *hw = &adapter->hw;

	if (vid)
		wr32(E1000_VMVIR(vf), (vid | E1000_VMVIR_VLANA_DEFAULT));
	else
		wr32(E1000_VMVIR(vf), 0);
}

static int igb_enable_port_vlan(struct igb_adapter *adapter, int vf,
				u16 vlan, u8 qos)
{
	int err;

	err = igb_set_vf_vlan(adapter, vlan, true, vf);
	if (err)
		return err;

	igb_set_vmvir(adapter, vlan | (qos << VLAN_PRIO_SHIFT), vf);
	igb_set_vmolr(adapter, vf, !vlan);

	/* revoke access to previous VLAN */
	if (vlan != adapter->vf_data[vf].pf_vlan)
		igb_set_vf_vlan(adapter, adapter->vf_data[vf].pf_vlan,
				false, vf);

	adapter->vf_data[vf].pf_vlan = vlan;
	adapter->vf_data[vf].pf_qos = qos;
	igb_set_vf_vlan_strip(adapter, vf, true);
	dev_info(&adapter->pdev->dev,
		 "Setting VLAN %d, QOS 0x%x on VF %d\n", vlan, qos, vf);
	if (test_bit(__IGB_DOWN, &adapter->state)) {
		dev_warn(&adapter->pdev->dev,
			 "The VF VLAN has been set, but the PF device is not up.\n");
		dev_warn(&adapter->pdev->dev,
			 "Bring the PF device up before attempting to use the VF device.\n");
	}

	return err;
}

static int igb_disable_port_vlan(struct igb_adapter *adapter, int vf)
{
	/* Restore tagless access via VLAN 0 */
	igb_set_vf_vlan(adapter, 0, true, vf);

	igb_set_vmvir(adapter, 0, vf);
	igb_set_vmolr(adapter, vf, true);

	/* Remove any PF assigned VLAN */
	if (adapter->vf_data[vf].pf_vlan)
		igb_set_vf_vlan(adapter, adapter->vf_data[vf].pf_vlan,
				false, vf);

	adapter->vf_data[vf].pf_vlan = 0;
	adapter->vf_data[vf].pf_qos = 0;
	igb_set_vf_vlan_strip(adapter, vf, false);

	return 0;
}

static int igb_ndo_set_vf_vlan(struct net_device *netdev, int vf,
			       u16 vlan, u8 qos, __be16 vlan_proto)
{
	struct igb_adapter *adapter = netdev_priv(netdev);

	if ((vf >= adapter->vfs_allocated_count) || (vlan > 4095) || (qos > 7))
		return -EINVAL;

	if (vlan_proto != htons(ETH_P_8021Q))
		return -EPROTONOSUPPORT;

	return (vlan || qos) ? igb_enable_port_vlan(adapter, vf, vlan, qos) :
			       igb_disable_port_vlan(adapter, vf);
}

static int igb_set_vf_vlan_msg(struct igb_adapter *adapter, u32 *msgbuf, u32 vf)
{
	int add = (msgbuf[0] & E1000_VT_MSGINFO_MASK) >> E1000_VT_MSGINFO_SHIFT;
	int vid = (msgbuf[1] & E1000_VLVF_VLANID_MASK);
	int ret;

	if (adapter->vf_data[vf].pf_vlan)
		return -1;

	/* VLAN 0 is a special case, don't allow it to be removed */
	if (!vid && !add)
		return 0;

	ret = igb_set_vf_vlan(adapter, vid, !!add, vf);
	if (!ret)
		igb_set_vf_vlan_strip(adapter, vf, !!vid);
	return ret;
}

static inline void igb_vf_reset(struct igb_adapter *adapter, u32 vf)
{
	struct vf_data_storage *vf_data = &adapter->vf_data[vf];

	/* clear flags - except flag that indicates PF has set the MAC */
	vf_data->flags &= IGB_VF_FLAG_PF_SET_MAC;
	vf_data->last_nack = jiffies;

	/* reset vlans for device */
	igb_clear_vf_vfta(adapter, vf);
	igb_set_vf_vlan(adapter, vf_data->pf_vlan, true, vf);
	igb_set_vmvir(adapter, vf_data->pf_vlan |
			       (vf_data->pf_qos << VLAN_PRIO_SHIFT), vf);
	igb_set_vmolr(adapter, vf, !vf_data->pf_vlan);
	igb_set_vf_vlan_strip(adapter, vf, !!(vf_data->pf_vlan));

	/* reset multicast table array for vf */
	adapter->vf_data[vf].num_vf_mc_hashes = 0;

	/* Flush and reset the mta with the new values */
	igb_set_rx_mode(adapter->netdev);
}

static void igb_vf_reset_event(struct igb_adapter *adapter, u32 vf)
{
	unsigned char *vf_mac = adapter->vf_data[vf].vf_mac_addresses;

	/* clear mac address as we were hotplug removed/added */
	if (!(adapter->vf_data[vf].flags & IGB_VF_FLAG_PF_SET_MAC))
		eth_zero_addr(vf_mac);

	/* process remaining reset events */
	igb_vf_reset(adapter, vf);
}

static void igb_vf_reset_msg(struct igb_adapter *adapter, u32 vf)
{
	struct e1000_hw *hw = &adapter->hw;
	unsigned char *vf_mac = adapter->vf_data[vf].vf_mac_addresses;
	u32 reg, msgbuf[3];
	u8 *addr = (u8 *)(&msgbuf[1]);

	/* process all the same items cleared in a function level reset */
	igb_vf_reset(adapter, vf);

	/* set vf mac address */
	igb_set_vf_mac(adapter, vf, vf_mac);

	/* enable transmit and receive for vf */
	reg = rd32(E1000_VFTE);
	wr32(E1000_VFTE, reg | BIT(vf));
	reg = rd32(E1000_VFRE);
	wr32(E1000_VFRE, reg | BIT(vf));

	adapter->vf_data[vf].flags |= IGB_VF_FLAG_CTS;

	/* reply to reset with ack and vf mac address */
	if (!is_zero_ether_addr(vf_mac)) {
		msgbuf[0] = E1000_VF_RESET | E1000_VT_MSGTYPE_ACK;
		memcpy(addr, vf_mac, ETH_ALEN);
	} else {
		msgbuf[0] = E1000_VF_RESET | E1000_VT_MSGTYPE_NACK;
	}
	igb_write_mbx(hw, msgbuf, 3, vf);
}

static void igb_flush_mac_table(struct igb_adapter *adapter)
{
	struct e1000_hw *hw = &adapter->hw;
	int i;

	for (i = 0; i < hw->mac.rar_entry_count; i++) {
		adapter->mac_table[i].state &= ~IGB_MAC_STATE_IN_USE;
		memset(adapter->mac_table[i].addr, 0, ETH_ALEN);
		adapter->mac_table[i].queue = 0;
		igb_rar_set_index(adapter, i);
	}
}

static int igb_available_rars(struct igb_adapter *adapter, u8 queue)
{
	struct e1000_hw *hw = &adapter->hw;
	/* do not count rar entries reserved for VFs MAC addresses */
	int rar_entries = hw->mac.rar_entry_count -
			  adapter->vfs_allocated_count;
	int i, count = 0;

	for (i = 0; i < rar_entries; i++) {
		/* do not count default entries */
		if (adapter->mac_table[i].state & IGB_MAC_STATE_DEFAULT)
			continue;

		/* do not count "in use" entries for different queues */
		if ((adapter->mac_table[i].state & IGB_MAC_STATE_IN_USE) &&
		    (adapter->mac_table[i].queue != queue))
			continue;

		count++;
	}

	return count;
}

/* Set default MAC address for the PF in the first RAR entry */
static void igb_set_default_mac_filter(struct igb_adapter *adapter)
{
	struct igb_mac_addr *mac_table = &adapter->mac_table[0];

	ether_addr_copy(mac_table->addr, adapter->hw.mac.addr);
	mac_table->queue = adapter->vfs_allocated_count;
	mac_table->state = IGB_MAC_STATE_DEFAULT | IGB_MAC_STATE_IN_USE;

	igb_rar_set_index(adapter, 0);
}

/* If the filter to be added and an already existing filter express
 * the same address and address type, it should be possible to only
 * override the other configurations, for example the queue to steer
 * traffic.
 */
static bool igb_mac_entry_can_be_used(const struct igb_mac_addr *entry,
				      const u8 *addr, const u8 flags)
{
	if (!(entry->state & IGB_MAC_STATE_IN_USE))
		return true;

	if ((entry->state & IGB_MAC_STATE_SRC_ADDR) !=
	    (flags & IGB_MAC_STATE_SRC_ADDR))
		return false;

	if (!ether_addr_equal(addr, entry->addr))
		return false;

	return true;
}

/* Add a MAC filter for 'addr' directing matching traffic to 'queue',
 * 'flags' is used to indicate what kind of match is made, match is by
 * default for the destination address, if matching by source address
 * is desired the flag IGB_MAC_STATE_SRC_ADDR can be used.
 */
static int igb_add_mac_filter_flags(struct igb_adapter *adapter,
				    const u8 *addr, const u8 queue,
				    const u8 flags)
{
	struct e1000_hw *hw = &adapter->hw;
	int rar_entries = hw->mac.rar_entry_count -
			  adapter->vfs_allocated_count;
	int i;

	if (is_zero_ether_addr(addr))
		return -EINVAL;

	/* Search for the first empty entry in the MAC table.
	 * Do not touch entries at the end of the table reserved for the VF MAC
	 * addresses.
	 */
	for (i = 0; i < rar_entries; i++) {
		if (!igb_mac_entry_can_be_used(&adapter->mac_table[i],
					       addr, flags))
			continue;

		ether_addr_copy(adapter->mac_table[i].addr, addr);
		adapter->mac_table[i].queue = queue;
		adapter->mac_table[i].state |= IGB_MAC_STATE_IN_USE | flags;

		igb_rar_set_index(adapter, i);
		return i;
	}

	return -ENOSPC;
}

static int igb_add_mac_filter(struct igb_adapter *adapter, const u8 *addr,
			      const u8 queue)
{
	return igb_add_mac_filter_flags(adapter, addr, queue, 0);
}

/* Remove a MAC filter for 'addr' directing matching traffic to
 * 'queue', 'flags' is used to indicate what kind of match need to be
 * removed, match is by default for the destination address, if
 * matching by source address is to be removed the flag
 * IGB_MAC_STATE_SRC_ADDR can be used.
 */
static int igb_del_mac_filter_flags(struct igb_adapter *adapter,
				    const u8 *addr, const u8 queue,
				    const u8 flags)
{
	struct e1000_hw *hw = &adapter->hw;
	int rar_entries = hw->mac.rar_entry_count -
			  adapter->vfs_allocated_count;
	int i;

	if (is_zero_ether_addr(addr))
		return -EINVAL;

	/* Search for matching entry in the MAC table based on given address
	 * and queue. Do not touch entries at the end of the table reserved
	 * for the VF MAC addresses.
	 */
	for (i = 0; i < rar_entries; i++) {
		if (!(adapter->mac_table[i].state & IGB_MAC_STATE_IN_USE))
			continue;
		if ((adapter->mac_table[i].state & flags) != flags)
			continue;
		if (adapter->mac_table[i].queue != queue)
			continue;
		if (!ether_addr_equal(adapter->mac_table[i].addr, addr))
			continue;

		/* When a filter for the default address is "deleted",
		 * we return it to its initial configuration
		 */
		if (adapter->mac_table[i].state & IGB_MAC_STATE_DEFAULT) {
			adapter->mac_table[i].state =
				IGB_MAC_STATE_DEFAULT | IGB_MAC_STATE_IN_USE;
			adapter->mac_table[i].queue =
				adapter->vfs_allocated_count;
		} else {
			adapter->mac_table[i].state = 0;
			adapter->mac_table[i].queue = 0;
			memset(adapter->mac_table[i].addr, 0, ETH_ALEN);
		}

		igb_rar_set_index(adapter, i);
		return 0;
	}

	return -ENOENT;
}

static int igb_del_mac_filter(struct igb_adapter *adapter, const u8 *addr,
			      const u8 queue)
{
	return igb_del_mac_filter_flags(adapter, addr, queue, 0);
}

int igb_add_mac_steering_filter(struct igb_adapter *adapter,
				const u8 *addr, u8 queue, u8 flags)
{
	struct e1000_hw *hw = &adapter->hw;

	/* In theory, this should be supported on 82575 as well, but
	 * that part wasn't easily accessible during development.
	 */
	if (hw->mac.type != e1000_i210)
		return -EOPNOTSUPP;

	return igb_add_mac_filter_flags(adapter, addr, queue,
					IGB_MAC_STATE_QUEUE_STEERING | flags);
}

int igb_del_mac_steering_filter(struct igb_adapter *adapter,
				const u8 *addr, u8 queue, u8 flags)
{
	return igb_del_mac_filter_flags(adapter, addr, queue,
					IGB_MAC_STATE_QUEUE_STEERING | flags);
}

static int igb_uc_sync(struct net_device *netdev, const unsigned char *addr)
{
	struct igb_adapter *adapter = netdev_priv(netdev);
	int ret;

	ret = igb_add_mac_filter(adapter, addr, adapter->vfs_allocated_count);

	return min_t(int, ret, 0);
}

static int igb_uc_unsync(struct net_device *netdev, const unsigned char *addr)
{
	struct igb_adapter *adapter = netdev_priv(netdev);

	igb_del_mac_filter(adapter, addr, adapter->vfs_allocated_count);

	return 0;
}

static int igb_set_vf_mac_filter(struct igb_adapter *adapter, const int vf,
				 const u32 info, const u8 *addr)
{
	struct pci_dev *pdev = adapter->pdev;
	struct vf_data_storage *vf_data = &adapter->vf_data[vf];
	struct list_head *pos;
	struct vf_mac_filter *entry = NULL;
	int ret = 0;

	switch (info) {
	case E1000_VF_MAC_FILTER_CLR:
		/* remove all unicast MAC filters related to the current VF */
		list_for_each(pos, &adapter->vf_macs.l) {
			entry = list_entry(pos, struct vf_mac_filter, l);
			if (entry->vf == vf) {
				entry->vf = -1;
				entry->free = true;
				igb_del_mac_filter(adapter, entry->vf_mac, vf);
			}
		}
		break;
	case E1000_VF_MAC_FILTER_ADD:
		if (vf_data->flags & IGB_VF_FLAG_PF_SET_MAC) {
			dev_warn(&pdev->dev,
				 "VF %d requested MAC filter but is administratively denied\n",
				 vf);
			return -EINVAL;
		}

		if (!is_valid_ether_addr(addr)) {
			dev_warn(&pdev->dev,
				 "VF %d attempted to set invalid MAC filter\n",
				 vf);
			return -EINVAL;
		}

		/* try to find empty slot in the list */
		list_for_each(pos, &adapter->vf_macs.l) {
			entry = list_entry(pos, struct vf_mac_filter, l);
			if (entry->free)
				break;
		}

		if (entry && entry->free) {
			entry->free = false;
			entry->vf = vf;
			ether_addr_copy(entry->vf_mac, addr);

			ret = igb_add_mac_filter(adapter, addr, vf);
			ret = min_t(int, ret, 0);
		} else {
			ret = -ENOSPC;
		}

		if (ret == -ENOSPC)
			dev_warn(&pdev->dev,
				 "VF %d has requested MAC filter but there is no space for it\n",
				 vf);
		break;
	default:
		ret = -EINVAL;
		break;
	}

	return ret;
}

static int igb_set_vf_mac_addr(struct igb_adapter *adapter, u32 *msg, int vf)
{
	struct pci_dev *pdev = adapter->pdev;
	struct vf_data_storage *vf_data = &adapter->vf_data[vf];
	u32 info = msg[0] & E1000_VT_MSGINFO_MASK;

	/* The VF MAC Address is stored in a packed array of bytes
	 * starting at the second 32 bit word of the msg array
	 */
	unsigned char *addr = (unsigned char *)&msg[1];
	int ret = 0;

	if (!info) {
		if (vf_data->flags & IGB_VF_FLAG_PF_SET_MAC) {
			dev_warn(&pdev->dev,
				 "VF %d attempted to override administratively set MAC address\nReload the VF driver to resume operations\n",
				 vf);
			return -EINVAL;
		}

		if (!is_valid_ether_addr(addr)) {
			dev_warn(&pdev->dev,
				 "VF %d attempted to set invalid MAC\n",
				 vf);
			return -EINVAL;
		}

		ret = igb_set_vf_mac(adapter, vf, addr);
	} else {
		ret = igb_set_vf_mac_filter(adapter, vf, info, addr);
	}

	return ret;
}

static void igb_rcv_ack_from_vf(struct igb_adapter *adapter, u32 vf)
{
	struct e1000_hw *hw = &adapter->hw;
	struct vf_data_storage *vf_data = &adapter->vf_data[vf];
	u32 msg = E1000_VT_MSGTYPE_NACK;

	/* if device isn't clear to send it shouldn't be reading either */
	if (!(vf_data->flags & IGB_VF_FLAG_CTS) &&
	    time_after(jiffies, vf_data->last_nack + (2 * HZ))) {
		igb_write_mbx(hw, &msg, 1, vf);
		vf_data->last_nack = jiffies;
	}
}

static void igb_rcv_msg_from_vf(struct igb_adapter *adapter, u32 vf)
{
	struct pci_dev *pdev = adapter->pdev;
	u32 msgbuf[E1000_VFMAILBOX_SIZE];
	struct e1000_hw *hw = &adapter->hw;
	struct vf_data_storage *vf_data = &adapter->vf_data[vf];
	s32 retval;

	retval = igb_read_mbx(hw, msgbuf, E1000_VFMAILBOX_SIZE, vf, false);

	if (retval) {
		/* if receive failed revoke VF CTS stats and restart init */
		dev_err(&pdev->dev, "Error receiving message from VF\n");
		vf_data->flags &= ~IGB_VF_FLAG_CTS;
		if (!time_after(jiffies, vf_data->last_nack + (2 * HZ)))
			goto unlock;
		goto out;
	}

	/* this is a message we already processed, do nothing */
	if (msgbuf[0] & (E1000_VT_MSGTYPE_ACK | E1000_VT_MSGTYPE_NACK))
		goto unlock;

	/* until the vf completes a reset it should not be
	 * allowed to start any configuration.
	 */
	if (msgbuf[0] == E1000_VF_RESET) {
		/* unlocks mailbox */
		igb_vf_reset_msg(adapter, vf);
		return;
	}

	if (!(vf_data->flags & IGB_VF_FLAG_CTS)) {
		if (!time_after(jiffies, vf_data->last_nack + (2 * HZ)))
			goto unlock;
		retval = -1;
		goto out;
	}

	switch ((msgbuf[0] & 0xFFFF)) {
	case E1000_VF_SET_MAC_ADDR:
		retval = igb_set_vf_mac_addr(adapter, msgbuf, vf);
		break;
	case E1000_VF_SET_PROMISC:
		retval = igb_set_vf_promisc(adapter, msgbuf, vf);
		break;
	case E1000_VF_SET_MULTICAST:
		retval = igb_set_vf_multicasts(adapter, msgbuf, vf);
		break;
	case E1000_VF_SET_LPE:
		retval = igb_set_vf_rlpml(adapter, msgbuf[1], vf);
		break;
	case E1000_VF_SET_VLAN:
		retval = -1;
		if (vf_data->pf_vlan)
			dev_warn(&pdev->dev,
				 "VF %d attempted to override administratively set VLAN tag\nReload the VF driver to resume operations\n",
				 vf);
		else
			retval = igb_set_vf_vlan_msg(adapter, msgbuf, vf);
		break;
	default:
		dev_err(&pdev->dev, "Unhandled Msg %08x\n", msgbuf[0]);
		retval = -1;
		break;
	}

	msgbuf[0] |= E1000_VT_MSGTYPE_CTS;
out:
	/* notify the VF of the results of what it sent us */
	if (retval)
		msgbuf[0] |= E1000_VT_MSGTYPE_NACK;
	else
		msgbuf[0] |= E1000_VT_MSGTYPE_ACK;

	/* unlocks mailbox */
	igb_write_mbx(hw, msgbuf, 1, vf);
	return;

unlock:
	igb_unlock_mbx(hw, vf);
}

static void igb_msg_task(struct igb_adapter *adapter)
{
	struct e1000_hw *hw = &adapter->hw;
	u32 vf;

	for (vf = 0; vf < adapter->vfs_allocated_count; vf++) {
		/* process any reset requests */
		if (!igb_check_for_rst(hw, vf))
			igb_vf_reset_event(adapter, vf);

		/* process any messages pending */
		if (!igb_check_for_msg(hw, vf))
			igb_rcv_msg_from_vf(adapter, vf);

		/* process any acks */
		if (!igb_check_for_ack(hw, vf))
			igb_rcv_ack_from_vf(adapter, vf);
	}
}

/**
 *  igb_set_uta - Set unicast filter table address
 *  @adapter: board private structure
 *  @set: boolean indicating if we are setting or clearing bits
 *
 *  The unicast table address is a register array of 32-bit registers.
 *  The table is meant to be used in a way similar to how the MTA is used
 *  however due to certain limitations in the hardware it is necessary to
 *  set all the hash bits to 1 and use the VMOLR ROPE bit as a promiscuous
 *  enable bit to allow vlan tag stripping when promiscuous mode is enabled
 **/
static void igb_set_uta(struct igb_adapter *adapter, bool set)
{
	struct e1000_hw *hw = &adapter->hw;
	u32 uta = set ? ~0 : 0;
	int i;

	/* we only need to do this if VMDq is enabled */
	if (!adapter->vfs_allocated_count)
		return;

	for (i = hw->mac.uta_reg_count; i--;)
		array_wr32(E1000_UTA, i, uta);
}

/**
 *  igb_intr_msi - Interrupt Handler
 *  @irq: interrupt number
 *  @data: pointer to a network interface device structure
 **/
static irqreturn_t igb_intr_msi(int irq, void *data)
{
	struct igb_adapter *adapter = data;
	struct igb_q_vector *q_vector = adapter->q_vector[0];
	struct e1000_hw *hw = &adapter->hw;
	/* read ICR disables interrupts using IAM */
	u32 icr = rd32(E1000_ICR);

	igb_write_itr(q_vector);

	if (icr & E1000_ICR_DRSTA)
		schedule_work(&adapter->reset_task);

	if (icr & E1000_ICR_DOUTSYNC) {
		/* HW is reporting DMA is out of sync */
		adapter->stats.doosync++;
	}

	if (icr & (E1000_ICR_RXSEQ | E1000_ICR_LSC)) {
		hw->mac.get_link_status = 1;
		if (!test_bit(__IGB_DOWN, &adapter->state))
			mod_timer(&adapter->watchdog_timer, jiffies + 1);
	}

	if (icr & E1000_ICR_TS)
		igb_tsync_interrupt(adapter);

	napi_schedule(&q_vector->napi);

	return IRQ_HANDLED;
}

/**
 *  igb_intr - Legacy Interrupt Handler
 *  @irq: interrupt number
 *  @data: pointer to a network interface device structure
 **/
static irqreturn_t igb_intr(int irq, void *data)
{
	struct igb_adapter *adapter = data;
	struct igb_q_vector *q_vector = adapter->q_vector[0];
	struct e1000_hw *hw = &adapter->hw;
	/* Interrupt Auto-Mask...upon reading ICR, interrupts are masked.  No
	 * need for the IMC write
	 */
	u32 icr = rd32(E1000_ICR);

	/* IMS will not auto-mask if INT_ASSERTED is not set, and if it is
	 * not set, then the adapter didn't send an interrupt
	 */
	if (!(icr & E1000_ICR_INT_ASSERTED))
		return IRQ_NONE;

	igb_write_itr(q_vector);

	if (icr & E1000_ICR_DRSTA)
		schedule_work(&adapter->reset_task);

	if (icr & E1000_ICR_DOUTSYNC) {
		/* HW is reporting DMA is out of sync */
		adapter->stats.doosync++;
	}

	if (icr & (E1000_ICR_RXSEQ | E1000_ICR_LSC)) {
		hw->mac.get_link_status = 1;
		/* guard against interrupt when we're going down */
		if (!test_bit(__IGB_DOWN, &adapter->state))
			mod_timer(&adapter->watchdog_timer, jiffies + 1);
	}

	if (icr & E1000_ICR_TS)
		igb_tsync_interrupt(adapter);

	napi_schedule(&q_vector->napi);

	return IRQ_HANDLED;
}

static void igb_ring_irq_enable(struct igb_q_vector *q_vector)
{
	struct igb_adapter *adapter = q_vector->adapter;
	struct e1000_hw *hw = &adapter->hw;

	if ((q_vector->rx.ring && (adapter->rx_itr_setting & 3)) ||
	    (!q_vector->rx.ring && (adapter->tx_itr_setting & 3))) {
		if ((adapter->num_q_vectors == 1) && !adapter->vf_data)
			igb_set_itr(q_vector);
		else
			igb_update_ring_itr(q_vector);
	}

	if (!test_bit(__IGB_DOWN, &adapter->state)) {
		if (adapter->flags & IGB_FLAG_HAS_MSIX)
			wr32(E1000_EIMS, q_vector->eims_value);
		else
			igb_irq_enable(adapter);
	}
}

/**
 *  igb_poll - NAPI Rx polling callback
 *  @napi: napi polling structure
 *  @budget: count of how many packets we should handle
 **/
static int igb_poll(struct napi_struct *napi, int budget)
{
	struct igb_q_vector *q_vector = container_of(napi,
						     struct igb_q_vector,
						     napi);
	bool clean_complete = true;
	int work_done = 0;

#ifdef CONFIG_IGB_DCA
	if (q_vector->adapter->flags & IGB_FLAG_DCA_ENABLED)
		igb_update_dca(q_vector);
#endif
	if (q_vector->tx.ring)
		clean_complete = igb_clean_tx_irq(q_vector, budget);

	if (q_vector->rx.ring) {
		int cleaned = igb_clean_rx_irq(q_vector, budget);

		work_done += cleaned;
		if (cleaned >= budget)
			clean_complete = false;
	}

	/* If all work not completed, return budget and keep polling */
	if (!clean_complete)
		return budget;

	/* If not enough Rx work done, exit the polling mode */
	napi_complete_done(napi, work_done);
	igb_ring_irq_enable(q_vector);

	return 0;
}

/**
 *  igb_clean_tx_irq - Reclaim resources after transmit completes
 *  @q_vector: pointer to q_vector containing needed info
 *  @napi_budget: Used to determine if we are in netpoll
 *
 *  returns true if ring is completely cleaned
 **/
static bool igb_clean_tx_irq(struct igb_q_vector *q_vector, int napi_budget)
{
	struct igb_adapter *adapter = q_vector->adapter;
	struct igb_ring *tx_ring = q_vector->tx.ring;
	struct igb_tx_buffer *tx_buffer;
	union e1000_adv_tx_desc *tx_desc;
	unsigned int total_bytes = 0, total_packets = 0;
	unsigned int budget = q_vector->tx.work_limit;
	unsigned int i = tx_ring->next_to_clean;

	if (test_bit(__IGB_DOWN, &adapter->state))
		return true;

	tx_buffer = &tx_ring->tx_buffer_info[i];
	tx_desc = IGB_TX_DESC(tx_ring, i);
	i -= tx_ring->count;

	do {
		union e1000_adv_tx_desc *eop_desc = tx_buffer->next_to_watch;

		/* if next_to_watch is not set then there is no work pending */
		if (!eop_desc)
			break;

		/* prevent any other reads prior to eop_desc */
		smp_rmb();

		/* if DD is not set pending work has not been completed */
		if (!(eop_desc->wb.status & cpu_to_le32(E1000_TXD_STAT_DD)))
			break;

		/* clear next_to_watch to prevent false hangs */
		tx_buffer->next_to_watch = NULL;

		/* update the statistics for this packet */
		total_bytes += tx_buffer->bytecount;
		total_packets += tx_buffer->gso_segs;

		/* free the skb */
		napi_consume_skb(tx_buffer->skb, napi_budget);

		/* unmap skb header data */
		dma_unmap_single(tx_ring->dev,
				 dma_unmap_addr(tx_buffer, dma),
				 dma_unmap_len(tx_buffer, len),
				 DMA_TO_DEVICE);

		/* clear tx_buffer data */
		dma_unmap_len_set(tx_buffer, len, 0);

		/* clear last DMA location and unmap remaining buffers */
		while (tx_desc != eop_desc) {
			tx_buffer++;
			tx_desc++;
			i++;
			if (unlikely(!i)) {
				i -= tx_ring->count;
				tx_buffer = tx_ring->tx_buffer_info;
				tx_desc = IGB_TX_DESC(tx_ring, 0);
			}

			/* unmap any remaining paged data */
			if (dma_unmap_len(tx_buffer, len)) {
				dma_unmap_page(tx_ring->dev,
					       dma_unmap_addr(tx_buffer, dma),
					       dma_unmap_len(tx_buffer, len),
					       DMA_TO_DEVICE);
				dma_unmap_len_set(tx_buffer, len, 0);
			}
		}

		/* move us one more past the eop_desc for start of next pkt */
		tx_buffer++;
		tx_desc++;
		i++;
		if (unlikely(!i)) {
			i -= tx_ring->count;
			tx_buffer = tx_ring->tx_buffer_info;
			tx_desc = IGB_TX_DESC(tx_ring, 0);
		}

		/* issue prefetch for next Tx descriptor */
		prefetch(tx_desc);

		/* update budget accounting */
		budget--;
	} while (likely(budget));

	netdev_tx_completed_queue(txring_txq(tx_ring),
				  total_packets, total_bytes);
	i += tx_ring->count;
	tx_ring->next_to_clean = i;
	u64_stats_update_begin(&tx_ring->tx_syncp);
	tx_ring->tx_stats.bytes += total_bytes;
	tx_ring->tx_stats.packets += total_packets;
	u64_stats_update_end(&tx_ring->tx_syncp);
	q_vector->tx.total_bytes += total_bytes;
	q_vector->tx.total_packets += total_packets;

	if (test_bit(IGB_RING_FLAG_TX_DETECT_HANG, &tx_ring->flags)) {
		struct e1000_hw *hw = &adapter->hw;

		/* Detect a transmit hang in hardware, this serializes the
		 * check with the clearing of time_stamp and movement of i
		 */
		clear_bit(IGB_RING_FLAG_TX_DETECT_HANG, &tx_ring->flags);
		if (tx_buffer->next_to_watch &&
		    time_after(jiffies, tx_buffer->time_stamp +
			       (adapter->tx_timeout_factor * HZ)) &&
		    !(rd32(E1000_STATUS) & E1000_STATUS_TXOFF)) {

			/* detected Tx unit hang */
			dev_err(tx_ring->dev,
				"Detected Tx Unit Hang\n"
				"  Tx Queue             <%d>\n"
				"  TDH                  <%x>\n"
				"  TDT                  <%x>\n"
				"  next_to_use          <%x>\n"
				"  next_to_clean        <%x>\n"
				"buffer_info[next_to_clean]\n"
				"  time_stamp           <%lx>\n"
				"  next_to_watch        <%p>\n"
				"  jiffies              <%lx>\n"
				"  desc.status          <%x>\n",
				tx_ring->queue_index,
				rd32(E1000_TDH(tx_ring->reg_idx)),
				readl(tx_ring->tail),
				tx_ring->next_to_use,
				tx_ring->next_to_clean,
				tx_buffer->time_stamp,
				tx_buffer->next_to_watch,
				jiffies,
				tx_buffer->next_to_watch->wb.status);
			netif_stop_subqueue(tx_ring->netdev,
					    tx_ring->queue_index);

			/* we are about to reset, no point in enabling stuff */
			return true;
		}
	}

#define TX_WAKE_THRESHOLD (DESC_NEEDED * 2)
	if (unlikely(total_packets &&
	    netif_carrier_ok(tx_ring->netdev) &&
	    igb_desc_unused(tx_ring) >= TX_WAKE_THRESHOLD)) {
		/* Make sure that anybody stopping the queue after this
		 * sees the new next_to_clean.
		 */
		smp_mb();
		if (__netif_subqueue_stopped(tx_ring->netdev,
					     tx_ring->queue_index) &&
		    !(test_bit(__IGB_DOWN, &adapter->state))) {
			netif_wake_subqueue(tx_ring->netdev,
					    tx_ring->queue_index);

			u64_stats_update_begin(&tx_ring->tx_syncp);
			tx_ring->tx_stats.restart_queue++;
			u64_stats_update_end(&tx_ring->tx_syncp);
		}
	}

	return !!budget;
}

/**
 *  igb_reuse_rx_page - page flip buffer and store it back on the ring
 *  @rx_ring: rx descriptor ring to store buffers on
 *  @old_buff: donor buffer to have page reused
 *
 *  Synchronizes page for reuse by the adapter
 **/
static void igb_reuse_rx_page(struct igb_ring *rx_ring,
			      struct igb_rx_buffer *old_buff)
{
	struct igb_rx_buffer *new_buff;
	u16 nta = rx_ring->next_to_alloc;

	new_buff = &rx_ring->rx_buffer_info[nta];

	/* update, and store next to alloc */
	nta++;
	rx_ring->next_to_alloc = (nta < rx_ring->count) ? nta : 0;

	/* Transfer page from old buffer to new buffer.
	 * Move each member individually to avoid possible store
	 * forwarding stalls.
	 */
	new_buff->dma		= old_buff->dma;
	new_buff->page		= old_buff->page;
	new_buff->page_offset	= old_buff->page_offset;
	new_buff->pagecnt_bias	= old_buff->pagecnt_bias;
}

static inline bool igb_page_is_reserved(struct page *page)
{
	return (page_to_nid(page) != numa_mem_id()) || page_is_pfmemalloc(page);
}

static bool igb_can_reuse_rx_page(struct igb_rx_buffer *rx_buffer)
{
	unsigned int pagecnt_bias = rx_buffer->pagecnt_bias;
	struct page *page = rx_buffer->page;

	/* avoid re-using remote pages */
	if (unlikely(igb_page_is_reserved(page)))
		return false;

#if (PAGE_SIZE < 8192)
	/* if we are only owner of page we can reuse it */
	if (unlikely((page_ref_count(page) - pagecnt_bias) > 1))
		return false;
#else
#define IGB_LAST_OFFSET \
	(SKB_WITH_OVERHEAD(PAGE_SIZE) - IGB_RXBUFFER_2048)

	if (rx_buffer->page_offset > IGB_LAST_OFFSET)
		return false;
#endif

	/* If we have drained the page fragment pool we need to update
	 * the pagecnt_bias and page count so that we fully restock the
	 * number of references the driver holds.
	 */
	if (unlikely(!pagecnt_bias)) {
		page_ref_add(page, USHRT_MAX);
		rx_buffer->pagecnt_bias = USHRT_MAX;
	}

	return true;
}

/**
 *  igb_add_rx_frag - Add contents of Rx buffer to sk_buff
 *  @rx_ring: rx descriptor ring to transact packets on
 *  @rx_buffer: buffer containing page to add
 *  @skb: sk_buff to place the data into
 *  @size: size of buffer to be added
 *
 *  This function will add the data contained in rx_buffer->page to the skb.
 **/
static void igb_add_rx_frag(struct igb_ring *rx_ring,
			    struct igb_rx_buffer *rx_buffer,
			    struct sk_buff *skb,
			    unsigned int size)
{
#if (PAGE_SIZE < 8192)
	unsigned int truesize = igb_rx_pg_size(rx_ring) / 2;
#else
	unsigned int truesize = ring_uses_build_skb(rx_ring) ?
				SKB_DATA_ALIGN(IGB_SKB_PAD + size) :
				SKB_DATA_ALIGN(size);
#endif
	skb_add_rx_frag(skb, skb_shinfo(skb)->nr_frags, rx_buffer->page,
			rx_buffer->page_offset, size, truesize);
#if (PAGE_SIZE < 8192)
	rx_buffer->page_offset ^= truesize;
#else
	rx_buffer->page_offset += truesize;
#endif
}

static struct sk_buff *igb_construct_skb(struct igb_ring *rx_ring,
					 struct igb_rx_buffer *rx_buffer,
					 union e1000_adv_rx_desc *rx_desc,
					 unsigned int size)
{
	void *va = page_address(rx_buffer->page) + rx_buffer->page_offset;
#if (PAGE_SIZE < 8192)
	unsigned int truesize = igb_rx_pg_size(rx_ring) / 2;
#else
	unsigned int truesize = SKB_DATA_ALIGN(size);
#endif
	unsigned int headlen;
	struct sk_buff *skb;

	/* prefetch first cache line of first page */
	prefetch(va);
#if L1_CACHE_BYTES < 128
	prefetch(va + L1_CACHE_BYTES);
#endif

	/* allocate a skb to store the frags */
	skb = napi_alloc_skb(&rx_ring->q_vector->napi, IGB_RX_HDR_LEN);
	if (unlikely(!skb))
		return NULL;

	if (unlikely(igb_test_staterr(rx_desc, E1000_RXDADV_STAT_TSIP))) {
		igb_ptp_rx_pktstamp(rx_ring->q_vector, va, skb);
		va += IGB_TS_HDR_LEN;
		size -= IGB_TS_HDR_LEN;
	}

	/* Determine available headroom for copy */
	headlen = size;
	if (headlen > IGB_RX_HDR_LEN)
		headlen = eth_get_headlen(va, IGB_RX_HDR_LEN);

	/* align pull length to size of long to optimize memcpy performance */
	memcpy(__skb_put(skb, headlen), va, ALIGN(headlen, sizeof(long)));

	/* update all of the pointers */
	size -= headlen;
	if (size) {
		skb_add_rx_frag(skb, 0, rx_buffer->page,
				(va + headlen) - page_address(rx_buffer->page),
				size, truesize);
#if (PAGE_SIZE < 8192)
		rx_buffer->page_offset ^= truesize;
#else
		rx_buffer->page_offset += truesize;
#endif
	} else {
		rx_buffer->pagecnt_bias++;
	}

	return skb;
}

static struct sk_buff *igb_build_skb(struct igb_ring *rx_ring,
				     struct igb_rx_buffer *rx_buffer,
				     union e1000_adv_rx_desc *rx_desc,
				     unsigned int size)
{
	void *va = page_address(rx_buffer->page) + rx_buffer->page_offset;
#if (PAGE_SIZE < 8192)
	unsigned int truesize = igb_rx_pg_size(rx_ring) / 2;
#else
	unsigned int truesize = SKB_DATA_ALIGN(sizeof(struct skb_shared_info)) +
				SKB_DATA_ALIGN(IGB_SKB_PAD + size);
#endif
	struct sk_buff *skb;

	/* prefetch first cache line of first page */
	prefetch(va);
#if L1_CACHE_BYTES < 128
	prefetch(va + L1_CACHE_BYTES);
#endif

	/* build an skb around the page buffer */
	skb = build_skb(va - IGB_SKB_PAD, truesize);
	if (unlikely(!skb))
		return NULL;

	/* update pointers within the skb to store the data */
	skb_reserve(skb, IGB_SKB_PAD);
	__skb_put(skb, size);

	/* pull timestamp out of packet data */
	if (igb_test_staterr(rx_desc, E1000_RXDADV_STAT_TSIP)) {
		igb_ptp_rx_pktstamp(rx_ring->q_vector, skb->data, skb);
		__skb_pull(skb, IGB_TS_HDR_LEN);
	}

	/* update buffer offset */
#if (PAGE_SIZE < 8192)
	rx_buffer->page_offset ^= truesize;
#else
	rx_buffer->page_offset += truesize;
#endif

	return skb;
}

static inline void igb_rx_checksum(struct igb_ring *ring,
				   union e1000_adv_rx_desc *rx_desc,
				   struct sk_buff *skb)
{
	skb_checksum_none_assert(skb);

	/* Ignore Checksum bit is set */
	if (igb_test_staterr(rx_desc, E1000_RXD_STAT_IXSM))
		return;

	/* Rx checksum disabled via ethtool */
	if (!(ring->netdev->features & NETIF_F_RXCSUM))
		return;

	/* TCP/UDP checksum error bit is set */
	if (igb_test_staterr(rx_desc,
			     E1000_RXDEXT_STATERR_TCPE |
			     E1000_RXDEXT_STATERR_IPE)) {
		/* work around errata with sctp packets where the TCPE aka
		 * L4E bit is set incorrectly on 64 byte (60 byte w/o crc)
		 * packets, (aka let the stack check the crc32c)
		 */
		if (!((skb->len == 60) &&
		      test_bit(IGB_RING_FLAG_RX_SCTP_CSUM, &ring->flags))) {
			u64_stats_update_begin(&ring->rx_syncp);
			ring->rx_stats.csum_err++;
			u64_stats_update_end(&ring->rx_syncp);
		}
		/* let the stack verify checksum errors */
		return;
	}
	/* It must be a TCP or UDP packet with a valid checksum */
	if (igb_test_staterr(rx_desc, E1000_RXD_STAT_TCPCS |
				      E1000_RXD_STAT_UDPCS))
		skb->ip_summed = CHECKSUM_UNNECESSARY;

	dev_dbg(ring->dev, "cksum success: bits %08X\n",
		le32_to_cpu(rx_desc->wb.upper.status_error));
}

static inline void igb_rx_hash(struct igb_ring *ring,
			       union e1000_adv_rx_desc *rx_desc,
			       struct sk_buff *skb)
{
	if (ring->netdev->features & NETIF_F_RXHASH)
		skb_set_hash(skb,
			     le32_to_cpu(rx_desc->wb.lower.hi_dword.rss),
			     PKT_HASH_TYPE_L3);
}

/**
 *  igb_is_non_eop - process handling of non-EOP buffers
 *  @rx_ring: Rx ring being processed
 *  @rx_desc: Rx descriptor for current buffer
 *  @skb: current socket buffer containing buffer in progress
 *
 *  This function updates next to clean.  If the buffer is an EOP buffer
 *  this function exits returning false, otherwise it will place the
 *  sk_buff in the next buffer to be chained and return true indicating
 *  that this is in fact a non-EOP buffer.
 **/
static bool igb_is_non_eop(struct igb_ring *rx_ring,
			   union e1000_adv_rx_desc *rx_desc)
{
	u32 ntc = rx_ring->next_to_clean + 1;

	/* fetch, update, and store next to clean */
	ntc = (ntc < rx_ring->count) ? ntc : 0;
	rx_ring->next_to_clean = ntc;

	prefetch(IGB_RX_DESC(rx_ring, ntc));

	if (likely(igb_test_staterr(rx_desc, E1000_RXD_STAT_EOP)))
		return false;

	return true;
}

/**
 *  igb_cleanup_headers - Correct corrupted or empty headers
 *  @rx_ring: rx descriptor ring packet is being transacted on
 *  @rx_desc: pointer to the EOP Rx descriptor
 *  @skb: pointer to current skb being fixed
 *
 *  Address the case where we are pulling data in on pages only
 *  and as such no data is present in the skb header.
 *
 *  In addition if skb is not at least 60 bytes we need to pad it so that
 *  it is large enough to qualify as a valid Ethernet frame.
 *
 *  Returns true if an error was encountered and skb was freed.
 **/
static bool igb_cleanup_headers(struct igb_ring *rx_ring,
				union e1000_adv_rx_desc *rx_desc,
				struct sk_buff *skb)
{
	if (unlikely((igb_test_staterr(rx_desc,
				       E1000_RXDEXT_ERR_FRAME_ERR_MASK)))) {
		struct net_device *netdev = rx_ring->netdev;
		if (!(netdev->features & NETIF_F_RXALL)) {
			dev_kfree_skb_any(skb);
			return true;
		}
	}

	/* if eth_skb_pad returns an error the skb was freed */
	if (eth_skb_pad(skb))
		return true;

	return false;
}

/**
 *  igb_process_skb_fields - Populate skb header fields from Rx descriptor
 *  @rx_ring: rx descriptor ring packet is being transacted on
 *  @rx_desc: pointer to the EOP Rx descriptor
 *  @skb: pointer to current skb being populated
 *
 *  This function checks the ring, descriptor, and packet information in
 *  order to populate the hash, checksum, VLAN, timestamp, protocol, and
 *  other fields within the skb.
 **/
static void igb_process_skb_fields(struct igb_ring *rx_ring,
				   union e1000_adv_rx_desc *rx_desc,
				   struct sk_buff *skb)
{
	struct net_device *dev = rx_ring->netdev;

	igb_rx_hash(rx_ring, rx_desc, skb);

	igb_rx_checksum(rx_ring, rx_desc, skb);

	if (igb_test_staterr(rx_desc, E1000_RXDADV_STAT_TS) &&
	    !igb_test_staterr(rx_desc, E1000_RXDADV_STAT_TSIP))
		igb_ptp_rx_rgtstamp(rx_ring->q_vector, skb);

	if ((dev->features & NETIF_F_HW_VLAN_CTAG_RX) &&
	    igb_test_staterr(rx_desc, E1000_RXD_STAT_VP)) {
		u16 vid;

		if (igb_test_staterr(rx_desc, E1000_RXDEXT_STATERR_LB) &&
		    test_bit(IGB_RING_FLAG_RX_LB_VLAN_BSWAP, &rx_ring->flags))
			vid = be16_to_cpu(rx_desc->wb.upper.vlan);
		else
			vid = le16_to_cpu(rx_desc->wb.upper.vlan);

		__vlan_hwaccel_put_tag(skb, htons(ETH_P_8021Q), vid);
	}

	skb_record_rx_queue(skb, rx_ring->queue_index);

	skb->protocol = eth_type_trans(skb, rx_ring->netdev);
}

static struct igb_rx_buffer *igb_get_rx_buffer(struct igb_ring *rx_ring,
					       const unsigned int size)
{
	struct igb_rx_buffer *rx_buffer;

	rx_buffer = &rx_ring->rx_buffer_info[rx_ring->next_to_clean];
	prefetchw(rx_buffer->page);

	/* we are reusing so sync this buffer for CPU use */
	dma_sync_single_range_for_cpu(rx_ring->dev,
				      rx_buffer->dma,
				      rx_buffer->page_offset,
				      size,
				      DMA_FROM_DEVICE);

	rx_buffer->pagecnt_bias--;

	return rx_buffer;
}

static void igb_put_rx_buffer(struct igb_ring *rx_ring,
			      struct igb_rx_buffer *rx_buffer)
{
	if (igb_can_reuse_rx_page(rx_buffer)) {
		/* hand second half of page back to the ring */
		igb_reuse_rx_page(rx_ring, rx_buffer);
	} else {
		/* We are not reusing the buffer so unmap it and free
		 * any references we are holding to it
		 */
		dma_unmap_page_attrs(rx_ring->dev, rx_buffer->dma,
				     igb_rx_pg_size(rx_ring), DMA_FROM_DEVICE,
				     IGB_RX_DMA_ATTR);
		__page_frag_cache_drain(rx_buffer->page,
					rx_buffer->pagecnt_bias);
	}

	/* clear contents of rx_buffer */
	rx_buffer->page = NULL;
}

static int igb_clean_rx_irq(struct igb_q_vector *q_vector, const int budget)
{
	struct igb_ring *rx_ring = q_vector->rx.ring;
	struct sk_buff *skb = rx_ring->skb;
	unsigned int total_bytes = 0, total_packets = 0;
	u16 cleaned_count = igb_desc_unused(rx_ring);

	while (likely(total_packets < budget)) {
		union e1000_adv_rx_desc *rx_desc;
		struct igb_rx_buffer *rx_buffer;
		unsigned int size;

		/* return some buffers to hardware, one at a time is too slow */
		if (cleaned_count >= IGB_RX_BUFFER_WRITE) {
			igb_alloc_rx_buffers(rx_ring, cleaned_count);
			cleaned_count = 0;
		}

		rx_desc = IGB_RX_DESC(rx_ring, rx_ring->next_to_clean);
		size = le16_to_cpu(rx_desc->wb.upper.length);
		if (!size)
			break;

		/* This memory barrier is needed to keep us from reading
		 * any other fields out of the rx_desc until we know the
		 * descriptor has been written back
		 */
		dma_rmb();

		rx_buffer = igb_get_rx_buffer(rx_ring, size);

		/* retrieve a buffer from the ring */
		if (skb)
			igb_add_rx_frag(rx_ring, rx_buffer, skb, size);
		else if (ring_uses_build_skb(rx_ring))
			skb = igb_build_skb(rx_ring, rx_buffer, rx_desc, size);
		else
			skb = igb_construct_skb(rx_ring, rx_buffer,
						rx_desc, size);

		/* exit if we failed to retrieve a buffer */
		if (!skb) {
			rx_ring->rx_stats.alloc_failed++;
			rx_buffer->pagecnt_bias++;
			break;
		}

		igb_put_rx_buffer(rx_ring, rx_buffer);
		cleaned_count++;

		/* fetch next buffer in frame if non-eop */
		if (igb_is_non_eop(rx_ring, rx_desc))
			continue;

		/* verify the packet layout is correct */
		if (igb_cleanup_headers(rx_ring, rx_desc, skb)) {
			skb = NULL;
			continue;
		}

		/* probably a little skewed due to removing CRC */
		total_bytes += skb->len;

		/* populate checksum, timestamp, VLAN, and protocol */
		igb_process_skb_fields(rx_ring, rx_desc, skb);

		napi_gro_receive(&q_vector->napi, skb);

		/* reset skb pointer */
		skb = NULL;

		/* update budget accounting */
		total_packets++;
	}

	/* place incomplete frames back on ring for completion */
	rx_ring->skb = skb;

	u64_stats_update_begin(&rx_ring->rx_syncp);
	rx_ring->rx_stats.packets += total_packets;
	rx_ring->rx_stats.bytes += total_bytes;
	u64_stats_update_end(&rx_ring->rx_syncp);
	q_vector->rx.total_packets += total_packets;
	q_vector->rx.total_bytes += total_bytes;

	if (cleaned_count)
		igb_alloc_rx_buffers(rx_ring, cleaned_count);

	return total_packets;
}

static inline unsigned int igb_rx_offset(struct igb_ring *rx_ring)
{
	return ring_uses_build_skb(rx_ring) ? IGB_SKB_PAD : 0;
}

static bool igb_alloc_mapped_page(struct igb_ring *rx_ring,
				  struct igb_rx_buffer *bi)
{
	struct page *page = bi->page;
	dma_addr_t dma;

	/* since we are recycling buffers we should seldom need to alloc */
	if (likely(page))
		return true;

	/* alloc new page for storage */
	page = dev_alloc_pages(igb_rx_pg_order(rx_ring));
	if (unlikely(!page)) {
		rx_ring->rx_stats.alloc_failed++;
		return false;
	}

	/* map page for use */
	dma = dma_map_page_attrs(rx_ring->dev, page, 0,
				 igb_rx_pg_size(rx_ring),
				 DMA_FROM_DEVICE,
				 IGB_RX_DMA_ATTR);

	/* if mapping failed free memory back to system since
	 * there isn't much point in holding memory we can't use
	 */
	if (dma_mapping_error(rx_ring->dev, dma)) {
		__free_pages(page, igb_rx_pg_order(rx_ring));

		rx_ring->rx_stats.alloc_failed++;
		return false;
	}

	bi->dma = dma;
	bi->page = page;
	bi->page_offset = igb_rx_offset(rx_ring);
	bi->pagecnt_bias = 1;

	return true;
}

/**
 *  igb_alloc_rx_buffers - Replace used receive buffers; packet split
 *  @adapter: address of board private structure
 **/
void igb_alloc_rx_buffers(struct igb_ring *rx_ring, u16 cleaned_count)
{
	union e1000_adv_rx_desc *rx_desc;
	struct igb_rx_buffer *bi;
	u16 i = rx_ring->next_to_use;
	u16 bufsz;

	/* nothing to do */
	if (!cleaned_count)
		return;

	rx_desc = IGB_RX_DESC(rx_ring, i);
	bi = &rx_ring->rx_buffer_info[i];
	i -= rx_ring->count;

	bufsz = igb_rx_bufsz(rx_ring);

	do {
		if (!igb_alloc_mapped_page(rx_ring, bi))
			break;

		/* sync the buffer for use by the device */
		dma_sync_single_range_for_device(rx_ring->dev, bi->dma,
						 bi->page_offset, bufsz,
						 DMA_FROM_DEVICE);

		/* Refresh the desc even if buffer_addrs didn't change
		 * because each write-back erases this info.
		 */
		rx_desc->read.pkt_addr = cpu_to_le64(bi->dma + bi->page_offset);

		rx_desc++;
		bi++;
		i++;
		if (unlikely(!i)) {
			rx_desc = IGB_RX_DESC(rx_ring, 0);
			bi = rx_ring->rx_buffer_info;
			i -= rx_ring->count;
		}

		/* clear the length for the next_to_use descriptor */
		rx_desc->wb.upper.length = 0;

		cleaned_count--;
	} while (cleaned_count);

	i += rx_ring->count;

	if (rx_ring->next_to_use != i) {
		/* record the next descriptor to use */
		rx_ring->next_to_use = i;

		/* update next to alloc since we have filled the ring */
		rx_ring->next_to_alloc = i;

		/* Force memory writes to complete before letting h/w
		 * know there are new descriptors to fetch.  (Only
		 * applicable for weak-ordered memory model archs,
		 * such as IA-64).
		 */
		wmb();
		writel(i, rx_ring->tail);
	}
}

/**
 * igb_mii_ioctl -
 * @netdev:
 * @ifreq:
 * @cmd:
 **/
static int igb_mii_ioctl(struct net_device *netdev, struct ifreq *ifr, int cmd)
{
	struct igb_adapter *adapter = netdev_priv(netdev);
	struct mii_ioctl_data *data = if_mii(ifr);

	if (adapter->hw.phy.media_type != e1000_media_type_copper)
		return -EOPNOTSUPP;

	switch (cmd) {
	case SIOCGMIIPHY:
		data->phy_id = adapter->hw.phy.addr;
		break;
	case SIOCGMIIREG:
		if (igb_read_phy_reg(&adapter->hw, data->reg_num & 0x1F,
				     &data->val_out))
			return -EIO;
		break;
	case SIOCSMIIREG:
	default:
		return -EOPNOTSUPP;
	}
	return 0;
}

/**
 * igb_ioctl -
 * @netdev:
 * @ifreq:
 * @cmd:
 **/
static int igb_ioctl(struct net_device *netdev, struct ifreq *ifr, int cmd)
{
	switch (cmd) {
	case SIOCGMIIPHY:
	case SIOCGMIIREG:
	case SIOCSMIIREG:
		return igb_mii_ioctl(netdev, ifr, cmd);
	case SIOCGHWTSTAMP:
		return igb_ptp_get_ts_config(netdev, ifr);
	case SIOCSHWTSTAMP:
		return igb_ptp_set_ts_config(netdev, ifr);
	default:
		return -EOPNOTSUPP;
	}
}

void igb_read_pci_cfg(struct e1000_hw *hw, u32 reg, u16 *value)
{
	struct igb_adapter *adapter = hw->back;

	pci_read_config_word(adapter->pdev, reg, value);
}

void igb_write_pci_cfg(struct e1000_hw *hw, u32 reg, u16 *value)
{
	struct igb_adapter *adapter = hw->back;

	pci_write_config_word(adapter->pdev, reg, *value);
}

s32 igb_read_pcie_cap_reg(struct e1000_hw *hw, u32 reg, u16 *value)
{
	struct igb_adapter *adapter = hw->back;

	if (pcie_capability_read_word(adapter->pdev, reg, value))
		return -E1000_ERR_CONFIG;

	return 0;
}

s32 igb_write_pcie_cap_reg(struct e1000_hw *hw, u32 reg, u16 *value)
{
	struct igb_adapter *adapter = hw->back;

	if (pcie_capability_write_word(adapter->pdev, reg, *value))
		return -E1000_ERR_CONFIG;

	return 0;
}

static void igb_vlan_mode(struct net_device *netdev, netdev_features_t features)
{
	struct igb_adapter *adapter = netdev_priv(netdev);
	struct e1000_hw *hw = &adapter->hw;
	u32 ctrl, rctl;
	bool enable = !!(features & NETIF_F_HW_VLAN_CTAG_RX);

	if (enable) {
		/* enable VLAN tag insert/strip */
		ctrl = rd32(E1000_CTRL);
		ctrl |= E1000_CTRL_VME;
		wr32(E1000_CTRL, ctrl);

		/* Disable CFI check */
		rctl = rd32(E1000_RCTL);
		rctl &= ~E1000_RCTL_CFIEN;
		wr32(E1000_RCTL, rctl);
	} else {
		/* disable VLAN tag insert/strip */
		ctrl = rd32(E1000_CTRL);
		ctrl &= ~E1000_CTRL_VME;
		wr32(E1000_CTRL, ctrl);
	}

	igb_set_vf_vlan_strip(adapter, adapter->vfs_allocated_count, enable);
}

static int igb_vlan_rx_add_vid(struct net_device *netdev,
			       __be16 proto, u16 vid)
{
	struct igb_adapter *adapter = netdev_priv(netdev);
	struct e1000_hw *hw = &adapter->hw;
	int pf_id = adapter->vfs_allocated_count;

	/* add the filter since PF can receive vlans w/o entry in vlvf */
	if (!vid || !(adapter->flags & IGB_FLAG_VLAN_PROMISC))
		igb_vfta_set(hw, vid, pf_id, true, !!vid);

	set_bit(vid, adapter->active_vlans);

	return 0;
}

static int igb_vlan_rx_kill_vid(struct net_device *netdev,
				__be16 proto, u16 vid)
{
	struct igb_adapter *adapter = netdev_priv(netdev);
	int pf_id = adapter->vfs_allocated_count;
	struct e1000_hw *hw = &adapter->hw;

	/* remove VID from filter table */
	if (vid && !(adapter->flags & IGB_FLAG_VLAN_PROMISC))
		igb_vfta_set(hw, vid, pf_id, false, true);

	clear_bit(vid, adapter->active_vlans);

	return 0;
}

static void igb_restore_vlan(struct igb_adapter *adapter)
{
	u16 vid = 1;

	igb_vlan_mode(adapter->netdev, adapter->netdev->features);
	igb_vlan_rx_add_vid(adapter->netdev, htons(ETH_P_8021Q), 0);

	for_each_set_bit_from(vid, adapter->active_vlans, VLAN_N_VID)
		igb_vlan_rx_add_vid(adapter->netdev, htons(ETH_P_8021Q), vid);
}

int igb_set_spd_dplx(struct igb_adapter *adapter, u32 spd, u8 dplx)
{
	struct pci_dev *pdev = adapter->pdev;
	struct e1000_mac_info *mac = &adapter->hw.mac;

	mac->autoneg = 0;

	/* Make sure dplx is at most 1 bit and lsb of speed is not set
	 * for the switch() below to work
	 */
	if ((spd & 1) || (dplx & ~1))
		goto err_inval;

	/* Fiber NIC's only allow 1000 gbps Full duplex
	 * and 100Mbps Full duplex for 100baseFx sfp
	 */
	if (adapter->hw.phy.media_type == e1000_media_type_internal_serdes) {
		switch (spd + dplx) {
		case SPEED_10 + DUPLEX_HALF:
		case SPEED_10 + DUPLEX_FULL:
		case SPEED_100 + DUPLEX_HALF:
			goto err_inval;
		default:
			break;
		}
	}

	switch (spd + dplx) {
	case SPEED_10 + DUPLEX_HALF:
		mac->forced_speed_duplex = ADVERTISE_10_HALF;
		break;
	case SPEED_10 + DUPLEX_FULL:
		mac->forced_speed_duplex = ADVERTISE_10_FULL;
		break;
	case SPEED_100 + DUPLEX_HALF:
		mac->forced_speed_duplex = ADVERTISE_100_HALF;
		break;
	case SPEED_100 + DUPLEX_FULL:
		mac->forced_speed_duplex = ADVERTISE_100_FULL;
		break;
	case SPEED_1000 + DUPLEX_FULL:
		mac->autoneg = 1;
		adapter->hw.phy.autoneg_advertised = ADVERTISE_1000_FULL;
		break;
	case SPEED_1000 + DUPLEX_HALF: /* not supported */
	default:
		goto err_inval;
	}

	/* clear MDI, MDI(-X) override is only allowed when autoneg enabled */
	adapter->hw.phy.mdix = AUTO_ALL_MODES;

	return 0;

err_inval:
	dev_err(&pdev->dev, "Unsupported Speed/Duplex configuration\n");
	return -EINVAL;
}

static int __igb_shutdown(struct pci_dev *pdev, bool *enable_wake,
			  bool runtime)
{
	struct net_device *netdev = pci_get_drvdata(pdev);
	struct igb_adapter *adapter = netdev_priv(netdev);
	struct e1000_hw *hw = &adapter->hw;
	u32 ctrl, rctl, status;
	u32 wufc = runtime ? E1000_WUFC_LNKC : adapter->wol;
#ifdef CONFIG_PM
	int retval = 0;
#endif

	rtnl_lock();
	netif_device_detach(netdev);

	if (netif_running(netdev))
		__igb_close(netdev, true);

	igb_ptp_suspend(adapter);

	igb_clear_interrupt_scheme(adapter);
	rtnl_unlock();

#ifdef CONFIG_PM
	retval = pci_save_state(pdev);
	if (retval)
		return retval;
#endif

	status = rd32(E1000_STATUS);
	if (status & E1000_STATUS_LU)
		wufc &= ~E1000_WUFC_LNKC;

	if (wufc) {
		igb_setup_rctl(adapter);
		igb_set_rx_mode(netdev);

		/* turn on all-multi mode if wake on multicast is enabled */
		if (wufc & E1000_WUFC_MC) {
			rctl = rd32(E1000_RCTL);
			rctl |= E1000_RCTL_MPE;
			wr32(E1000_RCTL, rctl);
		}

		ctrl = rd32(E1000_CTRL);
		/* advertise wake from D3Cold */
		#define E1000_CTRL_ADVD3WUC 0x00100000
		/* phy power management enable */
		#define E1000_CTRL_EN_PHY_PWR_MGMT 0x00200000
		ctrl |= E1000_CTRL_ADVD3WUC;
		wr32(E1000_CTRL, ctrl);

		/* Allow time for pending master requests to run */
		igb_disable_pcie_master(hw);

		wr32(E1000_WUC, E1000_WUC_PME_EN);
		wr32(E1000_WUFC, wufc);
	} else {
		wr32(E1000_WUC, 0);
		wr32(E1000_WUFC, 0);
	}

	*enable_wake = wufc || adapter->en_mng_pt;
	if (!*enable_wake)
		igb_power_down_link(adapter);
	else
		igb_power_up_link(adapter);

	/* Release control of h/w to f/w.  If f/w is AMT enabled, this
	 * would have already happened in close and is redundant.
	 */
	igb_release_hw_control(adapter);

	pci_disable_device(pdev);

	return 0;
}

static void igb_deliver_wake_packet(struct net_device *netdev)
{
	struct igb_adapter *adapter = netdev_priv(netdev);
	struct e1000_hw *hw = &adapter->hw;
	struct sk_buff *skb;
	u32 wupl;

	wupl = rd32(E1000_WUPL) & E1000_WUPL_MASK;

	/* WUPM stores only the first 128 bytes of the wake packet.
	 * Read the packet only if we have the whole thing.
	 */
	if ((wupl == 0) || (wupl > E1000_WUPM_BYTES))
		return;

	skb = netdev_alloc_skb_ip_align(netdev, E1000_WUPM_BYTES);
	if (!skb)
		return;

	skb_put(skb, wupl);

	/* Ensure reads are 32-bit aligned */
	wupl = roundup(wupl, 4);

	memcpy_fromio(skb->data, hw->hw_addr + E1000_WUPM_REG(0), wupl);

	skb->protocol = eth_type_trans(skb, netdev);
	netif_rx(skb);
}

static int __maybe_unused igb_suspend(struct device *dev)
{
	int retval;
	bool wake;
	struct pci_dev *pdev = to_pci_dev(dev);

	retval = __igb_shutdown(pdev, &wake, 0);
	if (retval)
		return retval;

	if (wake) {
		pci_prepare_to_sleep(pdev);
	} else {
		pci_wake_from_d3(pdev, false);
		pci_set_power_state(pdev, PCI_D3hot);
	}

	return 0;
}

static int __maybe_unused igb_resume(struct device *dev)
{
	struct pci_dev *pdev = to_pci_dev(dev);
	struct net_device *netdev = pci_get_drvdata(pdev);
	struct igb_adapter *adapter = netdev_priv(netdev);
	struct e1000_hw *hw = &adapter->hw;
	u32 err, val;

	pci_set_power_state(pdev, PCI_D0);
	pci_restore_state(pdev);
	pci_save_state(pdev);

	if (!pci_device_is_present(pdev))
		return -ENODEV;
	err = pci_enable_device_mem(pdev);
	if (err) {
		dev_err(&pdev->dev,
			"igb: Cannot enable PCI device from suspend\n");
		return err;
	}
	pci_set_master(pdev);

	pci_enable_wake(pdev, PCI_D3hot, 0);
	pci_enable_wake(pdev, PCI_D3cold, 0);

	if (igb_init_interrupt_scheme(adapter, true)) {
		dev_err(&pdev->dev, "Unable to allocate memory for queues\n");
		return -ENOMEM;
	}

	igb_reset(adapter);

	/* let the f/w know that the h/w is now under the control of the
	 * driver.
	 */
	igb_get_hw_control(adapter);

	val = rd32(E1000_WUS);
	if (val & WAKE_PKT_WUS)
		igb_deliver_wake_packet(netdev);

	wr32(E1000_WUS, ~0);

	rtnl_lock();
	if (!err && netif_running(netdev))
		err = __igb_open(netdev, true);

	if (!err)
		netif_device_attach(netdev);
	rtnl_unlock();

	return err;
}

static int __maybe_unused igb_runtime_idle(struct device *dev)
{
	struct pci_dev *pdev = to_pci_dev(dev);
	struct net_device *netdev = pci_get_drvdata(pdev);
	struct igb_adapter *adapter = netdev_priv(netdev);

	if (!igb_has_link(adapter))
		pm_schedule_suspend(dev, MSEC_PER_SEC * 5);

	return -EBUSY;
}

static int __maybe_unused igb_runtime_suspend(struct device *dev)
{
	struct pci_dev *pdev = to_pci_dev(dev);
	int retval;
	bool wake;

	retval = __igb_shutdown(pdev, &wake, 1);
	if (retval)
		return retval;

	if (wake) {
		pci_prepare_to_sleep(pdev);
	} else {
		pci_wake_from_d3(pdev, false);
		pci_set_power_state(pdev, PCI_D3hot);
	}

	return 0;
}

static int __maybe_unused igb_runtime_resume(struct device *dev)
{
	return igb_resume(dev);
}

static void igb_shutdown(struct pci_dev *pdev)
{
	bool wake;

	__igb_shutdown(pdev, &wake, 0);

	if (system_state == SYSTEM_POWER_OFF) {
		pci_wake_from_d3(pdev, wake);
		pci_set_power_state(pdev, PCI_D3hot);
	}
}

#ifdef CONFIG_PCI_IOV
static int igb_sriov_reinit(struct pci_dev *dev)
{
	struct net_device *netdev = pci_get_drvdata(dev);
	struct igb_adapter *adapter = netdev_priv(netdev);
	struct pci_dev *pdev = adapter->pdev;

	rtnl_lock();

	if (netif_running(netdev))
		igb_close(netdev);
	else
		igb_reset(adapter);

	igb_clear_interrupt_scheme(adapter);

	igb_init_queue_configuration(adapter);

	if (igb_init_interrupt_scheme(adapter, true)) {
		rtnl_unlock();
		dev_err(&pdev->dev, "Unable to allocate memory for queues\n");
		return -ENOMEM;
	}

	if (netif_running(netdev))
		igb_open(netdev);

	rtnl_unlock();

	return 0;
}

static int igb_pci_disable_sriov(struct pci_dev *dev)
{
	int err = igb_disable_sriov(dev);

	if (!err)
		err = igb_sriov_reinit(dev);

	return err;
}

static int igb_pci_enable_sriov(struct pci_dev *dev, int num_vfs)
{
	int err = igb_enable_sriov(dev, num_vfs);

	if (err)
		goto out;

	err = igb_sriov_reinit(dev);
	if (!err)
		return num_vfs;

out:
	return err;
}

#endif
static int igb_pci_sriov_configure(struct pci_dev *dev, int num_vfs)
{
#ifdef CONFIG_PCI_IOV
	if (num_vfs == 0)
		return igb_pci_disable_sriov(dev);
	else
		return igb_pci_enable_sriov(dev, num_vfs);
#endif
	return 0;
}

#ifdef CONFIG_NET_POLL_CONTROLLER
/* Polling 'interrupt' - used by things like netconsole to send skbs
 * without having to re-enable interrupts. It's not called while
 * the interrupt routine is executing.
 */
static void igb_netpoll(struct net_device *netdev)
{
	struct igb_adapter *adapter = netdev_priv(netdev);
	struct e1000_hw *hw = &adapter->hw;
	struct igb_q_vector *q_vector;
	int i;

	for (i = 0; i < adapter->num_q_vectors; i++) {
		q_vector = adapter->q_vector[i];
		if (adapter->flags & IGB_FLAG_HAS_MSIX)
			wr32(E1000_EIMC, q_vector->eims_value);
		else
			igb_irq_disable(adapter);
		napi_schedule(&q_vector->napi);
	}
}
#endif /* CONFIG_NET_POLL_CONTROLLER */

/**
 *  igb_io_error_detected - called when PCI error is detected
 *  @pdev: Pointer to PCI device
 *  @state: The current pci connection state
 *
 *  This function is called after a PCI bus error affecting
 *  this device has been detected.
 **/
static pci_ers_result_t igb_io_error_detected(struct pci_dev *pdev,
					      pci_channel_state_t state)
{
	struct net_device *netdev = pci_get_drvdata(pdev);
	struct igb_adapter *adapter = netdev_priv(netdev);

	netif_device_detach(netdev);

	if (state == pci_channel_io_perm_failure)
		return PCI_ERS_RESULT_DISCONNECT;

	if (netif_running(netdev))
		igb_down(adapter);
	pci_disable_device(pdev);

	/* Request a slot slot reset. */
	return PCI_ERS_RESULT_NEED_RESET;
}

/**
 *  igb_io_slot_reset - called after the pci bus has been reset.
 *  @pdev: Pointer to PCI device
 *
 *  Restart the card from scratch, as if from a cold-boot. Implementation
 *  resembles the first-half of the igb_resume routine.
 **/
static pci_ers_result_t igb_io_slot_reset(struct pci_dev *pdev)
{
	struct net_device *netdev = pci_get_drvdata(pdev);
	struct igb_adapter *adapter = netdev_priv(netdev);
	struct e1000_hw *hw = &adapter->hw;
	pci_ers_result_t result;
	int err;

	if (pci_enable_device_mem(pdev)) {
		dev_err(&pdev->dev,
			"Cannot re-enable PCI device after reset.\n");
		result = PCI_ERS_RESULT_DISCONNECT;
	} else {
		pci_set_master(pdev);
		pci_restore_state(pdev);
		pci_save_state(pdev);

		pci_enable_wake(pdev, PCI_D3hot, 0);
		pci_enable_wake(pdev, PCI_D3cold, 0);

		/* In case of PCI error, adapter lose its HW address
		 * so we should re-assign it here.
		 */
		hw->hw_addr = adapter->io_addr;

		igb_reset(adapter);
		wr32(E1000_WUS, ~0);
		result = PCI_ERS_RESULT_RECOVERED;
	}

	err = pci_cleanup_aer_uncorrect_error_status(pdev);
	if (err) {
		dev_err(&pdev->dev,
			"pci_cleanup_aer_uncorrect_error_status failed 0x%0x\n",
			err);
		/* non-fatal, continue */
	}

	return result;
}

/**
 *  igb_io_resume - called when traffic can start flowing again.
 *  @pdev: Pointer to PCI device
 *
 *  This callback is called when the error recovery driver tells us that
 *  its OK to resume normal operation. Implementation resembles the
 *  second-half of the igb_resume routine.
 */
static void igb_io_resume(struct pci_dev *pdev)
{
	struct net_device *netdev = pci_get_drvdata(pdev);
	struct igb_adapter *adapter = netdev_priv(netdev);

	if (netif_running(netdev)) {
		if (igb_up(adapter)) {
			dev_err(&pdev->dev, "igb_up failed after reset\n");
			return;
		}
	}

	netif_device_attach(netdev);

	/* let the f/w know that the h/w is now under the control of the
	 * driver.
	 */
	igb_get_hw_control(adapter);
}

/**
 *  igb_rar_set_index - Sync RAL[index] and RAH[index] registers with MAC table
 *  @adapter: Pointer to adapter structure
 *  @index: Index of the RAR entry which need to be synced with MAC table
 **/
static void igb_rar_set_index(struct igb_adapter *adapter, u32 index)
{
	struct e1000_hw *hw = &adapter->hw;
	u32 rar_low, rar_high;
	u8 *addr = adapter->mac_table[index].addr;

	/* HW expects these to be in network order when they are plugged
	 * into the registers which are little endian.  In order to guarantee
	 * that ordering we need to do an leXX_to_cpup here in order to be
	 * ready for the byteswap that occurs with writel
	 */
	rar_low = le32_to_cpup((__le32 *)(addr));
	rar_high = le16_to_cpup((__le16 *)(addr + 4));

	/* Indicate to hardware the Address is Valid. */
	if (adapter->mac_table[index].state & IGB_MAC_STATE_IN_USE) {
		if (is_valid_ether_addr(addr))
			rar_high |= E1000_RAH_AV;

		if (adapter->mac_table[index].state & IGB_MAC_STATE_SRC_ADDR)
			rar_high |= E1000_RAH_ASEL_SRC_ADDR;

		switch (hw->mac.type) {
		case e1000_82575:
		case e1000_i210:
			if (adapter->mac_table[index].state &
			    IGB_MAC_STATE_QUEUE_STEERING)
				rar_high |= E1000_RAH_QSEL_ENABLE;

			rar_high |= E1000_RAH_POOL_1 *
				    adapter->mac_table[index].queue;
			break;
		default:
			rar_high |= E1000_RAH_POOL_1 <<
				    adapter->mac_table[index].queue;
			break;
		}
	}

	wr32(E1000_RAL(index), rar_low);
	wrfl();
	wr32(E1000_RAH(index), rar_high);
	wrfl();
}

static int igb_set_vf_mac(struct igb_adapter *adapter,
			  int vf, unsigned char *mac_addr)
{
	struct e1000_hw *hw = &adapter->hw;
	/* VF MAC addresses start at end of receive addresses and moves
	 * towards the first, as a result a collision should not be possible
	 */
	int rar_entry = hw->mac.rar_entry_count - (vf + 1);
	unsigned char *vf_mac_addr = adapter->vf_data[vf].vf_mac_addresses;

	ether_addr_copy(vf_mac_addr, mac_addr);
	ether_addr_copy(adapter->mac_table[rar_entry].addr, mac_addr);
	adapter->mac_table[rar_entry].queue = vf;
	adapter->mac_table[rar_entry].state |= IGB_MAC_STATE_IN_USE;
	igb_rar_set_index(adapter, rar_entry);

	return 0;
}

static int igb_ndo_set_vf_mac(struct net_device *netdev, int vf, u8 *mac)
{
	struct igb_adapter *adapter = netdev_priv(netdev);

	if (vf >= adapter->vfs_allocated_count)
		return -EINVAL;

	/* Setting the VF MAC to 0 reverts the IGB_VF_FLAG_PF_SET_MAC
	 * flag and allows to overwrite the MAC via VF netdev.  This
	 * is necessary to allow libvirt a way to restore the original
	 * MAC after unbinding vfio-pci and reloading igbvf after shutting
	 * down a VM.
	 */
	if (is_zero_ether_addr(mac)) {
		adapter->vf_data[vf].flags &= ~IGB_VF_FLAG_PF_SET_MAC;
		dev_info(&adapter->pdev->dev,
			 "remove administratively set MAC on VF %d\n",
			 vf);
	} else if (is_valid_ether_addr(mac)) {
		adapter->vf_data[vf].flags |= IGB_VF_FLAG_PF_SET_MAC;
		dev_info(&adapter->pdev->dev, "setting MAC %pM on VF %d\n",
			 mac, vf);
		dev_info(&adapter->pdev->dev,
			 "Reload the VF driver to make this change effective.");
		/* Generate additional warning if PF is down */
		if (test_bit(__IGB_DOWN, &adapter->state)) {
			dev_warn(&adapter->pdev->dev,
				 "The VF MAC address has been set, but the PF device is not up.\n");
			dev_warn(&adapter->pdev->dev,
				 "Bring the PF device up before attempting to use the VF device.\n");
		}
	} else {
		return -EINVAL;
	}
	return igb_set_vf_mac(adapter, vf, mac);
}

static int igb_link_mbps(int internal_link_speed)
{
	switch (internal_link_speed) {
	case SPEED_100:
		return 100;
	case SPEED_1000:
		return 1000;
	default:
		return 0;
	}
}

static void igb_set_vf_rate_limit(struct e1000_hw *hw, int vf, int tx_rate,
				  int link_speed)
{
	int rf_dec, rf_int;
	u32 bcnrc_val;

	if (tx_rate != 0) {
		/* Calculate the rate factor values to set */
		rf_int = link_speed / tx_rate;
		rf_dec = (link_speed - (rf_int * tx_rate));
		rf_dec = (rf_dec * BIT(E1000_RTTBCNRC_RF_INT_SHIFT)) /
			 tx_rate;

		bcnrc_val = E1000_RTTBCNRC_RS_ENA;
		bcnrc_val |= ((rf_int << E1000_RTTBCNRC_RF_INT_SHIFT) &
			      E1000_RTTBCNRC_RF_INT_MASK);
		bcnrc_val |= (rf_dec & E1000_RTTBCNRC_RF_DEC_MASK);
	} else {
		bcnrc_val = 0;
	}

	wr32(E1000_RTTDQSEL, vf); /* vf X uses queue X */
	/* Set global transmit compensation time to the MMW_SIZE in RTTBCNRM
	 * register. MMW_SIZE=0x014 if 9728-byte jumbo is supported.
	 */
	wr32(E1000_RTTBCNRM, 0x14);
	wr32(E1000_RTTBCNRC, bcnrc_val);
}

static void igb_check_vf_rate_limit(struct igb_adapter *adapter)
{
	int actual_link_speed, i;
	bool reset_rate = false;

	/* VF TX rate limit was not set or not supported */
	if ((adapter->vf_rate_link_speed == 0) ||
	    (adapter->hw.mac.type != e1000_82576))
		return;

	actual_link_speed = igb_link_mbps(adapter->link_speed);
	if (actual_link_speed != adapter->vf_rate_link_speed) {
		reset_rate = true;
		adapter->vf_rate_link_speed = 0;
		dev_info(&adapter->pdev->dev,
			 "Link speed has been changed. VF Transmit rate is disabled\n");
	}

	for (i = 0; i < adapter->vfs_allocated_count; i++) {
		if (reset_rate)
			adapter->vf_data[i].tx_rate = 0;

		igb_set_vf_rate_limit(&adapter->hw, i,
				      adapter->vf_data[i].tx_rate,
				      actual_link_speed);
	}
}

static int igb_ndo_set_vf_bw(struct net_device *netdev, int vf,
			     int min_tx_rate, int max_tx_rate)
{
	struct igb_adapter *adapter = netdev_priv(netdev);
	struct e1000_hw *hw = &adapter->hw;
	int actual_link_speed;

	if (hw->mac.type != e1000_82576)
		return -EOPNOTSUPP;

	if (min_tx_rate)
		return -EINVAL;

	actual_link_speed = igb_link_mbps(adapter->link_speed);
	if ((vf >= adapter->vfs_allocated_count) ||
	    (!(rd32(E1000_STATUS) & E1000_STATUS_LU)) ||
	    (max_tx_rate < 0) ||
	    (max_tx_rate > actual_link_speed))
		return -EINVAL;

	adapter->vf_rate_link_speed = actual_link_speed;
	adapter->vf_data[vf].tx_rate = (u16)max_tx_rate;
	igb_set_vf_rate_limit(hw, vf, max_tx_rate, actual_link_speed);

	return 0;
}

static int igb_ndo_set_vf_spoofchk(struct net_device *netdev, int vf,
				   bool setting)
{
	struct igb_adapter *adapter = netdev_priv(netdev);
	struct e1000_hw *hw = &adapter->hw;
	u32 reg_val, reg_offset;

	if (!adapter->vfs_allocated_count)
		return -EOPNOTSUPP;

	if (vf >= adapter->vfs_allocated_count)
		return -EINVAL;

	reg_offset = (hw->mac.type == e1000_82576) ? E1000_DTXSWC : E1000_TXSWC;
	reg_val = rd32(reg_offset);
	if (setting)
		reg_val |= (BIT(vf) |
			    BIT(vf + E1000_DTXSWC_VLAN_SPOOF_SHIFT));
	else
		reg_val &= ~(BIT(vf) |
			     BIT(vf + E1000_DTXSWC_VLAN_SPOOF_SHIFT));
	wr32(reg_offset, reg_val);

	adapter->vf_data[vf].spoofchk_enabled = setting;
	return 0;
}

static int igb_ndo_get_vf_config(struct net_device *netdev,
				 int vf, struct ifla_vf_info *ivi)
{
	struct igb_adapter *adapter = netdev_priv(netdev);
	if (vf >= adapter->vfs_allocated_count)
		return -EINVAL;
	ivi->vf = vf;
	memcpy(&ivi->mac, adapter->vf_data[vf].vf_mac_addresses, ETH_ALEN);
	ivi->max_tx_rate = adapter->vf_data[vf].tx_rate;
	ivi->min_tx_rate = 0;
	ivi->vlan = adapter->vf_data[vf].pf_vlan;
	ivi->qos = adapter->vf_data[vf].pf_qos;
	ivi->spoofchk = adapter->vf_data[vf].spoofchk_enabled;
	return 0;
}

static void igb_vmm_control(struct igb_adapter *adapter)
{
	struct e1000_hw *hw = &adapter->hw;
	u32 reg;

	switch (hw->mac.type) {
	case e1000_82575:
	case e1000_i210:
	case e1000_i211:
	case e1000_i354:
	default:
		/* replication is not supported for 82575 */
		return;
	case e1000_82576:
		/* notify HW that the MAC is adding vlan tags */
		reg = rd32(E1000_DTXCTL);
		reg |= E1000_DTXCTL_VLAN_ADDED;
		wr32(E1000_DTXCTL, reg);
		/* Fall through */
	case e1000_82580:
		/* enable replication vlan tag stripping */
		reg = rd32(E1000_RPLOLR);
		reg |= E1000_RPLOLR_STRVLAN;
		wr32(E1000_RPLOLR, reg);
		/* Fall through */
	case e1000_i350:
		/* none of the above registers are supported by i350 */
		break;
	}

	if (adapter->vfs_allocated_count) {
		igb_vmdq_set_loopback_pf(hw, true);
		igb_vmdq_set_replication_pf(hw, true);
		igb_vmdq_set_anti_spoofing_pf(hw, true,
					      adapter->vfs_allocated_count);
	} else {
		igb_vmdq_set_loopback_pf(hw, false);
		igb_vmdq_set_replication_pf(hw, false);
	}
}

static void igb_init_dmac(struct igb_adapter *adapter, u32 pba)
{
	struct e1000_hw *hw = &adapter->hw;
	u32 dmac_thr;
	u16 hwm;

	if (hw->mac.type > e1000_82580) {
		if (adapter->flags & IGB_FLAG_DMAC) {
			u32 reg;

			/* force threshold to 0. */
			wr32(E1000_DMCTXTH, 0);

			/* DMA Coalescing high water mark needs to be greater
			 * than the Rx threshold. Set hwm to PBA - max frame
			 * size in 16B units, capping it at PBA - 6KB.
			 */
			hwm = 64 * (pba - 6);
			reg = rd32(E1000_FCRTC);
			reg &= ~E1000_FCRTC_RTH_COAL_MASK;
			reg |= ((hwm << E1000_FCRTC_RTH_COAL_SHIFT)
				& E1000_FCRTC_RTH_COAL_MASK);
			wr32(E1000_FCRTC, reg);

			/* Set the DMA Coalescing Rx threshold to PBA - 2 * max
			 * frame size, capping it at PBA - 10KB.
			 */
			dmac_thr = pba - 10;
			reg = rd32(E1000_DMACR);
			reg &= ~E1000_DMACR_DMACTHR_MASK;
			reg |= ((dmac_thr << E1000_DMACR_DMACTHR_SHIFT)
				& E1000_DMACR_DMACTHR_MASK);

			/* transition to L0x or L1 if available..*/
			reg |= (E1000_DMACR_DMAC_EN | E1000_DMACR_DMAC_LX_MASK);

			/* watchdog timer= +-1000 usec in 32usec intervals */
			reg |= (1000 >> 5);

			/* Disable BMC-to-OS Watchdog Enable */
			if (hw->mac.type != e1000_i354)
				reg &= ~E1000_DMACR_DC_BMC2OSW_EN;

			wr32(E1000_DMACR, reg);

			/* no lower threshold to disable
			 * coalescing(smart fifb)-UTRESH=0
			 */
			wr32(E1000_DMCRTRH, 0);

			reg = (IGB_DMCTLX_DCFLUSH_DIS | 0x4);

			wr32(E1000_DMCTLX, reg);

			/* free space in tx packet buffer to wake from
			 * DMA coal
			 */
			wr32(E1000_DMCTXTH, (IGB_MIN_TXPBSIZE -
			     (IGB_TX_BUF_4096 + adapter->max_frame_size)) >> 6);

			/* make low power state decision controlled
			 * by DMA coal
			 */
			reg = rd32(E1000_PCIEMISC);
			reg &= ~E1000_PCIEMISC_LX_DECISION;
			wr32(E1000_PCIEMISC, reg);
		} /* endif adapter->dmac is not disabled */
	} else if (hw->mac.type == e1000_82580) {
		u32 reg = rd32(E1000_PCIEMISC);

		wr32(E1000_PCIEMISC, reg & ~E1000_PCIEMISC_LX_DECISION);
		wr32(E1000_DMACR, 0);
	}
}

/**
 *  igb_read_i2c_byte - Reads 8 bit word over I2C
 *  @hw: pointer to hardware structure
 *  @byte_offset: byte offset to read
 *  @dev_addr: device address
 *  @data: value read
 *
 *  Performs byte read operation over I2C interface at
 *  a specified device address.
 **/
s32 igb_read_i2c_byte(struct e1000_hw *hw, u8 byte_offset,
		      u8 dev_addr, u8 *data)
{
	struct igb_adapter *adapter = container_of(hw, struct igb_adapter, hw);
	struct i2c_client *this_client = adapter->i2c_client;
	s32 status;
	u16 swfw_mask = 0;

	if (!this_client)
		return E1000_ERR_I2C;

	swfw_mask = E1000_SWFW_PHY0_SM;

	if (hw->mac.ops.acquire_swfw_sync(hw, swfw_mask))
		return E1000_ERR_SWFW_SYNC;

	status = i2c_smbus_read_byte_data(this_client, byte_offset);
	hw->mac.ops.release_swfw_sync(hw, swfw_mask);

	if (status < 0)
		return E1000_ERR_I2C;
	else {
		*data = status;
		return 0;
	}
}

/**
 *  igb_write_i2c_byte - Writes 8 bit word over I2C
 *  @hw: pointer to hardware structure
 *  @byte_offset: byte offset to write
 *  @dev_addr: device address
 *  @data: value to write
 *
 *  Performs byte write operation over I2C interface at
 *  a specified device address.
 **/
s32 igb_write_i2c_byte(struct e1000_hw *hw, u8 byte_offset,
		       u8 dev_addr, u8 data)
{
	struct igb_adapter *adapter = container_of(hw, struct igb_adapter, hw);
	struct i2c_client *this_client = adapter->i2c_client;
	s32 status;
	u16 swfw_mask = E1000_SWFW_PHY0_SM;

	if (!this_client)
		return E1000_ERR_I2C;

	if (hw->mac.ops.acquire_swfw_sync(hw, swfw_mask))
		return E1000_ERR_SWFW_SYNC;
	status = i2c_smbus_write_byte_data(this_client, byte_offset, data);
	hw->mac.ops.release_swfw_sync(hw, swfw_mask);

	if (status)
		return E1000_ERR_I2C;
	else
		return 0;

}

int igb_reinit_queues(struct igb_adapter *adapter)
{
	struct net_device *netdev = adapter->netdev;
	struct pci_dev *pdev = adapter->pdev;
	int err = 0;

	if (netif_running(netdev))
		igb_close(netdev);

	igb_reset_interrupt_capability(adapter);

	if (igb_init_interrupt_scheme(adapter, true)) {
		dev_err(&pdev->dev, "Unable to allocate memory for queues\n");
		return -ENOMEM;
	}

	if (netif_running(netdev))
		err = igb_open(netdev);

	return err;
}

static void igb_nfc_filter_exit(struct igb_adapter *adapter)
{
	struct igb_nfc_filter *rule;

	spin_lock(&adapter->nfc_lock);

	hlist_for_each_entry(rule, &adapter->nfc_filter_list, nfc_node)
		igb_erase_filter(adapter, rule);

	spin_unlock(&adapter->nfc_lock);
}

static void igb_nfc_filter_restore(struct igb_adapter *adapter)
{
	struct igb_nfc_filter *rule;

	spin_lock(&adapter->nfc_lock);

	hlist_for_each_entry(rule, &adapter->nfc_filter_list, nfc_node)
		igb_add_filter(adapter, rule);

	spin_unlock(&adapter->nfc_lock);
}
/* igb_main.c */<|MERGE_RESOLUTION|>--- conflicted
+++ resolved
@@ -1672,29 +1672,6 @@
 	wr32(E1000_I210_TQAVCC(queue), val);
 }
 
-<<<<<<< HEAD
-/**
- *  igb_configure_cbs - Configure Credit-Based Shaper (CBS)
- *  @adapter: pointer to adapter struct
- *  @queue: queue number
- *  @enable: true = enable CBS, false = disable CBS
- *  @idleslope: idleSlope in kbps
- *  @sendslope: sendSlope in kbps
- *  @hicredit: hiCredit in bytes
- *  @locredit: loCredit in bytes
- *
- *  Configure CBS for a given hardware queue. When disabling, idleslope,
- *  sendslope, hicredit, locredit arguments are ignored. Returns 0 if
- *  success. Negative otherwise.
- **/
-static void igb_configure_cbs(struct igb_adapter *adapter, int queue,
-			      bool enable, int idleslope, int sendslope,
-			      int hicredit, int locredit)
-{
-	struct net_device *netdev = adapter->netdev;
-	struct e1000_hw *hw = &adapter->hw;
-	u32 tqavcc;
-=======
 static bool is_any_cbs_enabled(struct igb_adapter *adapter)
 {
 	int i;
@@ -1735,17 +1712,11 @@
 	struct net_device *netdev = adapter->netdev;
 	struct e1000_hw *hw = &adapter->hw;
 	u32 tqavcc, tqavctrl;
->>>>>>> 9c2b6ffd
 	u16 value;
 
 	WARN_ON(hw->mac.type != e1000_i210);
 	WARN_ON(queue < 0 || queue > 1);
 
-<<<<<<< HEAD
-	if (enable) {
-		set_tx_desc_fetch_prio(hw, queue, TX_QUEUE_PRIO_HIGH);
-		set_queue_mode(hw, queue, QUEUE_MODE_STREAM_RESERVATION);
-=======
 	/* If any of the Qav features is enabled, configure queues as SR and
 	 * with HIGH PRIO. If none is, then configure them with LOW PRIO and
 	 * as SP.
@@ -1782,7 +1753,6 @@
 		tqavctrl = rd32(E1000_I210_TQAVCTRL);
 		tqavctrl |= E1000_TQAVCTRL_DATATRANARB;
 		wr32(E1000_I210_TQAVCTRL, tqavctrl);
->>>>>>> 9c2b6ffd
 
 		/* According to i210 datasheet section 7.2.7.7, we should set
 		 * the 'idleSlope' field from TQAVCC register following the
@@ -1826,10 +1796,6 @@
 		 *     value = idleSlope * 61034
 		 *             -----------------                          (E6)
 		 *                  1000000
-<<<<<<< HEAD
-		 */
-		value = DIV_ROUND_UP_ULL(idleslope * 61034ULL, 1000000);
-=======
 		 *
 		 * NOTE: For i210, given the above, we can see that idleslope
 		 *       is represented in 16.38431 kbps units by the value at
@@ -1846,23 +1812,15 @@
 		 *       be slightly higher for some configurations.
 		 */
 		value = DIV_ROUND_UP_ULL(ring->idleslope * 61034ULL, 1000000);
->>>>>>> 9c2b6ffd
 
 		tqavcc = rd32(E1000_I210_TQAVCC(queue));
 		tqavcc &= ~E1000_TQAVCC_IDLESLOPE_MASK;
 		tqavcc |= value;
 		wr32(E1000_I210_TQAVCC(queue), tqavcc);
 
-<<<<<<< HEAD
-		wr32(E1000_I210_TQAVHC(queue), 0x80000000 + hicredit * 0x7735);
-	} else {
-		set_tx_desc_fetch_prio(hw, queue, TX_QUEUE_PRIO_LOW);
-		set_queue_mode(hw, queue, QUEUE_MODE_STRICT_PRIORITY);
-=======
 		wr32(E1000_I210_TQAVHC(queue),
 		     0x80000000 + ring->hicredit * 0x7735);
 	} else {
->>>>>>> 9c2b6ffd
 
 		/* Set idleSlope to zero. */
 		tqavcc = rd32(E1000_I210_TQAVCC(queue));
@@ -1871,8 +1829,6 @@
 
 		/* Set hiCredit to zero. */
 		wr32(E1000_I210_TQAVHC(queue), 0);
-<<<<<<< HEAD
-=======
 
 		/* If CBS is not enabled for any queues anymore, then return to
 		 * the default state of Data Transmission Arbitration on
@@ -1910,7 +1866,6 @@
 			tqavctrl &= ~E1000_TQAVCTRL_FETCHTIME_DELTA;
 			wr32(E1000_I210_TQAVCTRL, tqavctrl);
 		}
->>>>>>> 9c2b6ffd
 	}
 
 	/* XXX: In i210 controller the sendSlope and loCredit parameters from
@@ -1918,11 +1873,6 @@
 	 * configuration' in respect to these parameters.
 	 */
 
-<<<<<<< HEAD
-	netdev_dbg(netdev, "CBS %s: queue %d idleslope %d sendslope %d hiCredit %d locredit %d\n",
-		   (enable) ? "enabled" : "disabled", queue,
-		   idleslope, sendslope, hicredit, locredit);
-=======
 	netdev_dbg(netdev, "Qav Tx mode: cbs %s, launchtime %s, queue %d \
 			    idleslope %d sendslope %d hiCredit %d \
 			    locredit %d\n",
@@ -1944,7 +1894,6 @@
 	ring->launchtime_enable = enable;
 
 	return 0;
->>>>>>> 9c2b6ffd
 }
 
 static int igb_save_cbs_params(struct igb_adapter *adapter, int queue,
@@ -1967,23 +1916,6 @@
 	return 0;
 }
 
-<<<<<<< HEAD
-static bool is_any_cbs_enabled(struct igb_adapter *adapter)
-{
-	struct igb_ring *ring;
-	int i;
-
-	for (i = 0; i < adapter->num_tx_queues; i++) {
-		ring = adapter->tx_ring[i];
-
-		if (ring->cbs_enable)
-			return true;
-	}
-
-	return false;
-}
-
-=======
 /**
  *  igb_setup_tx_mode - Switch to/from Qav Tx mode when applicable
  *  @adapter: pointer to adapter struct
@@ -1993,7 +1925,6 @@
  *  a call to igb_config_tx_modes() per queue so any previously saved
  *  Tx parameters are applied.
  **/
->>>>>>> 9c2b6ffd
 static void igb_setup_tx_mode(struct igb_adapter *adapter)
 {
 	struct net_device *netdev = adapter->netdev;
@@ -2008,19 +1939,11 @@
 		int i, max_queue;
 
 		/* Configure TQAVCTRL register: set transmit mode to 'Qav',
-<<<<<<< HEAD
-		 * set data fetch arbitration to 'round robin' and set data
-		 * transfer arbitration to 'credit shaper algorithm.
-		 */
-		val = rd32(E1000_I210_TQAVCTRL);
-		val |= E1000_TQAVCTRL_XMIT_MODE | E1000_TQAVCTRL_DATATRANARB;
-=======
 		 * set data fetch arbitration to 'round robin', set SP_WAIT_SR
 		 * so SP queues wait for SR ones.
 		 */
 		val = rd32(E1000_I210_TQAVCTRL);
 		val |= E1000_TQAVCTRL_XMIT_MODE | E1000_TQAVCTRL_SP_WAIT_SR;
->>>>>>> 9c2b6ffd
 		val &= ~E1000_TQAVCTRL_DATAFETCHARB;
 		wr32(E1000_I210_TQAVCTRL, val);
 
@@ -2061,15 +1984,7 @@
 			    adapter->num_tx_queues : I210_SR_QUEUES_NUM;
 
 		for (i = 0; i < max_queue; i++) {
-<<<<<<< HEAD
-			struct igb_ring *ring = adapter->tx_ring[i];
-
-			igb_configure_cbs(adapter, i, ring->cbs_enable,
-					  ring->idleslope, ring->sendslope,
-					  ring->hicredit, ring->locredit);
-=======
 			igb_config_tx_modes(adapter, i);
->>>>>>> 9c2b6ffd
 		}
 	} else {
 		wr32(E1000_RXPBS, I210_RXPBSIZE_DEFAULT);
@@ -2642,8 +2557,6 @@
 	return features;
 }
 
-<<<<<<< HEAD
-=======
 static void igb_offload_apply(struct igb_adapter *adapter, s32 queue)
 {
 	if (!is_fqtss_enabled(adapter)) {
@@ -2657,7 +2570,6 @@
 		enable_fqtss(adapter, false);
 }
 
->>>>>>> 9c2b6ffd
 static int igb_offload_cbs(struct igb_adapter *adapter,
 			   struct tc_cbs_qopt_offload *qopt)
 {
@@ -2678,19 +2590,6 @@
 	if (err)
 		return err;
 
-<<<<<<< HEAD
-	if (is_fqtss_enabled(adapter)) {
-		igb_configure_cbs(adapter, qopt->queue, qopt->enable,
-				  qopt->idleslope, qopt->sendslope,
-				  qopt->hicredit, qopt->locredit);
-
-		if (!is_any_cbs_enabled(adapter))
-			enable_fqtss(adapter, false);
-
-	} else {
-		enable_fqtss(adapter, true);
-	}
-=======
 	igb_offload_apply(adapter, qopt->queue);
 
 	return 0;
@@ -2715,7 +2614,6 @@
 		return err;
 
 	igb_offload_apply(adapter, qopt->queue);
->>>>>>> 9c2b6ffd
 
 	return 0;
 }
@@ -2728,12 +2626,8 @@
 	switch (type) {
 	case TC_SETUP_CBS:
 		return igb_offload_cbs(adapter, type_data);
-<<<<<<< HEAD
-
-=======
 	case TC_SETUP_QDISC_ETF:
 		return igb_offload_txtime(adapter, type_data);
->>>>>>> 9c2b6ffd
 	default:
 		return -EOPNOTSUPP;
 	}
