/*
 * CAN bus driver for Bosch C_CAN controller
 *
 * Copyright (C) 2010 ST Microelectronics
 * Bhupesh Sharma <bhupesh.sharma@st.com>
 *
 * Borrowed heavily from the C_CAN driver originally written by:
 * Copyright (C) 2007
 * - Sascha Hauer, Marc Kleine-Budde, Pengutronix <s.hauer@pengutronix.de>
 * - Simon Kallweit, intefo AG <simon.kallweit@intefo.ch>
 *
 * TX and RX NAPI implementation has been borrowed from at91 CAN driver
 * written by:
 * Copyright
 * (C) 2007 by Hans J. Koch <hjk@hansjkoch.de>
 * (C) 2008, 2009 by Marc Kleine-Budde <kernel@pengutronix.de>
 *
 * Bosch C_CAN controller is compliant to CAN protocol version 2.0 part A and B.
 * Bosch C_CAN user manual can be obtained from:
 * http://www.semiconductors.bosch.de/media/en/pdf/ipmodules_1/c_can/
 * users_manual_c_can.pdf
 *
 * This file is licensed under the terms of the GNU General Public
 * License version 2. This program is licensed "as is" without any
 * warranty of any kind, whether express or implied.
 */

#include <linux/kernel.h>
#include <linux/module.h>
#include <linux/interrupt.h>
#include <linux/delay.h>
#include <linux/netdevice.h>
#include <linux/if_arp.h>
#include <linux/if_ether.h>
#include <linux/list.h>
#include <linux/io.h>

#include <linux/can.h>
#include <linux/can/dev.h>
#include <linux/can/error.h>

#include "c_can.h"

/* Number of interface registers */
#define IF_ENUM_REG_LEN		11
#define C_CAN_IFACE(reg, iface)	(C_CAN_IF1_##reg + (iface) * IF_ENUM_REG_LEN)

/* control register */
#define CONTROL_TEST		BIT(7)
#define CONTROL_CCE		BIT(6)
#define CONTROL_DISABLE_AR	BIT(5)
#define CONTROL_ENABLE_AR	(0 << 5)
#define CONTROL_EIE		BIT(3)
#define CONTROL_SIE		BIT(2)
#define CONTROL_IE		BIT(1)
#define CONTROL_INIT		BIT(0)

/* test register */
#define TEST_RX			BIT(7)
#define TEST_TX1		BIT(6)
#define TEST_TX2		BIT(5)
#define TEST_LBACK		BIT(4)
#define TEST_SILENT		BIT(3)
#define TEST_BASIC		BIT(2)

/* status register */
#define STATUS_BOFF		BIT(7)
#define STATUS_EWARN		BIT(6)
#define STATUS_EPASS		BIT(5)
#define STATUS_RXOK		BIT(4)
#define STATUS_TXOK		BIT(3)

/* error counter register */
#define ERR_CNT_TEC_MASK	0xff
#define ERR_CNT_TEC_SHIFT	0
#define ERR_CNT_REC_SHIFT	8
#define ERR_CNT_REC_MASK	(0x7f << ERR_CNT_REC_SHIFT)
#define ERR_CNT_RP_SHIFT	15
#define ERR_CNT_RP_MASK		(0x1 << ERR_CNT_RP_SHIFT)

/* bit-timing register */
#define BTR_BRP_MASK		0x3f
#define BTR_BRP_SHIFT		0
#define BTR_SJW_SHIFT		6
#define BTR_SJW_MASK		(0x3 << BTR_SJW_SHIFT)
#define BTR_TSEG1_SHIFT		8
#define BTR_TSEG1_MASK		(0xf << BTR_TSEG1_SHIFT)
#define BTR_TSEG2_SHIFT		12
#define BTR_TSEG2_MASK		(0x7 << BTR_TSEG2_SHIFT)

/* brp extension register */
#define BRP_EXT_BRPE_MASK	0x0f
#define BRP_EXT_BRPE_SHIFT	0

/* IFx command request */
#define IF_COMR_BUSY		BIT(15)

/* IFx command mask */
#define IF_COMM_WR		BIT(7)
#define IF_COMM_MASK		BIT(6)
#define IF_COMM_ARB		BIT(5)
#define IF_COMM_CONTROL		BIT(4)
#define IF_COMM_CLR_INT_PND	BIT(3)
#define IF_COMM_TXRQST		BIT(2)
#define IF_COMM_DATAA		BIT(1)
#define IF_COMM_DATAB		BIT(0)
#define IF_COMM_ALL		(IF_COMM_MASK | IF_COMM_ARB | \
				IF_COMM_CONTROL | IF_COMM_TXRQST | \
				IF_COMM_DATAA | IF_COMM_DATAB)

/* IFx arbitration */
#define IF_ARB_MSGVAL		BIT(15)
#define IF_ARB_MSGXTD		BIT(14)
#define IF_ARB_TRANSMIT		BIT(13)

/* IFx message control */
#define IF_MCONT_NEWDAT		BIT(15)
#define IF_MCONT_MSGLST		BIT(14)
#define IF_MCONT_CLR_MSGLST	(0 << 14)
#define IF_MCONT_INTPND		BIT(13)
#define IF_MCONT_UMASK		BIT(12)
#define IF_MCONT_TXIE		BIT(11)
#define IF_MCONT_RXIE		BIT(10)
#define IF_MCONT_RMTEN		BIT(9)
#define IF_MCONT_TXRQST		BIT(8)
#define IF_MCONT_EOB		BIT(7)
#define IF_MCONT_DLC_MASK	0xf

/*
 * IFx register masks:
 * allow easy operation on 16-bit registers when the
 * argument is 32-bit instead
 */
#define IFX_WRITE_LOW_16BIT(x)	((x) & 0xFFFF)
#define IFX_WRITE_HIGH_16BIT(x)	(((x) & 0xFFFF0000) >> 16)

/* message object split */
#define C_CAN_NO_OF_OBJECTS	32
#define C_CAN_MSG_OBJ_RX_NUM	16
#define C_CAN_MSG_OBJ_TX_NUM	16

#define C_CAN_MSG_OBJ_RX_FIRST	1
#define C_CAN_MSG_OBJ_RX_LAST	(C_CAN_MSG_OBJ_RX_FIRST + \
				C_CAN_MSG_OBJ_RX_NUM - 1)

#define C_CAN_MSG_OBJ_TX_FIRST	(C_CAN_MSG_OBJ_RX_LAST + 1)
#define C_CAN_MSG_OBJ_TX_LAST	(C_CAN_MSG_OBJ_TX_FIRST + \
				C_CAN_MSG_OBJ_TX_NUM - 1)

#define C_CAN_MSG_OBJ_RX_SPLIT	9
#define C_CAN_MSG_RX_LOW_LAST	(C_CAN_MSG_OBJ_RX_SPLIT - 1)

#define C_CAN_NEXT_MSG_OBJ_MASK	(C_CAN_MSG_OBJ_TX_NUM - 1)
#define RECEIVE_OBJECT_BITS	0x0000ffff

/* status interrupt */
#define STATUS_INTERRUPT	0x8000

/* global interrupt masks */
#define ENABLE_ALL_INTERRUPTS	1
#define DISABLE_ALL_INTERRUPTS	0

/* minimum timeout for checking BUSY status */
#define MIN_TIMEOUT_VALUE	6

/* napi related */
#define C_CAN_NAPI_WEIGHT	C_CAN_MSG_OBJ_RX_NUM

/* c_can lec values */
enum c_can_lec_type {
	LEC_NO_ERROR = 0,
	LEC_STUFF_ERROR,
	LEC_FORM_ERROR,
	LEC_ACK_ERROR,
	LEC_BIT1_ERROR,
	LEC_BIT0_ERROR,
	LEC_CRC_ERROR,
	LEC_UNUSED,
};

/*
 * c_can error types:
 * Bus errors (BUS_OFF, ERROR_WARNING, ERROR_PASSIVE) are supported
 */
enum c_can_bus_error_types {
	C_CAN_NO_ERROR = 0,
	C_CAN_BUS_OFF,
	C_CAN_ERROR_WARNING,
	C_CAN_ERROR_PASSIVE,
};

static const struct can_bittiming_const c_can_bittiming_const = {
	.name = KBUILD_MODNAME,
	.tseg1_min = 2,		/* Time segment 1 = prop_seg + phase_seg1 */
	.tseg1_max = 16,
	.tseg2_min = 1,		/* Time segment 2 = phase_seg2 */
	.tseg2_max = 8,
	.sjw_max = 4,
	.brp_min = 1,
	.brp_max = 1024,	/* 6-bit BRP field + 4-bit BRPE field*/
	.brp_inc = 1,
};

static inline int get_tx_next_msg_obj(const struct c_can_priv *priv)
{
	return (priv->tx_next & C_CAN_NEXT_MSG_OBJ_MASK) +
			C_CAN_MSG_OBJ_TX_FIRST;
}

static inline int get_tx_echo_msg_obj(const struct c_can_priv *priv)
{
	return (priv->tx_echo & C_CAN_NEXT_MSG_OBJ_MASK) +
			C_CAN_MSG_OBJ_TX_FIRST;
}

static u32 c_can_read_reg32(struct c_can_priv *priv, enum reg index)
{
	u32 val = priv->read_reg(priv, index);
	val |= ((u32) priv->read_reg(priv, index + 1)) << 16;
	return val;
}

static void c_can_enable_all_interrupts(struct c_can_priv *priv,
						int enable)
{
	unsigned int cntrl_save = priv->read_reg(priv,
						C_CAN_CTRL_REG);

	if (enable)
		cntrl_save |= (CONTROL_SIE | CONTROL_EIE | CONTROL_IE);
	else
		cntrl_save &= ~(CONTROL_EIE | CONTROL_IE | CONTROL_SIE);

	priv->write_reg(priv, C_CAN_CTRL_REG, cntrl_save);
}

static inline int c_can_msg_obj_is_busy(struct c_can_priv *priv, int iface)
{
	int count = MIN_TIMEOUT_VALUE;

	while (count && priv->read_reg(priv,
				C_CAN_IFACE(COMREQ_REG, iface)) &
				IF_COMR_BUSY) {
		count--;
		udelay(1);
	}

	if (!count)
		return 1;

	return 0;
}

static inline void c_can_object_get(struct net_device *dev,
					int iface, int objno, int mask)
{
	struct c_can_priv *priv = netdev_priv(dev);

	/*
	 * As per specs, after writting the message object number in the
	 * IF command request register the transfer b/w interface
	 * register and message RAM must be complete in 6 CAN-CLK
	 * period.
	 */
	priv->write_reg(priv, C_CAN_IFACE(COMMSK_REG, iface),
			IFX_WRITE_LOW_16BIT(mask));
	priv->write_reg(priv, C_CAN_IFACE(COMREQ_REG, iface),
			IFX_WRITE_LOW_16BIT(objno));

	if (c_can_msg_obj_is_busy(priv, iface))
		netdev_err(dev, "timed out in object get\n");
}

static inline void c_can_object_put(struct net_device *dev,
					int iface, int objno, int mask)
{
	struct c_can_priv *priv = netdev_priv(dev);

	/*
	 * As per specs, after writting the message object number in the
	 * IF command request register the transfer b/w interface
	 * register and message RAM must be complete in 6 CAN-CLK
	 * period.
	 */
	priv->write_reg(priv, C_CAN_IFACE(COMMSK_REG, iface),
			(IF_COMM_WR | IFX_WRITE_LOW_16BIT(mask)));
	priv->write_reg(priv, C_CAN_IFACE(COMREQ_REG, iface),
			IFX_WRITE_LOW_16BIT(objno));

	if (c_can_msg_obj_is_busy(priv, iface))
		netdev_err(dev, "timed out in object put\n");
}

static void c_can_write_msg_object(struct net_device *dev,
			int iface, struct can_frame *frame, int objno)
{
	int i;
	u16 flags = 0;
	unsigned int id;
	struct c_can_priv *priv = netdev_priv(dev);

	if (!(frame->can_id & CAN_RTR_FLAG))
		flags |= IF_ARB_TRANSMIT;

	if (frame->can_id & CAN_EFF_FLAG) {
		id = frame->can_id & CAN_EFF_MASK;
		flags |= IF_ARB_MSGXTD;
	} else
		id = ((frame->can_id & CAN_SFF_MASK) << 18);

	flags |= IF_ARB_MSGVAL;

	priv->write_reg(priv, C_CAN_IFACE(ARB1_REG, iface),
				IFX_WRITE_LOW_16BIT(id));
	priv->write_reg(priv, C_CAN_IFACE(ARB2_REG, iface), flags |
				IFX_WRITE_HIGH_16BIT(id));

	for (i = 0; i < frame->can_dlc; i += 2) {
		priv->write_reg(priv, C_CAN_IFACE(DATA1_REG, iface) + i / 2,
				frame->data[i] | (frame->data[i + 1] << 8));
	}

	/* enable interrupt for this message object */
	priv->write_reg(priv, C_CAN_IFACE(MSGCTRL_REG, iface),
			IF_MCONT_TXIE | IF_MCONT_TXRQST | IF_MCONT_EOB |
			frame->can_dlc);
	c_can_object_put(dev, iface, objno, IF_COMM_ALL);
}

static inline void c_can_mark_rx_msg_obj(struct net_device *dev,
						int iface, int ctrl_mask,
						int obj)
{
	struct c_can_priv *priv = netdev_priv(dev);

	priv->write_reg(priv, C_CAN_IFACE(MSGCTRL_REG, iface),
			ctrl_mask & ~(IF_MCONT_MSGLST | IF_MCONT_INTPND));
	c_can_object_put(dev, iface, obj, IF_COMM_CONTROL);

}

static inline void c_can_activate_all_lower_rx_msg_obj(struct net_device *dev,
						int iface,
						int ctrl_mask)
{
	int i;
	struct c_can_priv *priv = netdev_priv(dev);

	for (i = C_CAN_MSG_OBJ_RX_FIRST; i <= C_CAN_MSG_RX_LOW_LAST; i++) {
		priv->write_reg(priv, C_CAN_IFACE(MSGCTRL_REG, iface),
				ctrl_mask & ~(IF_MCONT_MSGLST |
					IF_MCONT_INTPND | IF_MCONT_NEWDAT));
		c_can_object_put(dev, iface, i, IF_COMM_CONTROL);
	}
}

static inline void c_can_activate_rx_msg_obj(struct net_device *dev,
						int iface, int ctrl_mask,
						int obj)
{
	struct c_can_priv *priv = netdev_priv(dev);

	priv->write_reg(priv, C_CAN_IFACE(MSGCTRL_REG, iface),
			ctrl_mask & ~(IF_MCONT_MSGLST |
				IF_MCONT_INTPND | IF_MCONT_NEWDAT));
	c_can_object_put(dev, iface, obj, IF_COMM_CONTROL);
}

static void c_can_handle_lost_msg_obj(struct net_device *dev,
					int iface, int objno)
{
	struct c_can_priv *priv = netdev_priv(dev);
	struct net_device_stats *stats = &dev->stats;
	struct sk_buff *skb;
	struct can_frame *frame;

	netdev_err(dev, "msg lost in buffer %d\n", objno);

	c_can_object_get(dev, iface, objno, IF_COMM_ALL & ~IF_COMM_TXRQST);

	priv->write_reg(priv, C_CAN_IFACE(MSGCTRL_REG, iface),
			IF_MCONT_CLR_MSGLST);

	c_can_object_put(dev, 0, objno, IF_COMM_CONTROL);

	/* create an error msg */
	skb = alloc_can_err_skb(dev, &frame);
	if (unlikely(!skb))
		return;

	frame->can_id |= CAN_ERR_CRTL;
	frame->data[1] = CAN_ERR_CRTL_RX_OVERFLOW;
	stats->rx_errors++;
	stats->rx_over_errors++;

	netif_receive_skb(skb);
}

static int c_can_read_msg_object(struct net_device *dev, int iface, int ctrl)
{
	u16 flags, data;
	int i;
	unsigned int val;
	struct c_can_priv *priv = netdev_priv(dev);
	struct net_device_stats *stats = &dev->stats;
	struct sk_buff *skb;
	struct can_frame *frame;

	skb = alloc_can_skb(dev, &frame);
	if (!skb) {
		stats->rx_dropped++;
		return -ENOMEM;
	}

	frame->can_dlc = get_can_dlc(ctrl & 0x0F);

	flags =	priv->read_reg(priv, C_CAN_IFACE(ARB2_REG, iface));
	val = priv->read_reg(priv, C_CAN_IFACE(ARB1_REG, iface)) |
		(flags << 16);

	if (flags & IF_ARB_MSGXTD)
		frame->can_id = (val & CAN_EFF_MASK) | CAN_EFF_FLAG;
	else
		frame->can_id = (val >> 18) & CAN_SFF_MASK;

	if (flags & IF_ARB_TRANSMIT)
		frame->can_id |= CAN_RTR_FLAG;
	else {
		for (i = 0; i < frame->can_dlc; i += 2) {
			data = priv->read_reg(priv,
				C_CAN_IFACE(DATA1_REG, iface) + i / 2);
			frame->data[i] = data;
			frame->data[i + 1] = data >> 8;
		}
	}

	netif_receive_skb(skb);

	stats->rx_packets++;
	stats->rx_bytes += frame->can_dlc;

	return 0;
}

static void c_can_setup_receive_object(struct net_device *dev, int iface,
					int objno, unsigned int mask,
					unsigned int id, unsigned int mcont)
{
	struct c_can_priv *priv = netdev_priv(dev);

	priv->write_reg(priv, C_CAN_IFACE(MASK1_REG, iface),
			IFX_WRITE_LOW_16BIT(mask));
	priv->write_reg(priv, C_CAN_IFACE(MASK2_REG, iface),
			IFX_WRITE_HIGH_16BIT(mask));

	priv->write_reg(priv, C_CAN_IFACE(ARB1_REG, iface),
			IFX_WRITE_LOW_16BIT(id));
	priv->write_reg(priv, C_CAN_IFACE(ARB2_REG, iface),
			(IF_ARB_MSGVAL | IFX_WRITE_HIGH_16BIT(id)));

	priv->write_reg(priv, C_CAN_IFACE(MSGCTRL_REG, iface), mcont);
	c_can_object_put(dev, iface, objno, IF_COMM_ALL & ~IF_COMM_TXRQST);

	netdev_dbg(dev, "obj no:%d, msgval:0x%08x\n", objno,
			c_can_read_reg32(priv, C_CAN_MSGVAL1_REG));
}

static void c_can_inval_msg_object(struct net_device *dev, int iface, int objno)
{
	struct c_can_priv *priv = netdev_priv(dev);

	priv->write_reg(priv, C_CAN_IFACE(ARB1_REG, iface), 0);
	priv->write_reg(priv, C_CAN_IFACE(ARB2_REG, iface), 0);
	priv->write_reg(priv, C_CAN_IFACE(MSGCTRL_REG, iface), 0);

	c_can_object_put(dev, iface, objno, IF_COMM_ARB | IF_COMM_CONTROL);

	netdev_dbg(dev, "obj no:%d, msgval:0x%08x\n", objno,
			c_can_read_reg32(priv, C_CAN_MSGVAL1_REG));
}

static inline int c_can_is_next_tx_obj_busy(struct c_can_priv *priv, int objno)
{
	int val = c_can_read_reg32(priv, C_CAN_TXRQST1_REG);

	/*
	 * as transmission request register's bit n-1 corresponds to
	 * message object n, we need to handle the same properly.
	 */
	if (val & (1 << (objno - 1)))
		return 1;

	return 0;
}

static netdev_tx_t c_can_start_xmit(struct sk_buff *skb,
					struct net_device *dev)
{
	u32 msg_obj_no;
	struct c_can_priv *priv = netdev_priv(dev);
	struct can_frame *frame = (struct can_frame *)skb->data;

	if (can_dropped_invalid_skb(dev, skb))
		return NETDEV_TX_OK;

	msg_obj_no = get_tx_next_msg_obj(priv);

	/* prepare message object for transmission */
	c_can_write_msg_object(dev, 0, frame, msg_obj_no);
	can_put_echo_skb(skb, dev, msg_obj_no - C_CAN_MSG_OBJ_TX_FIRST);

	/*
	 * we have to stop the queue in case of a wrap around or
	 * if the next TX message object is still in use
	 */
	priv->tx_next++;
	if (c_can_is_next_tx_obj_busy(priv, get_tx_next_msg_obj(priv)) ||
			(priv->tx_next & C_CAN_NEXT_MSG_OBJ_MASK) == 0)
		netif_stop_queue(dev);

	return NETDEV_TX_OK;
}

static int c_can_set_bittiming(struct net_device *dev)
{
	unsigned int reg_btr, reg_brpe, ctrl_save;
	u8 brp, brpe, sjw, tseg1, tseg2;
	u32 ten_bit_brp;
	struct c_can_priv *priv = netdev_priv(dev);
	const struct can_bittiming *bt = &priv->can.bittiming;

	/* c_can provides a 6-bit brp and 4-bit brpe fields */
	ten_bit_brp = bt->brp - 1;
	brp = ten_bit_brp & BTR_BRP_MASK;
	brpe = ten_bit_brp >> 6;

	sjw = bt->sjw - 1;
	tseg1 = bt->prop_seg + bt->phase_seg1 - 1;
	tseg2 = bt->phase_seg2 - 1;
	reg_btr = brp | (sjw << BTR_SJW_SHIFT) | (tseg1 << BTR_TSEG1_SHIFT) |
			(tseg2 << BTR_TSEG2_SHIFT);
	reg_brpe = brpe & BRP_EXT_BRPE_MASK;

	netdev_info(dev,
		"setting BTR=%04x BRPE=%04x\n", reg_btr, reg_brpe);

	ctrl_save = priv->read_reg(priv, C_CAN_CTRL_REG);
	priv->write_reg(priv, C_CAN_CTRL_REG,
			ctrl_save | CONTROL_CCE | CONTROL_INIT);
	priv->write_reg(priv, C_CAN_BTR_REG, reg_btr);
	priv->write_reg(priv, C_CAN_BRPEXT_REG, reg_brpe);
	priv->write_reg(priv, C_CAN_CTRL_REG, ctrl_save);

	return 0;
}

/*
 * Configure C_CAN message objects for Tx and Rx purposes:
 * C_CAN provides a total of 32 message objects that can be configured
 * either for Tx or Rx purposes. Here the first 16 message objects are used as
 * a reception FIFO. The end of reception FIFO is signified by the EoB bit
 * being SET. The remaining 16 message objects are kept aside for Tx purposes.
 * See user guide document for further details on configuring message
 * objects.
 */
static void c_can_configure_msg_objects(struct net_device *dev)
{
	int i;

	/* first invalidate all message objects */
	for (i = C_CAN_MSG_OBJ_RX_FIRST; i <= C_CAN_NO_OF_OBJECTS; i++)
		c_can_inval_msg_object(dev, 0, i);

	/* setup receive message objects */
	for (i = C_CAN_MSG_OBJ_RX_FIRST; i < C_CAN_MSG_OBJ_RX_LAST; i++)
		c_can_setup_receive_object(dev, 0, i, 0, 0,
			(IF_MCONT_RXIE | IF_MCONT_UMASK) & ~IF_MCONT_EOB);

	c_can_setup_receive_object(dev, 0, C_CAN_MSG_OBJ_RX_LAST, 0, 0,
			IF_MCONT_EOB | IF_MCONT_RXIE | IF_MCONT_UMASK);
}

/*
 * Configure C_CAN chip:
 * - enable/disable auto-retransmission
 * - set operating mode
 * - configure message objects
 */
static void c_can_chip_config(struct net_device *dev)
{
	struct c_can_priv *priv = netdev_priv(dev);

	/* enable automatic retransmission */
	priv->write_reg(priv, C_CAN_CTRL_REG,
			CONTROL_ENABLE_AR);

	if ((priv->can.ctrlmode & CAN_CTRLMODE_LISTENONLY) &&
	    (priv->can.ctrlmode & CAN_CTRLMODE_LOOPBACK)) {
		/* loopback + silent mode : useful for hot self-test */
		priv->write_reg(priv, C_CAN_CTRL_REG, CONTROL_EIE |
				CONTROL_SIE | CONTROL_IE | CONTROL_TEST);
		priv->write_reg(priv, C_CAN_TEST_REG,
				TEST_LBACK | TEST_SILENT);
	} else if (priv->can.ctrlmode & CAN_CTRLMODE_LOOPBACK) {
		/* loopback mode : useful for self-test function */
		priv->write_reg(priv, C_CAN_CTRL_REG, CONTROL_EIE |
				CONTROL_SIE | CONTROL_IE | CONTROL_TEST);
		priv->write_reg(priv, C_CAN_TEST_REG, TEST_LBACK);
	} else if (priv->can.ctrlmode & CAN_CTRLMODE_LISTENONLY) {
		/* silent mode : bus-monitoring mode */
		priv->write_reg(priv, C_CAN_CTRL_REG, CONTROL_EIE |
				CONTROL_SIE | CONTROL_IE | CONTROL_TEST);
		priv->write_reg(priv, C_CAN_TEST_REG, TEST_SILENT);
	} else
		/* normal mode*/
		priv->write_reg(priv, C_CAN_CTRL_REG,
				CONTROL_EIE | CONTROL_SIE | CONTROL_IE);

	/* configure message objects */
	c_can_configure_msg_objects(dev);

	/* set a `lec` value so that we can check for updates later */
	priv->write_reg(priv, C_CAN_STS_REG, LEC_UNUSED);

	/* set bittiming params */
	c_can_set_bittiming(dev);
}

static void c_can_start(struct net_device *dev)
{
	struct c_can_priv *priv = netdev_priv(dev);

	/* basic c_can configuration */
	c_can_chip_config(dev);

	priv->can.state = CAN_STATE_ERROR_ACTIVE;

	/* reset tx helper pointers */
	priv->tx_next = priv->tx_echo = 0;

	/* enable status change, error and module interrupts */
	c_can_enable_all_interrupts(priv, ENABLE_ALL_INTERRUPTS);
}

static void c_can_stop(struct net_device *dev)
{
	struct c_can_priv *priv = netdev_priv(dev);

	/* disable all interrupts */
	c_can_enable_all_interrupts(priv, DISABLE_ALL_INTERRUPTS);

	/* set the state as STOPPED */
	priv->can.state = CAN_STATE_STOPPED;
}

static int c_can_set_mode(struct net_device *dev, enum can_mode mode)
{
	switch (mode) {
	case CAN_MODE_START:
		c_can_start(dev);
		netif_wake_queue(dev);
		break;
	default:
		return -EOPNOTSUPP;
	}

	return 0;
}

static int c_can_get_berr_counter(const struct net_device *dev,
					struct can_berr_counter *bec)
{
	unsigned int reg_err_counter;
	struct c_can_priv *priv = netdev_priv(dev);

	reg_err_counter = priv->read_reg(priv, C_CAN_ERR_CNT_REG);
	bec->rxerr = (reg_err_counter & ERR_CNT_REC_MASK) >>
				ERR_CNT_REC_SHIFT;
	bec->txerr = reg_err_counter & ERR_CNT_TEC_MASK;

	return 0;
}

/*
 * theory of operation:
 *
 * priv->tx_echo holds the number of the oldest can_frame put for
 * transmission into the hardware, but not yet ACKed by the CAN tx
 * complete IRQ.
 *
 * We iterate from priv->tx_echo to priv->tx_next and check if the
 * packet has been transmitted, echo it back to the CAN framework.
 * If we discover a not yet transmitted packet, stop looking for more.
 */
static void c_can_do_tx(struct net_device *dev)
{
	u32 val;
	u32 msg_obj_no;
	struct c_can_priv *priv = netdev_priv(dev);
	struct net_device_stats *stats = &dev->stats;

	for (/* nix */; (priv->tx_next - priv->tx_echo) > 0; priv->tx_echo++) {
		msg_obj_no = get_tx_echo_msg_obj(priv);
<<<<<<< HEAD
		val = c_can_read_reg32(priv, &priv->regs->txrqst1);
=======
		val = c_can_read_reg32(priv, C_CAN_TXRQST1_REG);
>>>>>>> 0d7614f0
		if (!(val & (1 << (msg_obj_no - 1)))) {
			can_get_echo_skb(dev,
					msg_obj_no - C_CAN_MSG_OBJ_TX_FIRST);
			stats->tx_bytes += priv->read_reg(priv,
					C_CAN_IFACE(MSGCTRL_REG, 0))
					& IF_MCONT_DLC_MASK;
			stats->tx_packets++;
			c_can_inval_msg_object(dev, 0, msg_obj_no);
		} else {
			break;
		}
	}

	/* restart queue if wrap-up or if queue stalled on last pkt */
	if (((priv->tx_next & C_CAN_NEXT_MSG_OBJ_MASK) != 0) ||
			((priv->tx_echo & C_CAN_NEXT_MSG_OBJ_MASK) == 0))
		netif_wake_queue(dev);
}

/*
 * theory of operation:
 *
 * c_can core saves a received CAN message into the first free message
 * object it finds free (starting with the lowest). Bits NEWDAT and
 * INTPND are set for this message object indicating that a new message
 * has arrived. To work-around this issue, we keep two groups of message
 * objects whose partitioning is defined by C_CAN_MSG_OBJ_RX_SPLIT.
 *
 * To ensure in-order frame reception we use the following
 * approach while re-activating a message object to receive further
 * frames:
 * - if the current message object number is lower than
 *   C_CAN_MSG_RX_LOW_LAST, do not clear the NEWDAT bit while clearing
 *   the INTPND bit.
 * - if the current message object number is equal to
 *   C_CAN_MSG_RX_LOW_LAST then clear the NEWDAT bit of all lower
 *   receive message objects.
 * - if the current message object number is greater than
 *   C_CAN_MSG_RX_LOW_LAST then clear the NEWDAT bit of
 *   only this message object.
 */
static int c_can_do_rx_poll(struct net_device *dev, int quota)
{
	u32 num_rx_pkts = 0;
	unsigned int msg_obj, msg_ctrl_save;
	struct c_can_priv *priv = netdev_priv(dev);
	u32 val = c_can_read_reg32(priv, C_CAN_INTPND1_REG);

	for (msg_obj = C_CAN_MSG_OBJ_RX_FIRST;
			msg_obj <= C_CAN_MSG_OBJ_RX_LAST && quota > 0;
			val = c_can_read_reg32(priv, C_CAN_INTPND1_REG),
			msg_obj++) {
		/*
		 * as interrupt pending register's bit n-1 corresponds to
		 * message object n, we need to handle the same properly.
		 */
		if (val & (1 << (msg_obj - 1))) {
			c_can_object_get(dev, 0, msg_obj, IF_COMM_ALL &
					~IF_COMM_TXRQST);
			msg_ctrl_save = priv->read_reg(priv,
					C_CAN_IFACE(MSGCTRL_REG, 0));

			if (msg_ctrl_save & IF_MCONT_EOB)
				return num_rx_pkts;

			if (msg_ctrl_save & IF_MCONT_MSGLST) {
				c_can_handle_lost_msg_obj(dev, 0, msg_obj);
				num_rx_pkts++;
				quota--;
				continue;
			}

			if (!(msg_ctrl_save & IF_MCONT_NEWDAT))
				continue;

			/* read the data from the message object */
			c_can_read_msg_object(dev, 0, msg_ctrl_save);

			if (msg_obj < C_CAN_MSG_RX_LOW_LAST)
				c_can_mark_rx_msg_obj(dev, 0,
						msg_ctrl_save, msg_obj);
			else if (msg_obj > C_CAN_MSG_RX_LOW_LAST)
				/* activate this msg obj */
				c_can_activate_rx_msg_obj(dev, 0,
						msg_ctrl_save, msg_obj);
			else if (msg_obj == C_CAN_MSG_RX_LOW_LAST)
				/* activate all lower message objects */
				c_can_activate_all_lower_rx_msg_obj(dev,
						0, msg_ctrl_save);

			num_rx_pkts++;
			quota--;
		}
	}

	return num_rx_pkts;
}

static inline int c_can_has_and_handle_berr(struct c_can_priv *priv)
{
	return (priv->can.ctrlmode & CAN_CTRLMODE_BERR_REPORTING) &&
		(priv->current_status & LEC_UNUSED);
}

static int c_can_handle_state_change(struct net_device *dev,
				enum c_can_bus_error_types error_type)
{
	unsigned int reg_err_counter;
	unsigned int rx_err_passive;
	struct c_can_priv *priv = netdev_priv(dev);
	struct net_device_stats *stats = &dev->stats;
	struct can_frame *cf;
	struct sk_buff *skb;
	struct can_berr_counter bec;

	/* propagate the error condition to the CAN stack */
	skb = alloc_can_err_skb(dev, &cf);
	if (unlikely(!skb))
		return 0;

	c_can_get_berr_counter(dev, &bec);
	reg_err_counter = priv->read_reg(priv, C_CAN_ERR_CNT_REG);
	rx_err_passive = (reg_err_counter & ERR_CNT_RP_MASK) >>
				ERR_CNT_RP_SHIFT;

	switch (error_type) {
	case C_CAN_ERROR_WARNING:
		/* error warning state */
		priv->can.can_stats.error_warning++;
		priv->can.state = CAN_STATE_ERROR_WARNING;
		cf->can_id |= CAN_ERR_CRTL;
		cf->data[1] = (bec.txerr > bec.rxerr) ?
			CAN_ERR_CRTL_TX_WARNING :
			CAN_ERR_CRTL_RX_WARNING;
		cf->data[6] = bec.txerr;
		cf->data[7] = bec.rxerr;

		break;
	case C_CAN_ERROR_PASSIVE:
		/* error passive state */
		priv->can.can_stats.error_passive++;
		priv->can.state = CAN_STATE_ERROR_PASSIVE;
		cf->can_id |= CAN_ERR_CRTL;
		if (rx_err_passive)
			cf->data[1] |= CAN_ERR_CRTL_RX_PASSIVE;
		if (bec.txerr > 127)
			cf->data[1] |= CAN_ERR_CRTL_TX_PASSIVE;

		cf->data[6] = bec.txerr;
		cf->data[7] = bec.rxerr;
		break;
	case C_CAN_BUS_OFF:
		/* bus-off state */
		priv->can.state = CAN_STATE_BUS_OFF;
		cf->can_id |= CAN_ERR_BUSOFF;
		/*
		 * disable all interrupts in bus-off mode to ensure that
		 * the CPU is not hogged down
		 */
		c_can_enable_all_interrupts(priv, DISABLE_ALL_INTERRUPTS);
		can_bus_off(dev);
		break;
	default:
		break;
	}

	netif_receive_skb(skb);
	stats->rx_packets++;
	stats->rx_bytes += cf->can_dlc;

	return 1;
}

static int c_can_handle_bus_err(struct net_device *dev,
				enum c_can_lec_type lec_type)
{
	struct c_can_priv *priv = netdev_priv(dev);
	struct net_device_stats *stats = &dev->stats;
	struct can_frame *cf;
	struct sk_buff *skb;

	/*
	 * early exit if no lec update or no error.
	 * no lec update means that no CAN bus event has been detected
	 * since CPU wrote 0x7 value to status reg.
	 */
	if (lec_type == LEC_UNUSED || lec_type == LEC_NO_ERROR)
		return 0;

	/* propagate the error condition to the CAN stack */
	skb = alloc_can_err_skb(dev, &cf);
	if (unlikely(!skb))
		return 0;

	/*
	 * check for 'last error code' which tells us the
	 * type of the last error to occur on the CAN bus
	 */

	/* common for all type of bus errors */
	priv->can.can_stats.bus_error++;
	stats->rx_errors++;
	cf->can_id |= CAN_ERR_PROT | CAN_ERR_BUSERROR;
	cf->data[2] |= CAN_ERR_PROT_UNSPEC;

	switch (lec_type) {
	case LEC_STUFF_ERROR:
		netdev_dbg(dev, "stuff error\n");
		cf->data[2] |= CAN_ERR_PROT_STUFF;
		break;
	case LEC_FORM_ERROR:
		netdev_dbg(dev, "form error\n");
		cf->data[2] |= CAN_ERR_PROT_FORM;
		break;
	case LEC_ACK_ERROR:
		netdev_dbg(dev, "ack error\n");
		cf->data[2] |= (CAN_ERR_PROT_LOC_ACK |
				CAN_ERR_PROT_LOC_ACK_DEL);
		break;
	case LEC_BIT1_ERROR:
		netdev_dbg(dev, "bit1 error\n");
		cf->data[2] |= CAN_ERR_PROT_BIT1;
		break;
	case LEC_BIT0_ERROR:
		netdev_dbg(dev, "bit0 error\n");
		cf->data[2] |= CAN_ERR_PROT_BIT0;
		break;
	case LEC_CRC_ERROR:
		netdev_dbg(dev, "CRC error\n");
		cf->data[2] |= (CAN_ERR_PROT_LOC_CRC_SEQ |
				CAN_ERR_PROT_LOC_CRC_DEL);
		break;
	default:
		break;
	}

	/* set a `lec` value so that we can check for updates later */
	priv->write_reg(priv, C_CAN_STS_REG, LEC_UNUSED);

	netif_receive_skb(skb);
	stats->rx_packets++;
	stats->rx_bytes += cf->can_dlc;

	return 1;
}

static int c_can_poll(struct napi_struct *napi, int quota)
{
	u16 irqstatus;
	int lec_type = 0;
	int work_done = 0;
	struct net_device *dev = napi->dev;
	struct c_can_priv *priv = netdev_priv(dev);

	irqstatus = priv->irqstatus;
	if (!irqstatus)
		goto end;

	/* status events have the highest priority */
	if (irqstatus == STATUS_INTERRUPT) {
		priv->current_status = priv->read_reg(priv,
					C_CAN_STS_REG);

		/* handle Tx/Rx events */
		if (priv->current_status & STATUS_TXOK)
			priv->write_reg(priv, C_CAN_STS_REG,
					priv->current_status & ~STATUS_TXOK);

		if (priv->current_status & STATUS_RXOK)
			priv->write_reg(priv, C_CAN_STS_REG,
					priv->current_status & ~STATUS_RXOK);

		/* handle state changes */
		if ((priv->current_status & STATUS_EWARN) &&
				(!(priv->last_status & STATUS_EWARN))) {
			netdev_dbg(dev, "entered error warning state\n");
			work_done += c_can_handle_state_change(dev,
						C_CAN_ERROR_WARNING);
		}
		if ((priv->current_status & STATUS_EPASS) &&
				(!(priv->last_status & STATUS_EPASS))) {
			netdev_dbg(dev, "entered error passive state\n");
			work_done += c_can_handle_state_change(dev,
						C_CAN_ERROR_PASSIVE);
		}
		if ((priv->current_status & STATUS_BOFF) &&
				(!(priv->last_status & STATUS_BOFF))) {
			netdev_dbg(dev, "entered bus off state\n");
			work_done += c_can_handle_state_change(dev,
						C_CAN_BUS_OFF);
		}

		/* handle bus recovery events */
		if ((!(priv->current_status & STATUS_BOFF)) &&
				(priv->last_status & STATUS_BOFF)) {
			netdev_dbg(dev, "left bus off state\n");
			priv->can.state = CAN_STATE_ERROR_ACTIVE;
		}
		if ((!(priv->current_status & STATUS_EPASS)) &&
				(priv->last_status & STATUS_EPASS)) {
			netdev_dbg(dev, "left error passive state\n");
			priv->can.state = CAN_STATE_ERROR_ACTIVE;
		}

		priv->last_status = priv->current_status;

		/* handle lec errors on the bus */
		lec_type = c_can_has_and_handle_berr(priv);
		if (lec_type)
			work_done += c_can_handle_bus_err(dev, lec_type);
	} else if ((irqstatus >= C_CAN_MSG_OBJ_RX_FIRST) &&
			(irqstatus <= C_CAN_MSG_OBJ_RX_LAST)) {
		/* handle events corresponding to receive message objects */
		work_done += c_can_do_rx_poll(dev, (quota - work_done));
	} else if ((irqstatus >= C_CAN_MSG_OBJ_TX_FIRST) &&
			(irqstatus <= C_CAN_MSG_OBJ_TX_LAST)) {
		/* handle events corresponding to transmit message objects */
		c_can_do_tx(dev);
	}

end:
	if (work_done < quota) {
		napi_complete(napi);
		/* enable all IRQs */
		c_can_enable_all_interrupts(priv, ENABLE_ALL_INTERRUPTS);
	}

	return work_done;
}

static irqreturn_t c_can_isr(int irq, void *dev_id)
{
	struct net_device *dev = (struct net_device *)dev_id;
	struct c_can_priv *priv = netdev_priv(dev);

<<<<<<< HEAD
	priv->irqstatus = priv->read_reg(priv, &priv->regs->interrupt);
=======
	priv->irqstatus = priv->read_reg(priv, C_CAN_INT_REG);
>>>>>>> 0d7614f0
	if (!priv->irqstatus)
		return IRQ_NONE;

	/* disable all interrupts and schedule the NAPI */
	c_can_enable_all_interrupts(priv, DISABLE_ALL_INTERRUPTS);
	napi_schedule(&priv->napi);

	return IRQ_HANDLED;
}

static int c_can_open(struct net_device *dev)
{
	int err;
	struct c_can_priv *priv = netdev_priv(dev);

	/* open the can device */
	err = open_candev(dev);
	if (err) {
		netdev_err(dev, "failed to open can device\n");
		return err;
	}

	/* register interrupt handler */
	err = request_irq(dev->irq, &c_can_isr, IRQF_SHARED, dev->name,
				dev);
	if (err < 0) {
		netdev_err(dev, "failed to request interrupt\n");
		goto exit_irq_fail;
	}

	napi_enable(&priv->napi);

	/* start the c_can controller */
	c_can_start(dev);

	netif_start_queue(dev);

	return 0;

exit_irq_fail:
	close_candev(dev);
	return err;
}

static int c_can_close(struct net_device *dev)
{
	struct c_can_priv *priv = netdev_priv(dev);

	netif_stop_queue(dev);
	napi_disable(&priv->napi);
	c_can_stop(dev);
	free_irq(dev->irq, dev);
	close_candev(dev);

	return 0;
}

struct net_device *alloc_c_can_dev(void)
{
	struct net_device *dev;
	struct c_can_priv *priv;

	dev = alloc_candev(sizeof(struct c_can_priv), C_CAN_MSG_OBJ_TX_NUM);
	if (!dev)
		return NULL;

	priv = netdev_priv(dev);
	netif_napi_add(dev, &priv->napi, c_can_poll, C_CAN_NAPI_WEIGHT);

	priv->dev = dev;
	priv->can.bittiming_const = &c_can_bittiming_const;
	priv->can.do_set_mode = c_can_set_mode;
	priv->can.do_get_berr_counter = c_can_get_berr_counter;
	priv->can.ctrlmode_supported = CAN_CTRLMODE_LOOPBACK |
					CAN_CTRLMODE_LISTENONLY |
					CAN_CTRLMODE_BERR_REPORTING;

	return dev;
}
EXPORT_SYMBOL_GPL(alloc_c_can_dev);

void free_c_can_dev(struct net_device *dev)
{
	free_candev(dev);
}
EXPORT_SYMBOL_GPL(free_c_can_dev);

static const struct net_device_ops c_can_netdev_ops = {
	.ndo_open = c_can_open,
	.ndo_stop = c_can_close,
	.ndo_start_xmit = c_can_start_xmit,
};

int register_c_can_dev(struct net_device *dev)
{
	dev->flags |= IFF_ECHO;	/* we support local echo */
	dev->netdev_ops = &c_can_netdev_ops;

	return register_candev(dev);
}
EXPORT_SYMBOL_GPL(register_c_can_dev);

void unregister_c_can_dev(struct net_device *dev)
{
	struct c_can_priv *priv = netdev_priv(dev);

	/* disable all interrupts */
	c_can_enable_all_interrupts(priv, DISABLE_ALL_INTERRUPTS);

	unregister_candev(dev);
}
EXPORT_SYMBOL_GPL(unregister_c_can_dev);

MODULE_AUTHOR("Bhupesh Sharma <bhupesh.sharma@st.com>");
MODULE_LICENSE("GPL v2");
MODULE_DESCRIPTION("CAN bus driver for Bosch C_CAN controller");<|MERGE_RESOLUTION|>--- conflicted
+++ resolved
@@ -701,11 +701,7 @@
 
 	for (/* nix */; (priv->tx_next - priv->tx_echo) > 0; priv->tx_echo++) {
 		msg_obj_no = get_tx_echo_msg_obj(priv);
-<<<<<<< HEAD
-		val = c_can_read_reg32(priv, &priv->regs->txrqst1);
-=======
 		val = c_can_read_reg32(priv, C_CAN_TXRQST1_REG);
->>>>>>> 0d7614f0
 		if (!(val & (1 << (msg_obj_no - 1)))) {
 			can_get_echo_skb(dev,
 					msg_obj_no - C_CAN_MSG_OBJ_TX_FIRST);
@@ -1041,11 +1037,7 @@
 	struct net_device *dev = (struct net_device *)dev_id;
 	struct c_can_priv *priv = netdev_priv(dev);
 
-<<<<<<< HEAD
-	priv->irqstatus = priv->read_reg(priv, &priv->regs->interrupt);
-=======
 	priv->irqstatus = priv->read_reg(priv, C_CAN_INT_REG);
->>>>>>> 0d7614f0
 	if (!priv->irqstatus)
 		return IRQ_NONE;
 
