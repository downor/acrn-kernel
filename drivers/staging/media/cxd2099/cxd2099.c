/*
 * cxd2099.c: Driver for the CXD2099AR Common Interface Controller
 *
 * Copyright (C) 2010-2013 Digital Devices GmbH
 *
 *
 * This program is free software; you can redistribute it and/or
 * modify it under the terms of the GNU General Public License
 * version 2 only, as published by the Free Software Foundation.
 *
 *
 * This program is distributed in the hope that it will be useful,
 * but WITHOUT ANY WARRANTY; without even the implied warranty of
 * MERCHANTABILITY or FITNESS FOR A PARTICULAR PURPOSE.  See the
 * GNU General Public License for more details.
 *
 *
 * You should have received a copy of the GNU General Public License
 * along with this program; if not, write to the Free Software
 * Foundation, Inc., 51 Franklin Street, Fifth Floor, Boston, MA
 * 02110-1301, USA
 * Or, point your browser to http://www.gnu.org/copyleft/gpl.html
 */

#include <linux/slab.h>
#include <linux/kernel.h>
#include <linux/module.h>
#include <linux/i2c.h>
#include <linux/wait.h>
#include <linux/delay.h>
#include <linux/mutex.h>
#include <linux/io.h>

#include "cxd2099.h"

<<<<<<< HEAD
/* comment this line to deactivate the cxd2099ar buffer mode */
#define BUFFER_MODE 1
=======
static int buffermode;
module_param(buffermode, int, 0444);
MODULE_PARM_DESC(buffermode, "Enable use of the CXD2099AR buffer mode (default: disabled)");
>>>>>>> bb176f67

static int read_data(struct dvb_ca_en50221 *ca, int slot, u8 *ebuf, int ecount);

struct cxd {
	struct dvb_ca_en50221 en;

	struct i2c_adapter *i2c;
	struct cxd2099_cfg cfg;

	u8     regs[0x23];
	u8     lastaddress;
	u8     clk_reg_f;
	u8     clk_reg_b;
	int    mode;
	int    ready;
	int    dr;
	int    write_busy;
	int    slot_stat;

	u8     amem[1024];
	int    amem_read;

	int    cammode;
	struct mutex lock;

	u8     rbuf[1028];
	u8     wbuf[1028];
};

static int i2c_write_reg(struct i2c_adapter *adapter, u8 adr,
			 u8 reg, u8 data)
{
	u8 m[2] = {reg, data};
	struct i2c_msg msg = {.addr = adr, .flags = 0, .buf = m, .len = 2};

	if (i2c_transfer(adapter, &msg, 1) != 1) {
		dev_err(&adapter->dev,
			"Failed to write to I2C register %02x@%02x!\n",
			reg, adr);
		return -1;
	}
	return 0;
}

static int i2c_write(struct i2c_adapter *adapter, u8 adr,
		     u8 *data, u16 len)
{
	struct i2c_msg msg = {.addr = adr, .flags = 0, .buf = data, .len = len};

	if (i2c_transfer(adapter, &msg, 1) != 1) {
		dev_err(&adapter->dev, "Failed to write to I2C!\n");
		return -1;
	}
	return 0;
}

static int i2c_read_reg(struct i2c_adapter *adapter, u8 adr,
			u8 reg, u8 *val)
{
	struct i2c_msg msgs[2] = {{.addr = adr, .flags = 0,
				   .buf = &reg, .len = 1},
				  {.addr = adr, .flags = I2C_M_RD,
				   .buf = val, .len = 1} };

	if (i2c_transfer(adapter, msgs, 2) != 2) {
		dev_err(&adapter->dev, "error in i2c_read_reg\n");
		return -1;
	}
	return 0;
}

static int i2c_read(struct i2c_adapter *adapter, u8 adr,
		    u8 reg, u8 *data, u16 n)
{
	struct i2c_msg msgs[2] = {{.addr = adr, .flags = 0,
				   .buf = &reg, .len = 1},
				  {.addr = adr, .flags = I2C_M_RD,
				   .buf = data, .len = n} };

	if (i2c_transfer(adapter, msgs, 2) != 2) {
		dev_err(&adapter->dev, "error in i2c_read\n");
		return -1;
	}
	return 0;
}

static int read_block(struct cxd *ci, u8 adr, u8 *data, u16 n)
{
	int status = 0;

	if (ci->lastaddress != adr)
		status = i2c_write_reg(ci->i2c, ci->cfg.adr, 0, adr);
	if (!status) {
		ci->lastaddress = adr;

		while (n) {
			int len = n;

			if (ci->cfg.max_i2c && (len > ci->cfg.max_i2c))
				len = ci->cfg.max_i2c;
			status = i2c_read(ci->i2c, ci->cfg.adr, 1, data, len);
			if (status)
				return status;
			data += len;
			n -= len;
		}
	}
	return status;
}

static int read_reg(struct cxd *ci, u8 reg, u8 *val)
{
	return read_block(ci, reg, val, 1);
}

static int read_pccard(struct cxd *ci, u16 address, u8 *data, u8 n)
{
	int status;
	u8 addr[3] = {2, address & 0xff, address >> 8};

	status = i2c_write(ci->i2c, ci->cfg.adr, addr, 3);
	if (!status)
		status = i2c_read(ci->i2c, ci->cfg.adr, 3, data, n);
	return status;
}

static int write_pccard(struct cxd *ci, u16 address, u8 *data, u8 n)
{
	int status;
	u8 addr[3] = {2, address & 0xff, address >> 8};

	status = i2c_write(ci->i2c, ci->cfg.adr, addr, 3);
	if (!status) {
		u8 buf[256] = {3};

		memcpy(buf + 1, data, n);
		status = i2c_write(ci->i2c, ci->cfg.adr, buf, n + 1);
	}
	return status;
}

static int read_io(struct cxd *ci, u16 address, u8 *val)
{
	int status;
	u8 addr[3] = {2, address & 0xff, address >> 8};

	status = i2c_write(ci->i2c, ci->cfg.adr, addr, 3);
	if (!status)
		status = i2c_read(ci->i2c, ci->cfg.adr, 3, val, 1);
	return status;
}

static int write_io(struct cxd *ci, u16 address, u8 val)
{
	int status;
	u8 addr[3] = {2, address & 0xff, address >> 8};
	u8 buf[2] = {3, val};

	status = i2c_write(ci->i2c, ci->cfg.adr, addr, 3);
	if (!status)
		status = i2c_write(ci->i2c, ci->cfg.adr, buf, 2);
	return status;
}

static int write_regm(struct cxd *ci, u8 reg, u8 val, u8 mask)
{
	int status = 0;

	if (ci->lastaddress != reg)
		status = i2c_write_reg(ci->i2c, ci->cfg.adr, 0, reg);
	if (!status && reg >= 6 && reg <= 8 && mask != 0xff)
		status = i2c_read_reg(ci->i2c, ci->cfg.adr, 1, &ci->regs[reg]);
	ci->lastaddress = reg;
	ci->regs[reg] = (ci->regs[reg] & (~mask)) | val;
	if (!status)
		status = i2c_write_reg(ci->i2c, ci->cfg.adr, 1, ci->regs[reg]);
	if (reg == 0x20)
		ci->regs[reg] &= 0x7f;
	return status;
}

static int write_reg(struct cxd *ci, u8 reg, u8 val)
{
	return write_regm(ci, reg, val, 0xff);
}

<<<<<<< HEAD
#ifdef BUFFER_MODE
=======
>>>>>>> bb176f67
static int write_block(struct cxd *ci, u8 adr, u8 *data, u16 n)
{
	int status = 0;
	u8 *buf = ci->wbuf;

	if (ci->lastaddress != adr)
		status = i2c_write_reg(ci->i2c, ci->cfg.adr, 0, adr);
	if (status)
		return status;

	ci->lastaddress = adr;
	buf[0] = 1;
	while (n) {
		int len = n;

		if (ci->cfg.max_i2c && (len + 1 > ci->cfg.max_i2c))
			len = ci->cfg.max_i2c - 1;
		memcpy(buf + 1, data, len);
		status = i2c_write(ci->i2c, ci->cfg.adr, buf, len + 1);
		if (status)
			return status;
		n -= len;
		data += len;
	}
	return status;
}

static void set_mode(struct cxd *ci, int mode)
{
	if (mode == ci->mode)
		return;

	switch (mode) {
	case 0x00: /* IO mem */
		write_regm(ci, 0x06, 0x00, 0x07);
		break;
	case 0x01: /* ATT mem */
		write_regm(ci, 0x06, 0x02, 0x07);
		break;
	default:
		break;
	}
	ci->mode = mode;
}

static void cam_mode(struct cxd *ci, int mode)
{
	u8 dummy;

	if (mode == ci->cammode)
		return;

	switch (mode) {
	case 0x00:
		write_regm(ci, 0x20, 0x80, 0x80);
		break;
	case 0x01:
		if (!ci->en.read_data)
			return;
		ci->write_busy = 0;
		dev_info(&ci->i2c->dev, "enable cam buffer mode\n");
		write_reg(ci, 0x0d, 0x00);
		write_reg(ci, 0x0e, 0x01);
		write_regm(ci, 0x08, 0x40, 0x40);
		read_reg(ci, 0x12, &dummy);
		write_regm(ci, 0x08, 0x80, 0x80);
		break;
	default:
		break;
	}
	ci->cammode = mode;
}

static int init(struct cxd *ci)
{
	int status;

	mutex_lock(&ci->lock);
	ci->mode = -1;
	do {
		status = write_reg(ci, 0x00, 0x00);
		if (status < 0)
			break;
		status = write_reg(ci, 0x01, 0x00);
		if (status < 0)
			break;
		status = write_reg(ci, 0x02, 0x10);
		if (status < 0)
			break;
		status = write_reg(ci, 0x03, 0x00);
		if (status < 0)
			break;
		status = write_reg(ci, 0x05, 0xFF);
		if (status < 0)
			break;
		status = write_reg(ci, 0x06, 0x1F);
		if (status < 0)
			break;
		status = write_reg(ci, 0x07, 0x1F);
		if (status < 0)
			break;
		status = write_reg(ci, 0x08, 0x28);
		if (status < 0)
			break;
		status = write_reg(ci, 0x14, 0x20);
		if (status < 0)
			break;

		/* TOSTRT = 8, Mode B (gated clock), falling Edge,
		 * Serial, POL=HIGH, MSB
		 */
		status = write_reg(ci, 0x0A, 0xA7);
		if (status < 0)
			break;

		status = write_reg(ci, 0x0B, 0x33);
		if (status < 0)
			break;
		status = write_reg(ci, 0x0C, 0x33);
		if (status < 0)
			break;

		status = write_regm(ci, 0x14, 0x00, 0x0F);
		if (status < 0)
			break;
		status = write_reg(ci, 0x15, ci->clk_reg_b);
		if (status < 0)
			break;
		status = write_regm(ci, 0x16, 0x00, 0x0F);
		if (status < 0)
			break;
		status = write_reg(ci, 0x17, ci->clk_reg_f);
		if (status < 0)
			break;

		if (ci->cfg.clock_mode == 2) {
			/* bitrate*2^13/ 72000 */
			u32 reg = ((ci->cfg.bitrate << 13) + 71999) / 72000;

			if (ci->cfg.polarity) {
				status = write_reg(ci, 0x09, 0x6f);
				if (status < 0)
					break;
			} else {
				status = write_reg(ci, 0x09, 0x6d);
				if (status < 0)
					break;
			}
			status = write_reg(ci, 0x20, 0x08);
			if (status < 0)
				break;
			status = write_reg(ci, 0x21, (reg >> 8) & 0xff);
			if (status < 0)
				break;
			status = write_reg(ci, 0x22, reg & 0xff);
			if (status < 0)
				break;
		} else if (ci->cfg.clock_mode == 1) {
			if (ci->cfg.polarity) {
				status = write_reg(ci, 0x09, 0x6f); /* D */
				if (status < 0)
					break;
			} else {
				status = write_reg(ci, 0x09, 0x6d);
				if (status < 0)
					break;
			}
			status = write_reg(ci, 0x20, 0x68);
			if (status < 0)
				break;
			status = write_reg(ci, 0x21, 0x00);
			if (status < 0)
				break;
			status = write_reg(ci, 0x22, 0x02);
			if (status < 0)
				break;
		} else {
			if (ci->cfg.polarity) {
				status = write_reg(ci, 0x09, 0x4f); /* C */
				if (status < 0)
					break;
			} else {
				status = write_reg(ci, 0x09, 0x4d);
				if (status < 0)
					break;
			}
			status = write_reg(ci, 0x20, 0x28);
			if (status < 0)
				break;
			status = write_reg(ci, 0x21, 0x00);
			if (status < 0)
				break;
			status = write_reg(ci, 0x22, 0x07);
			if (status < 0)
				break;
		}

		status = write_regm(ci, 0x20, 0x80, 0x80);
		if (status < 0)
			break;
		status = write_regm(ci, 0x03, 0x02, 0x02);
		if (status < 0)
			break;
		status = write_reg(ci, 0x01, 0x04);
		if (status < 0)
			break;
		status = write_reg(ci, 0x00, 0x31);
		if (status < 0)
			break;

		/* Put TS in bypass */
		status = write_regm(ci, 0x09, 0x08, 0x08);
		if (status < 0)
			break;
		ci->cammode = -1;
		cam_mode(ci, 0);
	} while (0);
	mutex_unlock(&ci->lock);

	return 0;
}

static int read_attribute_mem(struct dvb_ca_en50221 *ca,
			      int slot, int address)
{
	struct cxd *ci = ca->data;
	u8 val;

	mutex_lock(&ci->lock);
	set_mode(ci, 1);
	read_pccard(ci, address, &val, 1);
	mutex_unlock(&ci->lock);
	return val;
}

static int write_attribute_mem(struct dvb_ca_en50221 *ca, int slot,
			       int address, u8 value)
{
	struct cxd *ci = ca->data;

	mutex_lock(&ci->lock);
	set_mode(ci, 1);
	write_pccard(ci, address, &value, 1);
	mutex_unlock(&ci->lock);
	return 0;
}

static int read_cam_control(struct dvb_ca_en50221 *ca,
			    int slot, u8 address)
{
	struct cxd *ci = ca->data;
	u8 val;

	mutex_lock(&ci->lock);
	set_mode(ci, 0);
	read_io(ci, address, &val);
	mutex_unlock(&ci->lock);
	return val;
}

static int write_cam_control(struct dvb_ca_en50221 *ca, int slot,
			     u8 address, u8 value)
{
	struct cxd *ci = ca->data;

	mutex_lock(&ci->lock);
	set_mode(ci, 0);
	write_io(ci, address, value);
	mutex_unlock(&ci->lock);
	return 0;
}

static int slot_reset(struct dvb_ca_en50221 *ca, int slot)
{
	struct cxd *ci = ca->data;

	if (ci->cammode)
		read_data(ca, slot, ci->rbuf, 0);

	mutex_lock(&ci->lock);
	cam_mode(ci, 0);
	write_reg(ci, 0x00, 0x21);
	write_reg(ci, 0x06, 0x1F);
	write_reg(ci, 0x00, 0x31);
	write_regm(ci, 0x20, 0x80, 0x80);
	write_reg(ci, 0x03, 0x02);
	ci->ready = 0;
	ci->mode = -1;
	{
		int i;

		for (i = 0; i < 100; i++) {
			usleep_range(10000, 11000);
			if (ci->ready)
				break;
		}
	}
	mutex_unlock(&ci->lock);
	return 0;
}

static int slot_shutdown(struct dvb_ca_en50221 *ca, int slot)
{
	struct cxd *ci = ca->data;

	dev_info(&ci->i2c->dev, "%s\n", __func__);
	if (ci->cammode)
		read_data(ca, slot, ci->rbuf, 0);
	mutex_lock(&ci->lock);
	write_reg(ci, 0x00, 0x21);
	write_reg(ci, 0x06, 0x1F);
	msleep(300);

	write_regm(ci, 0x09, 0x08, 0x08);
	write_regm(ci, 0x20, 0x80, 0x80); /* Reset CAM Mode */
	write_regm(ci, 0x06, 0x07, 0x07); /* Clear IO Mode */

	ci->mode = -1;
	ci->write_busy = 0;
	mutex_unlock(&ci->lock);
	return 0;
}

static int slot_ts_enable(struct dvb_ca_en50221 *ca, int slot)
{
	struct cxd *ci = ca->data;

	mutex_lock(&ci->lock);
	write_regm(ci, 0x09, 0x00, 0x08);
	set_mode(ci, 0);
	cam_mode(ci, 1);
	mutex_unlock(&ci->lock);
	return 0;
}

static int campoll(struct cxd *ci)
{
	u8 istat;

	read_reg(ci, 0x04, &istat);
	if (!istat)
		return 0;
	write_reg(ci, 0x05, istat);

	if (istat & 0x40)
		ci->dr = 1;
	if (istat & 0x20)
		ci->write_busy = 0;

	if (istat & 2) {
		u8 slotstat;

		read_reg(ci, 0x01, &slotstat);
		if (!(2 & slotstat)) {
			if (!ci->slot_stat) {
				ci->slot_stat |=
					      DVB_CA_EN50221_POLL_CAM_PRESENT;
				write_regm(ci, 0x03, 0x08, 0x08);
			}

		} else {
			if (ci->slot_stat) {
				ci->slot_stat = 0;
				write_regm(ci, 0x03, 0x00, 0x08);
				dev_info(&ci->i2c->dev, "NO CAM\n");
				ci->ready = 0;
			}
		}
		if ((istat & 8) &&
		    (ci->slot_stat == DVB_CA_EN50221_POLL_CAM_PRESENT)) {
			ci->ready = 1;
			ci->slot_stat |= DVB_CA_EN50221_POLL_CAM_READY;
		}
	}
	return 0;
}

static int poll_slot_status(struct dvb_ca_en50221 *ca, int slot, int open)
{
	struct cxd *ci = ca->data;
	u8 slotstat;

	mutex_lock(&ci->lock);
	campoll(ci);
	read_reg(ci, 0x01, &slotstat);
	mutex_unlock(&ci->lock);

	return ci->slot_stat;
}

static int read_data(struct dvb_ca_en50221 *ca, int slot, u8 *ebuf, int ecount)
{
	struct cxd *ci = ca->data;
	u8 msb, lsb;
	u16 len;

	mutex_lock(&ci->lock);
	campoll(ci);
	mutex_unlock(&ci->lock);

	if (!ci->dr)
		return 0;

	mutex_lock(&ci->lock);
	read_reg(ci, 0x0f, &msb);
	read_reg(ci, 0x10, &lsb);
	len = ((u16)msb << 8) | lsb;
	if (len > ecount || len < 2) {
		/* read it anyway or cxd may hang */
		read_block(ci, 0x12, ci->rbuf, len);
		mutex_unlock(&ci->lock);
		return -EIO;
	}
	read_block(ci, 0x12, ebuf, len);
	ci->dr = 0;
	mutex_unlock(&ci->lock);
	return len;
}

#ifdef BUFFER_MODE

static int write_data(struct dvb_ca_en50221 *ca, int slot, u8 *ebuf, int ecount)
{
	struct cxd *ci = ca->data;

	if (ci->write_busy)
		return -EAGAIN;
	mutex_lock(&ci->lock);
	write_reg(ci, 0x0d, ecount >> 8);
	write_reg(ci, 0x0e, ecount & 0xff);
	write_block(ci, 0x11, ebuf, ecount);
	ci->write_busy = 1;
	mutex_unlock(&ci->lock);
	return ecount;
}

static struct dvb_ca_en50221 en_templ = {
	.read_attribute_mem  = read_attribute_mem,
	.write_attribute_mem = write_attribute_mem,
	.read_cam_control    = read_cam_control,
	.write_cam_control   = write_cam_control,
	.slot_reset          = slot_reset,
	.slot_shutdown       = slot_shutdown,
	.slot_ts_enable      = slot_ts_enable,
	.poll_slot_status    = poll_slot_status,
	.read_data           = read_data,
	.write_data          = write_data,
};

struct dvb_ca_en50221 *cxd2099_attach(struct cxd2099_cfg *cfg,
				      void *priv,
				      struct i2c_adapter *i2c)
{
	struct cxd *ci;
	u8 val;

	if (i2c_read_reg(i2c, cfg->adr, 0, &val) < 0) {
		dev_info(&i2c->dev, "No CXD2099 detected at %02x\n", cfg->adr);
		return NULL;
	}

	ci = kzalloc(sizeof(*ci), GFP_KERNEL);
	if (!ci)
		return NULL;

	mutex_init(&ci->lock);
	ci->cfg = *cfg;
	ci->i2c = i2c;
	ci->lastaddress = 0xff;
	ci->clk_reg_b = 0x4a;
	ci->clk_reg_f = 0x1b;

	ci->en = en_templ;
	ci->en.data = ci;
	init(ci);
	dev_info(&i2c->dev, "Attached CXD2099AR at %02x\n", ci->cfg.adr);

	if (!buffermode) {
		ci->en.read_data = NULL;
		ci->en.write_data = NULL;
	} else {
		dev_info(&i2c->dev, "Using CXD2099AR buffer mode");
	}

	return &ci->en;
}
EXPORT_SYMBOL(cxd2099_attach);

MODULE_DESCRIPTION("cxd2099");
MODULE_AUTHOR("Ralph Metzler");
MODULE_LICENSE("GPL");<|MERGE_RESOLUTION|>--- conflicted
+++ resolved
@@ -33,14 +33,9 @@
 
 #include "cxd2099.h"
 
-<<<<<<< HEAD
-/* comment this line to deactivate the cxd2099ar buffer mode */
-#define BUFFER_MODE 1
-=======
 static int buffermode;
 module_param(buffermode, int, 0444);
 MODULE_PARM_DESC(buffermode, "Enable use of the CXD2099AR buffer mode (default: disabled)");
->>>>>>> bb176f67
 
 static int read_data(struct dvb_ca_en50221 *ca, int slot, u8 *ebuf, int ecount);
 
@@ -227,10 +222,6 @@
 	return write_regm(ci, reg, val, 0xff);
 }
 
-<<<<<<< HEAD
-#ifdef BUFFER_MODE
-=======
->>>>>>> bb176f67
 static int write_block(struct cxd *ci, u8 adr, u8 *data, u16 n)
 {
 	int status = 0;
@@ -650,8 +641,6 @@
 	return len;
 }
 
-#ifdef BUFFER_MODE
-
 static int write_data(struct dvb_ca_en50221 *ca, int slot, u8 *ebuf, int ecount)
 {
 	struct cxd *ci = ca->data;
