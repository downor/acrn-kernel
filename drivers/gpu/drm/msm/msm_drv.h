--- conflicted
+++ resolved
@@ -185,21 +185,12 @@
 
 int msm_register_address_space(struct drm_device *dev,
 		struct msm_gem_address_space *aspace);
-<<<<<<< HEAD
 
 void msm_gem_unmap_vma(struct msm_gem_address_space *aspace,
 		struct msm_gem_vma *vma, struct sg_table *sgt);
 int msm_gem_map_vma(struct msm_gem_address_space *aspace,
 		struct msm_gem_vma *vma, struct sg_table *sgt, int npages);
 
-=======
-
-void msm_gem_unmap_vma(struct msm_gem_address_space *aspace,
-		struct msm_gem_vma *vma, struct sg_table *sgt);
-int msm_gem_map_vma(struct msm_gem_address_space *aspace,
-		struct msm_gem_vma *vma, struct sg_table *sgt, int npages);
-
->>>>>>> 786cc154
 void msm_gem_address_space_destroy(struct msm_gem_address_space *aspace);
 struct msm_gem_address_space *
 msm_gem_address_space_create(struct device *dev, struct iommu_domain *domain,
