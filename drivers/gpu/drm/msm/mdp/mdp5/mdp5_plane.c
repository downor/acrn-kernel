/*
 * Copyright (C) 2014-2015 The Linux Foundation. All rights reserved.
 * Copyright (C) 2013 Red Hat
 * Author: Rob Clark <robdclark@gmail.com>
 *
 * This program is free software; you can redistribute it and/or modify it
 * under the terms of the GNU General Public License version 2 as published by
 * the Free Software Foundation.
 *
 * This program is distributed in the hope that it will be useful, but WITHOUT
 * ANY WARRANTY; without even the implied warranty of MERCHANTABILITY or
 * FITNESS FOR A PARTICULAR PURPOSE.  See the GNU General Public License for
 * more details.
 *
 * You should have received a copy of the GNU General Public License along with
 * this program.  If not, see <http://www.gnu.org/licenses/>.
 */

#include <drm/drm_print.h>
#include "mdp5_kms.h"

struct mdp5_plane {
	struct drm_plane base;

	uint32_t nformats;
	uint32_t formats[32];
};
#define to_mdp5_plane(x) container_of(x, struct mdp5_plane, base)

static int mdp5_plane_mode_set(struct drm_plane *plane,
		struct drm_crtc *crtc, struct drm_framebuffer *fb,
		struct drm_rect *src, struct drm_rect *dest);

static int mdp5_update_cursor_plane_legacy(struct drm_plane *plane,
		struct drm_crtc *crtc,
		struct drm_framebuffer *fb,
		int crtc_x, int crtc_y,
		unsigned int crtc_w, unsigned int crtc_h,
		uint32_t src_x, uint32_t src_y,
		uint32_t src_w, uint32_t src_h);

static void set_scanout_locked(struct drm_plane *plane,
		struct drm_framebuffer *fb);

static struct mdp5_kms *get_kms(struct drm_plane *plane)
{
	struct msm_drm_private *priv = plane->dev->dev_private;
	return to_mdp5_kms(to_mdp_kms(priv->kms));
}

static bool plane_enabled(struct drm_plane_state *state)
{
	return state->visible;
}

static void mdp5_plane_destroy(struct drm_plane *plane)
{
	struct mdp5_plane *mdp5_plane = to_mdp5_plane(plane);

	drm_plane_helper_disable(plane);
	drm_plane_cleanup(plane);

	kfree(mdp5_plane);
}

static void mdp5_plane_install_rotation_property(struct drm_device *dev,
		struct drm_plane *plane)
{
	drm_plane_create_rotation_property(plane,
					   DRM_ROTATE_0,
					   DRM_ROTATE_0 |
					   DRM_ROTATE_180 |
					   DRM_REFLECT_X |
					   DRM_REFLECT_Y);
}

/* helper to install properties which are common to planes and crtcs */
static void mdp5_plane_install_properties(struct drm_plane *plane,
		struct drm_mode_object *obj)
{
	struct drm_device *dev = plane->dev;
	struct msm_drm_private *dev_priv = dev->dev_private;
	struct drm_property *prop;

#define INSTALL_PROPERTY(name, NAME, init_val, fnc, ...) do { \
		prop = dev_priv->plane_property[PLANE_PROP_##NAME]; \
		if (!prop) { \
			prop = drm_property_##fnc(dev, 0, #name, \
				##__VA_ARGS__); \
			if (!prop) { \
				dev_warn(dev->dev, \
					"Create property %s failed\n", \
					#name); \
				return; \
			} \
			dev_priv->plane_property[PLANE_PROP_##NAME] = prop; \
		} \
		drm_object_attach_property(&plane->base, prop, init_val); \
	} while (0)

#define INSTALL_RANGE_PROPERTY(name, NAME, min, max, init_val) \
		INSTALL_PROPERTY(name, NAME, init_val, \
				create_range, min, max)

#define INSTALL_ENUM_PROPERTY(name, NAME, init_val) \
		INSTALL_PROPERTY(name, NAME, init_val, \
				create_enum, name##_prop_enum_list, \
				ARRAY_SIZE(name##_prop_enum_list))

	INSTALL_RANGE_PROPERTY(zpos, ZPOS, 1, 255, 1);

	mdp5_plane_install_rotation_property(dev, plane);

#undef INSTALL_RANGE_PROPERTY
#undef INSTALL_ENUM_PROPERTY
#undef INSTALL_PROPERTY
}

static int mdp5_plane_atomic_set_property(struct drm_plane *plane,
		struct drm_plane_state *state, struct drm_property *property,
		uint64_t val)
{
	struct drm_device *dev = plane->dev;
	struct mdp5_plane_state *pstate;
	struct msm_drm_private *dev_priv = dev->dev_private;
	int ret = 0;

	pstate = to_mdp5_plane_state(state);

#define SET_PROPERTY(name, NAME, type) do { \
		if (dev_priv->plane_property[PLANE_PROP_##NAME] == property) { \
			pstate->name = (type)val; \
			DBG("Set property %s %d", #name, (type)val); \
			goto done; \
		} \
	} while (0)

	SET_PROPERTY(zpos, ZPOS, uint8_t);

	dev_err(dev->dev, "Invalid property\n");
	ret = -EINVAL;
done:
	return ret;
#undef SET_PROPERTY
}

static int mdp5_plane_atomic_get_property(struct drm_plane *plane,
		const struct drm_plane_state *state,
		struct drm_property *property, uint64_t *val)
{
	struct drm_device *dev = plane->dev;
	struct mdp5_plane_state *pstate;
	struct msm_drm_private *dev_priv = dev->dev_private;
	int ret = 0;

	pstate = to_mdp5_plane_state(state);

#define GET_PROPERTY(name, NAME, type) do { \
		if (dev_priv->plane_property[PLANE_PROP_##NAME] == property) { \
			*val = pstate->name; \
			DBG("Get property %s %lld", #name, *val); \
			goto done; \
		} \
	} while (0)

	GET_PROPERTY(zpos, ZPOS, uint8_t);

	dev_err(dev->dev, "Invalid property\n");
	ret = -EINVAL;
done:
	return ret;
#undef SET_PROPERTY
}

static void
mdp5_plane_atomic_print_state(struct drm_printer *p,
		const struct drm_plane_state *state)
{
	struct mdp5_plane_state *pstate = to_mdp5_plane_state(state);

	drm_printf(p, "\thwpipe=%s\n", pstate->hwpipe ?
			pstate->hwpipe->name : "(null)");
	drm_printf(p, "\tpremultiplied=%u\n", pstate->premultiplied);
	drm_printf(p, "\tzpos=%u\n", pstate->zpos);
	drm_printf(p, "\talpha=%u\n", pstate->alpha);
	drm_printf(p, "\tstage=%s\n", stage2name(pstate->stage));
}

static void mdp5_plane_reset(struct drm_plane *plane)
{
	struct mdp5_plane_state *mdp5_state;

	if (plane->state && plane->state->fb)
		drm_framebuffer_unreference(plane->state->fb);

	kfree(to_mdp5_plane_state(plane->state));
	mdp5_state = kzalloc(sizeof(*mdp5_state), GFP_KERNEL);

	/* assign default blend parameters */
	mdp5_state->alpha = 255;
	mdp5_state->premultiplied = 0;

	if (plane->type == DRM_PLANE_TYPE_PRIMARY)
		mdp5_state->zpos = STAGE_BASE;
	else
		mdp5_state->zpos = STAGE0 + drm_plane_index(plane);

	mdp5_state->base.plane = plane;

	plane->state = &mdp5_state->base;
}

static struct drm_plane_state *
mdp5_plane_duplicate_state(struct drm_plane *plane)
{
	struct mdp5_plane_state *mdp5_state;

	if (WARN_ON(!plane->state))
		return NULL;

	mdp5_state = kmemdup(to_mdp5_plane_state(plane->state),
			sizeof(*mdp5_state), GFP_KERNEL);

	if (mdp5_state && mdp5_state->base.fb)
		drm_framebuffer_reference(mdp5_state->base.fb);

	return &mdp5_state->base;
}

static void mdp5_plane_destroy_state(struct drm_plane *plane,
		struct drm_plane_state *state)
{
	struct mdp5_plane_state *pstate = to_mdp5_plane_state(state);

	if (state->fb)
		drm_framebuffer_unreference(state->fb);

	kfree(pstate);
}

static const struct drm_plane_funcs mdp5_plane_funcs = {
		.update_plane = drm_atomic_helper_update_plane,
		.disable_plane = drm_atomic_helper_disable_plane,
		.destroy = mdp5_plane_destroy,
		.set_property = drm_atomic_helper_plane_set_property,
		.atomic_set_property = mdp5_plane_atomic_set_property,
		.atomic_get_property = mdp5_plane_atomic_get_property,
		.reset = mdp5_plane_reset,
		.atomic_duplicate_state = mdp5_plane_duplicate_state,
		.atomic_destroy_state = mdp5_plane_destroy_state,
		.atomic_print_state = mdp5_plane_atomic_print_state,
<<<<<<< HEAD
=======
};

static const struct drm_plane_funcs mdp5_cursor_plane_funcs = {
		.update_plane = mdp5_update_cursor_plane_legacy,
		.disable_plane = drm_atomic_helper_disable_plane,
		.destroy = mdp5_plane_destroy,
		.set_property = drm_atomic_helper_plane_set_property,
		.atomic_set_property = mdp5_plane_atomic_set_property,
		.atomic_get_property = mdp5_plane_atomic_get_property,
		.reset = mdp5_plane_reset,
		.atomic_duplicate_state = mdp5_plane_duplicate_state,
		.atomic_destroy_state = mdp5_plane_destroy_state,
		.atomic_print_state = mdp5_plane_atomic_print_state,
>>>>>>> 786cc154
};

static int mdp5_plane_prepare_fb(struct drm_plane *plane,
				 struct drm_plane_state *new_state)
{
	struct mdp5_kms *mdp5_kms = get_kms(plane);
	struct drm_framebuffer *fb = new_state->fb;

	if (!new_state->fb)
		return 0;

	DBG("%s: prepare: FB[%u]", plane->name, fb->base.id);
	return msm_framebuffer_prepare(fb, mdp5_kms->id);
}

static void mdp5_plane_cleanup_fb(struct drm_plane *plane,
				  struct drm_plane_state *old_state)
{
	struct mdp5_kms *mdp5_kms = get_kms(plane);
	struct drm_framebuffer *fb = old_state->fb;

	if (!fb)
		return;

	DBG("%s: cleanup: FB[%u]", plane->name, fb->base.id);
	msm_framebuffer_cleanup(fb, mdp5_kms->id);
}

#define FRAC_16_16(mult, div)    (((mult) << 16) / (div))
static int mdp5_plane_atomic_check_with_state(struct drm_crtc_state *crtc_state,
					      struct drm_plane_state *state)
{
	struct mdp5_plane_state *mdp5_state = to_mdp5_plane_state(state);
<<<<<<< HEAD
=======
	struct drm_plane *plane = state->plane;
>>>>>>> 786cc154
	struct drm_plane_state *old_state = plane->state;
	struct mdp5_cfg *config = mdp5_cfg_get_config(get_kms(plane)->cfg);
	bool new_hwpipe = false;
	uint32_t max_width, max_height;
	uint32_t caps = 0;
<<<<<<< HEAD
=======
	struct drm_rect clip;
	int min_scale, max_scale;
	int ret;
>>>>>>> 786cc154

	DBG("%s: check (%d -> %d)", plane->name,
			plane_enabled(old_state), plane_enabled(state));

	max_width = config->hw->lm.max_width << 16;
	max_height = config->hw->lm.max_height << 16;

	/* Make sure source dimensions are within bounds. */
	if ((state->src_w > max_width) || (state->src_h > max_height)) {
		struct drm_rect src = drm_plane_state_src(state);
		DBG("Invalid source size "DRM_RECT_FP_FMT,
				DRM_RECT_FP_ARG(&src));
		return -ERANGE;
	}

<<<<<<< HEAD
=======
	clip.x1 = 0;
	clip.y1 = 0;
	clip.x2 = crtc_state->adjusted_mode.hdisplay;
	clip.y2 = crtc_state->adjusted_mode.vdisplay;
	min_scale = FRAC_16_16(1, 8);
	max_scale = FRAC_16_16(8, 1);

	ret = drm_plane_helper_check_state(state, &clip, min_scale,
					   max_scale, true, true);
	if (ret)
		return ret;

>>>>>>> 786cc154
	if (plane_enabled(state)) {
		unsigned int rotation;
		const struct mdp_format *format;
		struct mdp5_kms *mdp5_kms = get_kms(plane);
		uint32_t blkcfg = 0;

		format = to_mdp_format(msm_framebuffer_format(state->fb));
		if (MDP_FORMAT_IS_YUV(format))
			caps |= MDP_PIPE_CAP_SCALE | MDP_PIPE_CAP_CSC;

		if (((state->src_w >> 16) != state->crtc_w) ||
				((state->src_h >> 16) != state->crtc_h))
			caps |= MDP_PIPE_CAP_SCALE;

		rotation = drm_rotation_simplify(state->rotation,
						 DRM_ROTATE_0 |
						 DRM_REFLECT_X |
						 DRM_REFLECT_Y);

		if (rotation & DRM_REFLECT_X)
			caps |= MDP_PIPE_CAP_HFLIP;

		if (rotation & DRM_REFLECT_Y)
			caps |= MDP_PIPE_CAP_VFLIP;

<<<<<<< HEAD
		/* (re)allocate hw pipe if we don't have one or caps-mismatch: */
		if (!mdp5_state->hwpipe || (caps & ~mdp5_state->hwpipe->caps))
			new_hwpipe = true;

=======
		if (plane->type == DRM_PLANE_TYPE_CURSOR)
			caps |= MDP_PIPE_CAP_CURSOR;

		/* (re)allocate hw pipe if we don't have one or caps-mismatch: */
		if (!mdp5_state->hwpipe || (caps & ~mdp5_state->hwpipe->caps))
			new_hwpipe = true;

>>>>>>> 786cc154
		if (mdp5_kms->smp) {
			const struct mdp_format *format =
				to_mdp_format(msm_framebuffer_format(state->fb));

			blkcfg = mdp5_smp_calculate(mdp5_kms->smp, format,
					state->src_w >> 16, false);

			if (mdp5_state->hwpipe && (mdp5_state->hwpipe->blkcfg != blkcfg))
				new_hwpipe = true;
		}

		/* (re)assign hwpipe if needed, otherwise keep old one: */
		if (new_hwpipe) {
			/* TODO maybe we want to re-assign hwpipe sometimes
			 * in cases when we no-longer need some caps to make
			 * it available for other planes?
			 */
			struct mdp5_hw_pipe *old_hwpipe = mdp5_state->hwpipe;
			mdp5_state->hwpipe = mdp5_pipe_assign(state->state,
					plane, caps, blkcfg);
			if (IS_ERR(mdp5_state->hwpipe)) {
				DBG("%s: failed to assign hwpipe!", plane->name);
				return PTR_ERR(mdp5_state->hwpipe);
			}
			mdp5_pipe_release(state->state, old_hwpipe);
		}
	}

	return 0;
}

static int mdp5_plane_atomic_check(struct drm_plane *plane,
				   struct drm_plane_state *state)
{
	struct drm_crtc *crtc;
	struct drm_crtc_state *crtc_state;

	crtc = state->crtc ? state->crtc : plane->state->crtc;
	if (!crtc)
		return 0;

	crtc_state = drm_atomic_get_existing_crtc_state(state->state, crtc);
	if (WARN_ON(!crtc_state))
		return -EINVAL;

	return mdp5_plane_atomic_check_with_state(crtc_state, state);
}

static void mdp5_plane_atomic_update(struct drm_plane *plane,
				     struct drm_plane_state *old_state)
{
	struct drm_plane_state *state = plane->state;

	DBG("%s: update", plane->name);

	if (plane_enabled(state)) {
		int ret;

		ret = mdp5_plane_mode_set(plane,
				state->crtc, state->fb,
				&state->src, &state->dst);
		/* atomic_check should have ensured that this doesn't fail */
		WARN_ON(ret < 0);
	}
}

static const struct drm_plane_helper_funcs mdp5_plane_helper_funcs = {
		.prepare_fb = mdp5_plane_prepare_fb,
		.cleanup_fb = mdp5_plane_cleanup_fb,
		.atomic_check = mdp5_plane_atomic_check,
		.atomic_update = mdp5_plane_atomic_update,
};

static void set_scanout_locked(struct drm_plane *plane,
		struct drm_framebuffer *fb)
{
	struct mdp5_kms *mdp5_kms = get_kms(plane);
	struct mdp5_hw_pipe *hwpipe = to_mdp5_plane_state(plane->state)->hwpipe;
	enum mdp5_pipe pipe = hwpipe->pipe;

	mdp5_write(mdp5_kms, REG_MDP5_PIPE_SRC_STRIDE_A(pipe),
			MDP5_PIPE_SRC_STRIDE_A_P0(fb->pitches[0]) |
			MDP5_PIPE_SRC_STRIDE_A_P1(fb->pitches[1]));

	mdp5_write(mdp5_kms, REG_MDP5_PIPE_SRC_STRIDE_B(pipe),
			MDP5_PIPE_SRC_STRIDE_B_P2(fb->pitches[2]) |
			MDP5_PIPE_SRC_STRIDE_B_P3(fb->pitches[3]));

	mdp5_write(mdp5_kms, REG_MDP5_PIPE_SRC0_ADDR(pipe),
			msm_framebuffer_iova(fb, mdp5_kms->id, 0));
	mdp5_write(mdp5_kms, REG_MDP5_PIPE_SRC1_ADDR(pipe),
			msm_framebuffer_iova(fb, mdp5_kms->id, 1));
	mdp5_write(mdp5_kms, REG_MDP5_PIPE_SRC2_ADDR(pipe),
			msm_framebuffer_iova(fb, mdp5_kms->id, 2));
	mdp5_write(mdp5_kms, REG_MDP5_PIPE_SRC3_ADDR(pipe),
			msm_framebuffer_iova(fb, mdp5_kms->id, 3));

	plane->fb = fb;
}

/* Note: mdp5_plane->pipe_lock must be locked */
static void csc_disable(struct mdp5_kms *mdp5_kms, enum mdp5_pipe pipe)
{
	uint32_t value = mdp5_read(mdp5_kms, REG_MDP5_PIPE_OP_MODE(pipe)) &
			 ~MDP5_PIPE_OP_MODE_CSC_1_EN;

	mdp5_write(mdp5_kms, REG_MDP5_PIPE_OP_MODE(pipe), value);
}

/* Note: mdp5_plane->pipe_lock must be locked */
static void csc_enable(struct mdp5_kms *mdp5_kms, enum mdp5_pipe pipe,
		struct csc_cfg *csc)
{
	uint32_t  i, mode = 0; /* RGB, no CSC */
	uint32_t *matrix;

	if (unlikely(!csc))
		return;

	if ((csc->type == CSC_YUV2RGB) || (CSC_YUV2YUV == csc->type))
		mode |= MDP5_PIPE_OP_MODE_CSC_SRC_DATA_FORMAT(DATA_FORMAT_YUV);
	if ((csc->type == CSC_RGB2YUV) || (CSC_YUV2YUV == csc->type))
		mode |= MDP5_PIPE_OP_MODE_CSC_DST_DATA_FORMAT(DATA_FORMAT_YUV);
	mode |= MDP5_PIPE_OP_MODE_CSC_1_EN;
	mdp5_write(mdp5_kms, REG_MDP5_PIPE_OP_MODE(pipe), mode);

	matrix = csc->matrix;
	mdp5_write(mdp5_kms, REG_MDP5_PIPE_CSC_1_MATRIX_COEFF_0(pipe),
			MDP5_PIPE_CSC_1_MATRIX_COEFF_0_COEFF_11(matrix[0]) |
			MDP5_PIPE_CSC_1_MATRIX_COEFF_0_COEFF_12(matrix[1]));
	mdp5_write(mdp5_kms, REG_MDP5_PIPE_CSC_1_MATRIX_COEFF_1(pipe),
			MDP5_PIPE_CSC_1_MATRIX_COEFF_1_COEFF_13(matrix[2]) |
			MDP5_PIPE_CSC_1_MATRIX_COEFF_1_COEFF_21(matrix[3]));
	mdp5_write(mdp5_kms, REG_MDP5_PIPE_CSC_1_MATRIX_COEFF_2(pipe),
			MDP5_PIPE_CSC_1_MATRIX_COEFF_2_COEFF_22(matrix[4]) |
			MDP5_PIPE_CSC_1_MATRIX_COEFF_2_COEFF_23(matrix[5]));
	mdp5_write(mdp5_kms, REG_MDP5_PIPE_CSC_1_MATRIX_COEFF_3(pipe),
			MDP5_PIPE_CSC_1_MATRIX_COEFF_3_COEFF_31(matrix[6]) |
			MDP5_PIPE_CSC_1_MATRIX_COEFF_3_COEFF_32(matrix[7]));
	mdp5_write(mdp5_kms, REG_MDP5_PIPE_CSC_1_MATRIX_COEFF_4(pipe),
			MDP5_PIPE_CSC_1_MATRIX_COEFF_4_COEFF_33(matrix[8]));

	for (i = 0; i < ARRAY_SIZE(csc->pre_bias); i++) {
		uint32_t *pre_clamp = csc->pre_clamp;
		uint32_t *post_clamp = csc->post_clamp;

		mdp5_write(mdp5_kms, REG_MDP5_PIPE_CSC_1_PRE_CLAMP(pipe, i),
			MDP5_PIPE_CSC_1_PRE_CLAMP_REG_HIGH(pre_clamp[2*i+1]) |
			MDP5_PIPE_CSC_1_PRE_CLAMP_REG_LOW(pre_clamp[2*i]));

		mdp5_write(mdp5_kms, REG_MDP5_PIPE_CSC_1_POST_CLAMP(pipe, i),
			MDP5_PIPE_CSC_1_POST_CLAMP_REG_HIGH(post_clamp[2*i+1]) |
			MDP5_PIPE_CSC_1_POST_CLAMP_REG_LOW(post_clamp[2*i]));

		mdp5_write(mdp5_kms, REG_MDP5_PIPE_CSC_1_PRE_BIAS(pipe, i),
			MDP5_PIPE_CSC_1_PRE_BIAS_REG_VALUE(csc->pre_bias[i]));

		mdp5_write(mdp5_kms, REG_MDP5_PIPE_CSC_1_POST_BIAS(pipe, i),
			MDP5_PIPE_CSC_1_POST_BIAS_REG_VALUE(csc->post_bias[i]));
	}
}

#define PHASE_STEP_SHIFT	21
#define DOWN_SCALE_RATIO_MAX	32	/* 2^(26-21) */

static int calc_phase_step(uint32_t src, uint32_t dst, uint32_t *out_phase)
{
	uint32_t unit;

	if (src == 0 || dst == 0)
		return -EINVAL;

	/*
	 * PHASE_STEP_X/Y is coded on 26 bits (25:0),
	 * where 2^21 represents the unity "1" in fixed-point hardware design.
	 * This leaves 5 bits for the integer part (downscale case):
	 *	-> maximum downscale ratio = 0b1_1111 = 31
	 */
	if (src > (dst * DOWN_SCALE_RATIO_MAX))
		return -EOVERFLOW;

	unit = 1 << PHASE_STEP_SHIFT;
	*out_phase = mult_frac(unit, src, dst);

	return 0;
}

static int calc_scalex_steps(struct drm_plane *plane,
		uint32_t pixel_format, uint32_t src, uint32_t dest,
		uint32_t phasex_steps[COMP_MAX])
{
	struct mdp5_kms *mdp5_kms = get_kms(plane);
	struct device *dev = mdp5_kms->dev->dev;
	uint32_t phasex_step;
	unsigned int hsub;
	int ret;

	ret = calc_phase_step(src, dest, &phasex_step);
	if (ret) {
		dev_err(dev, "X scaling (%d->%d) failed: %d\n", src, dest, ret);
		return ret;
	}

	hsub = drm_format_horz_chroma_subsampling(pixel_format);

	phasex_steps[COMP_0]   = phasex_step;
	phasex_steps[COMP_3]   = phasex_step;
	phasex_steps[COMP_1_2] = phasex_step / hsub;

	return 0;
}

static int calc_scaley_steps(struct drm_plane *plane,
		uint32_t pixel_format, uint32_t src, uint32_t dest,
		uint32_t phasey_steps[COMP_MAX])
{
	struct mdp5_kms *mdp5_kms = get_kms(plane);
	struct device *dev = mdp5_kms->dev->dev;
	uint32_t phasey_step;
	unsigned int vsub;
	int ret;

	ret = calc_phase_step(src, dest, &phasey_step);
	if (ret) {
		dev_err(dev, "Y scaling (%d->%d) failed: %d\n", src, dest, ret);
		return ret;
	}

	vsub = drm_format_vert_chroma_subsampling(pixel_format);

	phasey_steps[COMP_0]   = phasey_step;
	phasey_steps[COMP_3]   = phasey_step;
	phasey_steps[COMP_1_2] = phasey_step / vsub;

	return 0;
}

static uint32_t get_scale_config(const struct mdp_format *format,
		uint32_t src, uint32_t dst, bool horz)
{
	bool scaling = format->is_yuv ? true : (src != dst);
	uint32_t sub, pix_fmt = format->base.pixel_format;
	uint32_t ya_filter, uv_filter;
	bool yuv = format->is_yuv;

	if (!scaling)
		return 0;

	if (yuv) {
		sub = horz ? drm_format_horz_chroma_subsampling(pix_fmt) :
			     drm_format_vert_chroma_subsampling(pix_fmt);
		uv_filter = ((src / sub) <= dst) ?
				   SCALE_FILTER_BIL : SCALE_FILTER_PCMN;
	}
	ya_filter = (src <= dst) ? SCALE_FILTER_BIL : SCALE_FILTER_PCMN;

	if (horz)
		return  MDP5_PIPE_SCALE_CONFIG_SCALEX_EN |
			MDP5_PIPE_SCALE_CONFIG_SCALEX_FILTER_COMP_0(ya_filter) |
			MDP5_PIPE_SCALE_CONFIG_SCALEX_FILTER_COMP_3(ya_filter) |
			COND(yuv, MDP5_PIPE_SCALE_CONFIG_SCALEX_FILTER_COMP_1_2(uv_filter));
	else
		return  MDP5_PIPE_SCALE_CONFIG_SCALEY_EN |
			MDP5_PIPE_SCALE_CONFIG_SCALEY_FILTER_COMP_0(ya_filter) |
			MDP5_PIPE_SCALE_CONFIG_SCALEY_FILTER_COMP_3(ya_filter) |
			COND(yuv, MDP5_PIPE_SCALE_CONFIG_SCALEY_FILTER_COMP_1_2(uv_filter));
}

static void calc_pixel_ext(const struct mdp_format *format,
		uint32_t src, uint32_t dst, uint32_t phase_step[2],
		int pix_ext_edge1[COMP_MAX], int pix_ext_edge2[COMP_MAX],
		bool horz)
{
	bool scaling = format->is_yuv ? true : (src != dst);
	int i;

	/*
	 * Note:
	 * We assume here that:
	 *     1. PCMN filter is used for downscale
	 *     2. bilinear filter is used for upscale
	 *     3. we are in a single pipe configuration
	 */

	for (i = 0; i < COMP_MAX; i++) {
		pix_ext_edge1[i] = 0;
		pix_ext_edge2[i] = scaling ? 1 : 0;
	}
}

static void mdp5_write_pixel_ext(struct mdp5_kms *mdp5_kms, enum mdp5_pipe pipe,
	const struct mdp_format *format,
	uint32_t src_w, int pe_left[COMP_MAX], int pe_right[COMP_MAX],
	uint32_t src_h, int pe_top[COMP_MAX], int pe_bottom[COMP_MAX])
{
	uint32_t pix_fmt = format->base.pixel_format;
	uint32_t lr, tb, req;
	int i;

	for (i = 0; i < COMP_MAX; i++) {
		uint32_t roi_w = src_w;
		uint32_t roi_h = src_h;

		if (format->is_yuv && i == COMP_1_2) {
			roi_w /= drm_format_horz_chroma_subsampling(pix_fmt);
			roi_h /= drm_format_vert_chroma_subsampling(pix_fmt);
		}

		lr  = (pe_left[i] >= 0) ?
			MDP5_PIPE_SW_PIX_EXT_LR_LEFT_RPT(pe_left[i]) :
			MDP5_PIPE_SW_PIX_EXT_LR_LEFT_OVF(pe_left[i]);

		lr |= (pe_right[i] >= 0) ?
			MDP5_PIPE_SW_PIX_EXT_LR_RIGHT_RPT(pe_right[i]) :
			MDP5_PIPE_SW_PIX_EXT_LR_RIGHT_OVF(pe_right[i]);

		tb  = (pe_top[i] >= 0) ?
			MDP5_PIPE_SW_PIX_EXT_TB_TOP_RPT(pe_top[i]) :
			MDP5_PIPE_SW_PIX_EXT_TB_TOP_OVF(pe_top[i]);

		tb |= (pe_bottom[i] >= 0) ?
			MDP5_PIPE_SW_PIX_EXT_TB_BOTTOM_RPT(pe_bottom[i]) :
			MDP5_PIPE_SW_PIX_EXT_TB_BOTTOM_OVF(pe_bottom[i]);

		req  = MDP5_PIPE_SW_PIX_EXT_REQ_PIXELS_LEFT_RIGHT(roi_w +
				pe_left[i] + pe_right[i]);

		req |= MDP5_PIPE_SW_PIX_EXT_REQ_PIXELS_TOP_BOTTOM(roi_h +
				pe_top[i] + pe_bottom[i]);

		mdp5_write(mdp5_kms, REG_MDP5_PIPE_SW_PIX_EXT_LR(pipe, i), lr);
		mdp5_write(mdp5_kms, REG_MDP5_PIPE_SW_PIX_EXT_TB(pipe, i), tb);
		mdp5_write(mdp5_kms, REG_MDP5_PIPE_SW_PIX_EXT_REQ_PIXELS(pipe, i), req);

		DBG("comp-%d (L/R): rpt=%d/%d, ovf=%d/%d, req=%d", i,
			FIELD(lr,  MDP5_PIPE_SW_PIX_EXT_LR_LEFT_RPT),
			FIELD(lr,  MDP5_PIPE_SW_PIX_EXT_LR_RIGHT_RPT),
			FIELD(lr,  MDP5_PIPE_SW_PIX_EXT_LR_LEFT_OVF),
			FIELD(lr,  MDP5_PIPE_SW_PIX_EXT_LR_RIGHT_OVF),
			FIELD(req, MDP5_PIPE_SW_PIX_EXT_REQ_PIXELS_LEFT_RIGHT));

		DBG("comp-%d (T/B): rpt=%d/%d, ovf=%d/%d, req=%d", i,
			FIELD(tb,  MDP5_PIPE_SW_PIX_EXT_TB_TOP_RPT),
			FIELD(tb,  MDP5_PIPE_SW_PIX_EXT_TB_BOTTOM_RPT),
			FIELD(tb,  MDP5_PIPE_SW_PIX_EXT_TB_TOP_OVF),
			FIELD(tb,  MDP5_PIPE_SW_PIX_EXT_TB_BOTTOM_OVF),
			FIELD(req, MDP5_PIPE_SW_PIX_EXT_REQ_PIXELS_TOP_BOTTOM));
	}
}


static int mdp5_plane_mode_set(struct drm_plane *plane,
		struct drm_crtc *crtc, struct drm_framebuffer *fb,
		struct drm_rect *src, struct drm_rect *dest)
{
	struct drm_plane_state *pstate = plane->state;
	struct mdp5_hw_pipe *hwpipe = to_mdp5_plane_state(pstate)->hwpipe;
	struct mdp5_kms *mdp5_kms = get_kms(plane);
	enum mdp5_pipe pipe = hwpipe->pipe;
	const struct mdp_format *format;
	uint32_t nplanes, config = 0;
	uint32_t phasex_step[COMP_MAX] = {0,}, phasey_step[COMP_MAX] = {0,};
	bool pe = hwpipe->caps & MDP_PIPE_CAP_SW_PIX_EXT;
	int pe_left[COMP_MAX], pe_right[COMP_MAX];
	int pe_top[COMP_MAX], pe_bottom[COMP_MAX];
	uint32_t hdecm = 0, vdecm = 0;
	uint32_t pix_format;
	unsigned int rotation;
	bool vflip, hflip;
	int crtc_x, crtc_y;
	unsigned int crtc_w, crtc_h;
	uint32_t src_x, src_y;
	uint32_t src_w, src_h;
	unsigned long flags;
	int ret;

	nplanes = fb->format->num_planes;

	/* bad formats should already be rejected: */
	if (WARN_ON(nplanes > pipe2nclients(pipe)))
		return -EINVAL;

	format = to_mdp_format(msm_framebuffer_format(fb));
	pix_format = format->base.pixel_format;

	src_x = src->x1;
	src_y = src->y1;
	src_w = drm_rect_width(src);
	src_h = drm_rect_height(src);

	crtc_x = dest->x1;
	crtc_y = dest->y1;
	crtc_w = drm_rect_width(dest);
	crtc_h = drm_rect_height(dest);

	/* src values are in Q16 fixed point, convert to integer: */
	src_x = src_x >> 16;
	src_y = src_y >> 16;
	src_w = src_w >> 16;
	src_h = src_h >> 16;

	DBG("%s: FB[%u] %u,%u,%u,%u -> CRTC[%u] %d,%d,%u,%u", plane->name,
			fb->base.id, src_x, src_y, src_w, src_h,
			crtc->base.id, crtc_x, crtc_y, crtc_w, crtc_h);

	ret = calc_scalex_steps(plane, pix_format, src_w, crtc_w, phasex_step);
	if (ret)
		return ret;

	ret = calc_scaley_steps(plane, pix_format, src_h, crtc_h, phasey_step);
	if (ret)
		return ret;

	if (hwpipe->caps & MDP_PIPE_CAP_SW_PIX_EXT) {
		calc_pixel_ext(format, src_w, crtc_w, phasex_step,
					 pe_left, pe_right, true);
		calc_pixel_ext(format, src_h, crtc_h, phasey_step,
					pe_top, pe_bottom, false);
	}

	/* TODO calc hdecm, vdecm */

	/* SCALE is used to both scale and up-sample chroma components */
	config |= get_scale_config(format, src_w, crtc_w, true);
	config |= get_scale_config(format, src_h, crtc_h, false);
	DBG("scale config = %x", config);

	rotation = drm_rotation_simplify(pstate->rotation,
					 DRM_ROTATE_0 |
					 DRM_REFLECT_X |
					 DRM_REFLECT_Y);
	hflip = !!(rotation & DRM_REFLECT_X);
	vflip = !!(rotation & DRM_REFLECT_Y);

	spin_lock_irqsave(&hwpipe->pipe_lock, flags);

	mdp5_write(mdp5_kms, REG_MDP5_PIPE_SRC_IMG_SIZE(pipe),
			MDP5_PIPE_SRC_IMG_SIZE_WIDTH(min(fb->width, src_w)) |
			MDP5_PIPE_SRC_IMG_SIZE_HEIGHT(min(fb->height, src_h)));

	mdp5_write(mdp5_kms, REG_MDP5_PIPE_SRC_SIZE(pipe),
			MDP5_PIPE_SRC_SIZE_WIDTH(src_w) |
			MDP5_PIPE_SRC_SIZE_HEIGHT(src_h));

	mdp5_write(mdp5_kms, REG_MDP5_PIPE_SRC_XY(pipe),
			MDP5_PIPE_SRC_XY_X(src_x) |
			MDP5_PIPE_SRC_XY_Y(src_y));

	mdp5_write(mdp5_kms, REG_MDP5_PIPE_OUT_SIZE(pipe),
			MDP5_PIPE_OUT_SIZE_WIDTH(crtc_w) |
			MDP5_PIPE_OUT_SIZE_HEIGHT(crtc_h));

	mdp5_write(mdp5_kms, REG_MDP5_PIPE_OUT_XY(pipe),
			MDP5_PIPE_OUT_XY_X(crtc_x) |
			MDP5_PIPE_OUT_XY_Y(crtc_y));

	mdp5_write(mdp5_kms, REG_MDP5_PIPE_SRC_FORMAT(pipe),
			MDP5_PIPE_SRC_FORMAT_A_BPC(format->bpc_a) |
			MDP5_PIPE_SRC_FORMAT_R_BPC(format->bpc_r) |
			MDP5_PIPE_SRC_FORMAT_G_BPC(format->bpc_g) |
			MDP5_PIPE_SRC_FORMAT_B_BPC(format->bpc_b) |
			COND(format->alpha_enable, MDP5_PIPE_SRC_FORMAT_ALPHA_ENABLE) |
			MDP5_PIPE_SRC_FORMAT_CPP(format->cpp - 1) |
			MDP5_PIPE_SRC_FORMAT_UNPACK_COUNT(format->unpack_count - 1) |
			COND(format->unpack_tight, MDP5_PIPE_SRC_FORMAT_UNPACK_TIGHT) |
			MDP5_PIPE_SRC_FORMAT_FETCH_TYPE(format->fetch_type) |
			MDP5_PIPE_SRC_FORMAT_CHROMA_SAMP(format->chroma_sample));

	mdp5_write(mdp5_kms, REG_MDP5_PIPE_SRC_UNPACK(pipe),
			MDP5_PIPE_SRC_UNPACK_ELEM0(format->unpack[0]) |
			MDP5_PIPE_SRC_UNPACK_ELEM1(format->unpack[1]) |
			MDP5_PIPE_SRC_UNPACK_ELEM2(format->unpack[2]) |
			MDP5_PIPE_SRC_UNPACK_ELEM3(format->unpack[3]));

	mdp5_write(mdp5_kms, REG_MDP5_PIPE_SRC_OP_MODE(pipe),
			(hflip ? MDP5_PIPE_SRC_OP_MODE_FLIP_LR : 0) |
			(vflip ? MDP5_PIPE_SRC_OP_MODE_FLIP_UD : 0) |
			COND(pe, MDP5_PIPE_SRC_OP_MODE_SW_PIX_EXT_OVERRIDE) |
			MDP5_PIPE_SRC_OP_MODE_BWC(BWC_LOSSLESS));

	/* not using secure mode: */
	mdp5_write(mdp5_kms, REG_MDP5_PIPE_SRC_ADDR_SW_STATUS(pipe), 0);

	if (hwpipe->caps & MDP_PIPE_CAP_SW_PIX_EXT)
		mdp5_write_pixel_ext(mdp5_kms, pipe, format,
				src_w, pe_left, pe_right,
				src_h, pe_top, pe_bottom);

	if (hwpipe->caps & MDP_PIPE_CAP_SCALE) {
		mdp5_write(mdp5_kms, REG_MDP5_PIPE_SCALE_PHASE_STEP_X(pipe),
				phasex_step[COMP_0]);
		mdp5_write(mdp5_kms, REG_MDP5_PIPE_SCALE_PHASE_STEP_Y(pipe),
				phasey_step[COMP_0]);
		mdp5_write(mdp5_kms, REG_MDP5_PIPE_SCALE_CR_PHASE_STEP_X(pipe),
				phasex_step[COMP_1_2]);
		mdp5_write(mdp5_kms, REG_MDP5_PIPE_SCALE_CR_PHASE_STEP_Y(pipe),
				phasey_step[COMP_1_2]);
		mdp5_write(mdp5_kms, REG_MDP5_PIPE_DECIMATION(pipe),
				MDP5_PIPE_DECIMATION_VERT(vdecm) |
				MDP5_PIPE_DECIMATION_HORZ(hdecm));
		mdp5_write(mdp5_kms, REG_MDP5_PIPE_SCALE_CONFIG(pipe), config);
	}

	if (hwpipe->caps & MDP_PIPE_CAP_CSC) {
		if (MDP_FORMAT_IS_YUV(format))
			csc_enable(mdp5_kms, pipe,
					mdp_get_default_csc_cfg(CSC_YUV2RGB));
		else
			csc_disable(mdp5_kms, pipe);
	}

	set_scanout_locked(plane, fb);

	spin_unlock_irqrestore(&hwpipe->pipe_lock, flags);

	return ret;
}

<<<<<<< HEAD
enum mdp5_pipe mdp5_plane_pipe(struct drm_plane *plane)
{
	struct mdp5_plane_state *pstate = to_mdp5_plane_state(plane->state);

	if (WARN_ON(!pstate->hwpipe))
		return 0;

	return pstate->hwpipe->pipe;
}

uint32_t mdp5_plane_get_flush(struct drm_plane *plane)
{
	struct mdp5_plane_state *pstate = to_mdp5_plane_state(plane->state);

	if (WARN_ON(!pstate->hwpipe))
		return 0;

=======
static int mdp5_update_cursor_plane_legacy(struct drm_plane *plane,
			struct drm_crtc *crtc, struct drm_framebuffer *fb,
			int crtc_x, int crtc_y,
			unsigned int crtc_w, unsigned int crtc_h,
			uint32_t src_x, uint32_t src_y,
			uint32_t src_w, uint32_t src_h)
{
	struct drm_plane_state *plane_state, *new_plane_state;
	struct mdp5_plane_state *mdp5_pstate;
	struct drm_crtc_state *crtc_state = crtc->state;
	int ret;

	if (!crtc_state->active || drm_atomic_crtc_needs_modeset(crtc_state))
		goto slow;

	plane_state = plane->state;
	mdp5_pstate = to_mdp5_plane_state(plane_state);

	/* don't use fast path if we don't have a hwpipe allocated yet */
	if (!mdp5_pstate->hwpipe)
		goto slow;

	/* only allow changing of position(crtc x/y or src x/y) in fast path */
	if (plane_state->crtc != crtc ||
	    plane_state->src_w != src_w ||
	    plane_state->src_h != src_h ||
	    plane_state->crtc_w != crtc_w ||
	    plane_state->crtc_h != crtc_h ||
	    !plane_state->fb ||
	    plane_state->fb != fb)
		goto slow;

	new_plane_state = mdp5_plane_duplicate_state(plane);
	if (!new_plane_state)
		return -ENOMEM;

	new_plane_state->src_x = src_x;
	new_plane_state->src_y = src_y;
	new_plane_state->src_w = src_w;
	new_plane_state->src_h = src_h;
	new_plane_state->crtc_x = crtc_x;
	new_plane_state->crtc_y = crtc_y;
	new_plane_state->crtc_w = crtc_w;
	new_plane_state->crtc_h = crtc_h;

	ret = mdp5_plane_atomic_check_with_state(crtc_state, new_plane_state);
	if (ret)
		goto slow_free;

	if (new_plane_state->visible) {
		struct mdp5_ctl *ctl;

		ret = mdp5_plane_mode_set(plane, crtc, fb,
					  &new_plane_state->src,
					  &new_plane_state->dst);
		WARN_ON(ret < 0);

		ctl = mdp5_crtc_get_ctl(crtc);

		mdp5_ctl_commit(ctl, mdp5_plane_get_flush(plane));
	}

	*to_mdp5_plane_state(plane_state) =
		*to_mdp5_plane_state(new_plane_state);

	mdp5_plane_destroy_state(plane, new_plane_state);

	return 0;
slow_free:
	mdp5_plane_destroy_state(plane, new_plane_state);
slow:
	return drm_atomic_helper_update_plane(plane, crtc, fb,
					      crtc_x, crtc_y, crtc_w, crtc_h,
					      src_x, src_y, src_w, src_h);
}

enum mdp5_pipe mdp5_plane_pipe(struct drm_plane *plane)
{
	struct mdp5_plane_state *pstate = to_mdp5_plane_state(plane->state);

	if (WARN_ON(!pstate->hwpipe))
		return SSPP_NONE;

	return pstate->hwpipe->pipe;
}

uint32_t mdp5_plane_get_flush(struct drm_plane *plane)
{
	struct mdp5_plane_state *pstate = to_mdp5_plane_state(plane->state);

	if (WARN_ON(!pstate->hwpipe))
		return 0;

>>>>>>> 786cc154
	return pstate->hwpipe->flush_mask;
}

/* initialize plane */
<<<<<<< HEAD
struct drm_plane *mdp5_plane_init(struct drm_device *dev, bool primary)
=======
struct drm_plane *mdp5_plane_init(struct drm_device *dev,
				  enum drm_plane_type type)
>>>>>>> 786cc154
{
	struct drm_plane *plane = NULL;
	struct mdp5_plane *mdp5_plane;
	int ret;

	mdp5_plane = kzalloc(sizeof(*mdp5_plane), GFP_KERNEL);
	if (!mdp5_plane) {
		ret = -ENOMEM;
		goto fail;
	}

	plane = &mdp5_plane->base;

	mdp5_plane->nformats = mdp_get_formats(mdp5_plane->formats,
		ARRAY_SIZE(mdp5_plane->formats), false);

<<<<<<< HEAD
	type = primary ? DRM_PLANE_TYPE_PRIMARY : DRM_PLANE_TYPE_OVERLAY;
	ret = drm_universal_plane_init(dev, plane, 0xff, &mdp5_plane_funcs,
				 mdp5_plane->formats, mdp5_plane->nformats,
				 type, NULL);
=======
	if (type == DRM_PLANE_TYPE_CURSOR)
		ret = drm_universal_plane_init(dev, plane, 0xff,
				&mdp5_cursor_plane_funcs,
				mdp5_plane->formats, mdp5_plane->nformats,
				type, NULL);
	else
		ret = drm_universal_plane_init(dev, plane, 0xff,
				&mdp5_plane_funcs,
				mdp5_plane->formats, mdp5_plane->nformats,
				type, NULL);
>>>>>>> 786cc154
	if (ret)
		goto fail;

	drm_plane_helper_add(plane, &mdp5_plane_helper_funcs);

	mdp5_plane_install_properties(plane, &plane->base);

	return plane;

fail:
	if (plane)
		mdp5_plane_destroy(plane);

	return ERR_PTR(ret);
}<|MERGE_RESOLUTION|>--- conflicted
+++ resolved
@@ -249,8 +249,6 @@
 		.atomic_duplicate_state = mdp5_plane_duplicate_state,
 		.atomic_destroy_state = mdp5_plane_destroy_state,
 		.atomic_print_state = mdp5_plane_atomic_print_state,
-<<<<<<< HEAD
-=======
 };
 
 static const struct drm_plane_funcs mdp5_cursor_plane_funcs = {
@@ -264,7 +262,6 @@
 		.atomic_duplicate_state = mdp5_plane_duplicate_state,
 		.atomic_destroy_state = mdp5_plane_destroy_state,
 		.atomic_print_state = mdp5_plane_atomic_print_state,
->>>>>>> 786cc154
 };
 
 static int mdp5_plane_prepare_fb(struct drm_plane *plane,
@@ -298,21 +295,15 @@
 					      struct drm_plane_state *state)
 {
 	struct mdp5_plane_state *mdp5_state = to_mdp5_plane_state(state);
-<<<<<<< HEAD
-=======
 	struct drm_plane *plane = state->plane;
->>>>>>> 786cc154
 	struct drm_plane_state *old_state = plane->state;
 	struct mdp5_cfg *config = mdp5_cfg_get_config(get_kms(plane)->cfg);
 	bool new_hwpipe = false;
 	uint32_t max_width, max_height;
 	uint32_t caps = 0;
-<<<<<<< HEAD
-=======
 	struct drm_rect clip;
 	int min_scale, max_scale;
 	int ret;
->>>>>>> 786cc154
 
 	DBG("%s: check (%d -> %d)", plane->name,
 			plane_enabled(old_state), plane_enabled(state));
@@ -328,8 +319,6 @@
 		return -ERANGE;
 	}
 
-<<<<<<< HEAD
-=======
 	clip.x1 = 0;
 	clip.y1 = 0;
 	clip.x2 = crtc_state->adjusted_mode.hdisplay;
@@ -342,7 +331,6 @@
 	if (ret)
 		return ret;
 
->>>>>>> 786cc154
 	if (plane_enabled(state)) {
 		unsigned int rotation;
 		const struct mdp_format *format;
@@ -368,20 +356,13 @@
 		if (rotation & DRM_REFLECT_Y)
 			caps |= MDP_PIPE_CAP_VFLIP;
 
-<<<<<<< HEAD
+		if (plane->type == DRM_PLANE_TYPE_CURSOR)
+			caps |= MDP_PIPE_CAP_CURSOR;
+
 		/* (re)allocate hw pipe if we don't have one or caps-mismatch: */
 		if (!mdp5_state->hwpipe || (caps & ~mdp5_state->hwpipe->caps))
 			new_hwpipe = true;
 
-=======
-		if (plane->type == DRM_PLANE_TYPE_CURSOR)
-			caps |= MDP_PIPE_CAP_CURSOR;
-
-		/* (re)allocate hw pipe if we don't have one or caps-mismatch: */
-		if (!mdp5_state->hwpipe || (caps & ~mdp5_state->hwpipe->caps))
-			new_hwpipe = true;
-
->>>>>>> 786cc154
 		if (mdp5_kms->smp) {
 			const struct mdp_format *format =
 				to_mdp_format(msm_framebuffer_format(state->fb));
@@ -900,25 +881,6 @@
 	return ret;
 }
 
-<<<<<<< HEAD
-enum mdp5_pipe mdp5_plane_pipe(struct drm_plane *plane)
-{
-	struct mdp5_plane_state *pstate = to_mdp5_plane_state(plane->state);
-
-	if (WARN_ON(!pstate->hwpipe))
-		return 0;
-
-	return pstate->hwpipe->pipe;
-}
-
-uint32_t mdp5_plane_get_flush(struct drm_plane *plane)
-{
-	struct mdp5_plane_state *pstate = to_mdp5_plane_state(plane->state);
-
-	if (WARN_ON(!pstate->hwpipe))
-		return 0;
-
-=======
 static int mdp5_update_cursor_plane_legacy(struct drm_plane *plane,
 			struct drm_crtc *crtc, struct drm_framebuffer *fb,
 			int crtc_x, int crtc_y,
@@ -1012,17 +974,12 @@
 	if (WARN_ON(!pstate->hwpipe))
 		return 0;
 
->>>>>>> 786cc154
 	return pstate->hwpipe->flush_mask;
 }
 
 /* initialize plane */
-<<<<<<< HEAD
-struct drm_plane *mdp5_plane_init(struct drm_device *dev, bool primary)
-=======
 struct drm_plane *mdp5_plane_init(struct drm_device *dev,
 				  enum drm_plane_type type)
->>>>>>> 786cc154
 {
 	struct drm_plane *plane = NULL;
 	struct mdp5_plane *mdp5_plane;
@@ -1039,12 +996,6 @@
 	mdp5_plane->nformats = mdp_get_formats(mdp5_plane->formats,
 		ARRAY_SIZE(mdp5_plane->formats), false);
 
-<<<<<<< HEAD
-	type = primary ? DRM_PLANE_TYPE_PRIMARY : DRM_PLANE_TYPE_OVERLAY;
-	ret = drm_universal_plane_init(dev, plane, 0xff, &mdp5_plane_funcs,
-				 mdp5_plane->formats, mdp5_plane->nformats,
-				 type, NULL);
-=======
 	if (type == DRM_PLANE_TYPE_CURSOR)
 		ret = drm_universal_plane_init(dev, plane, 0xff,
 				&mdp5_cursor_plane_funcs,
@@ -1055,7 +1006,6 @@
 				&mdp5_plane_funcs,
 				mdp5_plane->formats, mdp5_plane->nformats,
 				type, NULL);
->>>>>>> 786cc154
 	if (ret)
 		goto fail;
 
