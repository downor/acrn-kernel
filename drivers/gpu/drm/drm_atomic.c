/*
 * Copyright (C) 2014 Red Hat
 * Copyright (C) 2014 Intel Corp.
 *
 * Permission is hereby granted, free of charge, to any person obtaining a
 * copy of this software and associated documentation files (the "Software"),
 * to deal in the Software without restriction, including without limitation
 * the rights to use, copy, modify, merge, publish, distribute, sublicense,
 * and/or sell copies of the Software, and to permit persons to whom the
 * Software is furnished to do so, subject to the following conditions:
 *
 * The above copyright notice and this permission notice shall be included in
 * all copies or substantial portions of the Software.
 *
 * THE SOFTWARE IS PROVIDED "AS IS", WITHOUT WARRANTY OF ANY KIND, EXPRESS OR
 * IMPLIED, INCLUDING BUT NOT LIMITED TO THE WARRANTIES OF MERCHANTABILITY,
 * FITNESS FOR A PARTICULAR PURPOSE AND NONINFRINGEMENT.  IN NO EVENT SHALL
 * THE COPYRIGHT HOLDER(S) OR AUTHOR(S) BE LIABLE FOR ANY CLAIM, DAMAGES OR
 * OTHER LIABILITY, WHETHER IN AN ACTION OF CONTRACT, TORT OR OTHERWISE,
 * ARISING FROM, OUT OF OR IN CONNECTION WITH THE SOFTWARE OR THE USE OR
 * OTHER DEALINGS IN THE SOFTWARE.
 *
 * Authors:
 * Rob Clark <robdclark@gmail.com>
 * Daniel Vetter <daniel.vetter@ffwll.ch>
 */


#include <drm/drmP.h>
#include <drm/drm_atomic.h>
#include <drm/drm_mode.h>
#include <drm/drm_plane_helper.h>
#include <drm/drm_print.h>
#include <linux/sync_file.h>

#include "drm_crtc_internal.h"

void __drm_crtc_commit_free(struct kref *kref)
{
	struct drm_crtc_commit *commit =
		container_of(kref, struct drm_crtc_commit, ref);

	kfree(commit);
}
EXPORT_SYMBOL(__drm_crtc_commit_free);

/**
 * drm_atomic_state_default_release -
 * release memory initialized by drm_atomic_state_init
 * @state: atomic state
 *
 * Free all the memory allocated by drm_atomic_state_init.
 * This is useful for drivers that subclass the atomic state.
 */
void drm_atomic_state_default_release(struct drm_atomic_state *state)
{
	kfree(state->connectors);
	kfree(state->crtcs);
	kfree(state->planes);
}
EXPORT_SYMBOL(drm_atomic_state_default_release);

/**
 * drm_atomic_state_init - init new atomic state
 * @dev: DRM device
 * @state: atomic state
 *
 * Default implementation for filling in a new atomic state.
 * This is useful for drivers that subclass the atomic state.
 */
int
drm_atomic_state_init(struct drm_device *dev, struct drm_atomic_state *state)
{
	kref_init(&state->ref);

	/* TODO legacy paths should maybe do a better job about
	 * setting this appropriately?
	 */
	state->allow_modeset = true;

	state->crtcs = kcalloc(dev->mode_config.num_crtc,
			       sizeof(*state->crtcs), GFP_KERNEL);
	if (!state->crtcs)
		goto fail;
	state->planes = kcalloc(dev->mode_config.num_total_plane,
				sizeof(*state->planes), GFP_KERNEL);
	if (!state->planes)
		goto fail;

	state->dev = dev;

	DRM_DEBUG_ATOMIC("Allocated atomic state %p\n", state);

	return 0;
fail:
	drm_atomic_state_default_release(state);
	return -ENOMEM;
}
EXPORT_SYMBOL(drm_atomic_state_init);

/**
 * drm_atomic_state_alloc - allocate atomic state
 * @dev: DRM device
 *
 * This allocates an empty atomic state to track updates.
 */
struct drm_atomic_state *
drm_atomic_state_alloc(struct drm_device *dev)
{
	struct drm_mode_config *config = &dev->mode_config;
	struct drm_atomic_state *state;

	if (!config->funcs->atomic_state_alloc) {
		state = kzalloc(sizeof(*state), GFP_KERNEL);
		if (!state)
			return NULL;
		if (drm_atomic_state_init(dev, state) < 0) {
			kfree(state);
			return NULL;
		}
		return state;
	}

	return config->funcs->atomic_state_alloc(dev);
}
EXPORT_SYMBOL(drm_atomic_state_alloc);

/**
 * drm_atomic_state_default_clear - clear base atomic state
 * @state: atomic state
 *
 * Default implementation for clearing atomic state.
 * This is useful for drivers that subclass the atomic state.
 */
void drm_atomic_state_default_clear(struct drm_atomic_state *state)
{
	struct drm_device *dev = state->dev;
	struct drm_mode_config *config = &dev->mode_config;
	int i;

	DRM_DEBUG_ATOMIC("Clearing atomic state %p\n", state);

	for (i = 0; i < state->num_connector; i++) {
		struct drm_connector *connector = state->connectors[i].ptr;

		if (!connector)
			continue;

		connector->funcs->atomic_destroy_state(connector,
						       state->connectors[i].state);
		state->connectors[i].ptr = NULL;
		state->connectors[i].state = NULL;
		drm_connector_unreference(connector);
	}

	for (i = 0; i < config->num_crtc; i++) {
		struct drm_crtc *crtc = state->crtcs[i].ptr;

		if (!crtc)
			continue;

		crtc->funcs->atomic_destroy_state(crtc,
						  state->crtcs[i].state);

		if (state->crtcs[i].commit) {
			kfree(state->crtcs[i].commit->event);
			state->crtcs[i].commit->event = NULL;
			drm_crtc_commit_put(state->crtcs[i].commit);
		}

		state->crtcs[i].commit = NULL;
		state->crtcs[i].ptr = NULL;
		state->crtcs[i].state = NULL;
	}

	for (i = 0; i < config->num_total_plane; i++) {
		struct drm_plane *plane = state->planes[i].ptr;

		if (!plane)
			continue;

		plane->funcs->atomic_destroy_state(plane,
						   state->planes[i].state);
		state->planes[i].ptr = NULL;
		state->planes[i].state = NULL;
	}
}
EXPORT_SYMBOL(drm_atomic_state_default_clear);

/**
 * drm_atomic_state_clear - clear state object
 * @state: atomic state
 *
 * When the w/w mutex algorithm detects a deadlock we need to back off and drop
 * all locks. So someone else could sneak in and change the current modeset
 * configuration. Which means that all the state assembled in @state is no
 * longer an atomic update to the current state, but to some arbitrary earlier
 * state. Which could break assumptions the driver's
 * &drm_mode_config_funcs.atomic_check likely relies on.
 *
 * Hence we must clear all cached state and completely start over, using this
 * function.
 */
void drm_atomic_state_clear(struct drm_atomic_state *state)
{
	struct drm_device *dev = state->dev;
	struct drm_mode_config *config = &dev->mode_config;

	if (config->funcs->atomic_state_clear)
		config->funcs->atomic_state_clear(state);
	else
		drm_atomic_state_default_clear(state);
}
EXPORT_SYMBOL(drm_atomic_state_clear);

/**
 * __drm_atomic_state_free - free all memory for an atomic state
 * @ref: This atomic state to deallocate
 *
 * This frees all memory associated with an atomic state, including all the
 * per-object state for planes, crtcs and connectors.
 */
void __drm_atomic_state_free(struct kref *ref)
{
	struct drm_atomic_state *state = container_of(ref, typeof(*state), ref);
	struct drm_mode_config *config = &state->dev->mode_config;

	drm_atomic_state_clear(state);

	DRM_DEBUG_ATOMIC("Freeing atomic state %p\n", state);

	if (config->funcs->atomic_state_free) {
		config->funcs->atomic_state_free(state);
	} else {
		drm_atomic_state_default_release(state);
		kfree(state);
	}
}
EXPORT_SYMBOL(__drm_atomic_state_free);

/**
 * drm_atomic_get_crtc_state - get crtc state
 * @state: global atomic state object
 * @crtc: crtc to get state object for
 *
 * This function returns the crtc state for the given crtc, allocating it if
 * needed. It will also grab the relevant crtc lock to make sure that the state
 * is consistent.
 *
 * Returns:
 *
 * Either the allocated state or the error code encoded into the pointer. When
 * the error is EDEADLK then the w/w mutex code has detected a deadlock and the
 * entire atomic sequence must be restarted. All other errors are fatal.
 */
struct drm_crtc_state *
drm_atomic_get_crtc_state(struct drm_atomic_state *state,
			  struct drm_crtc *crtc)
{
	int ret, index = drm_crtc_index(crtc);
	struct drm_crtc_state *crtc_state;

	WARN_ON(!state->acquire_ctx);

	crtc_state = drm_atomic_get_existing_crtc_state(state, crtc);
	if (crtc_state)
		return crtc_state;

	ret = drm_modeset_lock(&crtc->mutex, state->acquire_ctx);
	if (ret)
		return ERR_PTR(ret);

	crtc_state = crtc->funcs->atomic_duplicate_state(crtc);
	if (!crtc_state)
		return ERR_PTR(-ENOMEM);

	state->crtcs[index].state = crtc_state;
	state->crtcs[index].ptr = crtc;
	crtc_state->state = state;

	DRM_DEBUG_ATOMIC("Added [CRTC:%d:%s] %p state to %p\n",
			 crtc->base.id, crtc->name, crtc_state, state);

	return crtc_state;
}
EXPORT_SYMBOL(drm_atomic_get_crtc_state);

static void set_out_fence_for_crtc(struct drm_atomic_state *state,
				   struct drm_crtc *crtc, s32 __user *fence_ptr)
{
	state->crtcs[drm_crtc_index(crtc)].out_fence_ptr = fence_ptr;
}

static s32 __user *get_out_fence_for_crtc(struct drm_atomic_state *state,
					  struct drm_crtc *crtc)
{
	s32 __user *fence_ptr;

	fence_ptr = state->crtcs[drm_crtc_index(crtc)].out_fence_ptr;
	state->crtcs[drm_crtc_index(crtc)].out_fence_ptr = NULL;

	return fence_ptr;
}

/**
 * drm_atomic_set_mode_for_crtc - set mode for CRTC
 * @state: the CRTC whose incoming state to update
 * @mode: kernel-internal mode to use for the CRTC, or NULL to disable
 *
 * Set a mode (originating from the kernel) on the desired CRTC state and update
 * the enable property.
 *
 * RETURNS:
 * Zero on success, error code on failure. Cannot return -EDEADLK.
 */
int drm_atomic_set_mode_for_crtc(struct drm_crtc_state *state,
				 struct drm_display_mode *mode)
{
	struct drm_mode_modeinfo umode;

	/* Early return for no change. */
	if (mode && memcmp(&state->mode, mode, sizeof(*mode)) == 0)
		return 0;

	drm_property_unreference_blob(state->mode_blob);
	state->mode_blob = NULL;

	if (mode) {
		drm_mode_convert_to_umode(&umode, mode);
		state->mode_blob =
			drm_property_create_blob(state->crtc->dev,
		                                 sizeof(umode),
		                                 &umode);
		if (IS_ERR(state->mode_blob))
			return PTR_ERR(state->mode_blob);

		drm_mode_copy(&state->mode, mode);
		state->enable = true;
		DRM_DEBUG_ATOMIC("Set [MODE:%s] for CRTC state %p\n",
				 mode->name, state);
	} else {
		memset(&state->mode, 0, sizeof(state->mode));
		state->enable = false;
		DRM_DEBUG_ATOMIC("Set [NOMODE] for CRTC state %p\n",
				 state);
	}

	return 0;
}
EXPORT_SYMBOL(drm_atomic_set_mode_for_crtc);

/**
 * drm_atomic_set_mode_prop_for_crtc - set mode for CRTC
 * @state: the CRTC whose incoming state to update
 * @blob: pointer to blob property to use for mode
 *
 * Set a mode (originating from a blob property) on the desired CRTC state.
 * This function will take a reference on the blob property for the CRTC state,
 * and release the reference held on the state's existing mode property, if any
 * was set.
 *
 * RETURNS:
 * Zero on success, error code on failure. Cannot return -EDEADLK.
 */
int drm_atomic_set_mode_prop_for_crtc(struct drm_crtc_state *state,
                                      struct drm_property_blob *blob)
{
	if (blob == state->mode_blob)
		return 0;

	drm_property_unreference_blob(state->mode_blob);
	state->mode_blob = NULL;

	memset(&state->mode, 0, sizeof(state->mode));

	if (blob) {
		if (blob->length != sizeof(struct drm_mode_modeinfo) ||
		    drm_mode_convert_umode(&state->mode,
		                           (const struct drm_mode_modeinfo *)
		                            blob->data))
			return -EINVAL;

		state->mode_blob = drm_property_reference_blob(blob);
		state->enable = true;
		DRM_DEBUG_ATOMIC("Set [MODE:%s] for CRTC state %p\n",
				 state->mode.name, state);
	} else {
		state->enable = false;
		DRM_DEBUG_ATOMIC("Set [NOMODE] for CRTC state %p\n",
				 state);
	}

	return 0;
}
EXPORT_SYMBOL(drm_atomic_set_mode_prop_for_crtc);

/**
 * drm_atomic_replace_property_blob - replace a blob property
 * @blob: a pointer to the member blob to be replaced
 * @new_blob: the new blob to replace with
 * @replaced: whether the blob has been replaced
 *
 * RETURNS:
 * Zero on success, error code on failure
 */
static void
drm_atomic_replace_property_blob(struct drm_property_blob **blob,
				 struct drm_property_blob *new_blob,
				 bool *replaced)
{
	struct drm_property_blob *old_blob = *blob;

	if (old_blob == new_blob)
		return;

	drm_property_unreference_blob(old_blob);
	if (new_blob)
		drm_property_reference_blob(new_blob);
	*blob = new_blob;
	*replaced = true;

	return;
}

static int
drm_atomic_replace_property_blob_from_id(struct drm_crtc *crtc,
					 struct drm_property_blob **blob,
					 uint64_t blob_id,
					 ssize_t expected_size,
					 bool *replaced)
{
	struct drm_property_blob *new_blob = NULL;

	if (blob_id != 0) {
		new_blob = drm_property_lookup_blob(crtc->dev, blob_id);
		if (new_blob == NULL)
			return -EINVAL;

		if (expected_size > 0 && expected_size != new_blob->length) {
			drm_property_unreference_blob(new_blob);
			return -EINVAL;
		}
	}

	drm_atomic_replace_property_blob(blob, new_blob, replaced);
	drm_property_unreference_blob(new_blob);

	return 0;
}

/**
 * drm_atomic_crtc_set_property - set property on CRTC
 * @crtc: the drm CRTC to set a property on
 * @state: the state object to update with the new property value
 * @property: the property to set
 * @val: the new property value
 *
 * This function handles generic/core properties and calls out to driver's
 * &drm_crtc_funcs.atomic_set_property for driver properties. To ensure
 * consistent behavior you must call this function rather than the driver hook
 * directly.
 *
 * RETURNS:
 * Zero on success, error code on failure
 */
int drm_atomic_crtc_set_property(struct drm_crtc *crtc,
		struct drm_crtc_state *state, struct drm_property *property,
		uint64_t val)
{
	struct drm_device *dev = crtc->dev;
	struct drm_mode_config *config = &dev->mode_config;
	bool replaced = false;
	int ret;

	if (property == config->prop_active)
		state->active = val;
	else if (property == config->prop_mode_id) {
		struct drm_property_blob *mode =
			drm_property_lookup_blob(dev, val);
		ret = drm_atomic_set_mode_prop_for_crtc(state, mode);
		drm_property_unreference_blob(mode);
		return ret;
	} else if (property == config->degamma_lut_property) {
		ret = drm_atomic_replace_property_blob_from_id(crtc,
					&state->degamma_lut,
					val,
					-1,
					&replaced);
		state->color_mgmt_changed |= replaced;
		return ret;
	} else if (property == config->ctm_property) {
		ret = drm_atomic_replace_property_blob_from_id(crtc,
					&state->ctm,
					val,
					sizeof(struct drm_color_ctm),
					&replaced);
		state->color_mgmt_changed |= replaced;
		return ret;
	} else if (property == config->gamma_lut_property) {
		ret = drm_atomic_replace_property_blob_from_id(crtc,
					&state->gamma_lut,
					val,
					-1,
					&replaced);
		state->color_mgmt_changed |= replaced;
		return ret;
	} else if (property == config->prop_out_fence_ptr) {
		s32 __user *fence_ptr = u64_to_user_ptr(val);

		if (!fence_ptr)
			return 0;

		if (put_user(-1, fence_ptr))
			return -EFAULT;

		set_out_fence_for_crtc(state->state, crtc, fence_ptr);
<<<<<<< HEAD
=======
	} else if (property == config->prop_pipe_src_w) {
		state->src_w = val;
		state->pipescaler_changed = true;
	} else if (property == config->prop_pipe_src_h) {
		state->src_h = val;
		state->pipescaler_changed = true;
	} else if (property == config->prop_fitting_mode) {
		state->fitting_mode = val;
		state->pipescaler_changed = true;
	} else if (property == config->prop_pipe_dst_x) {
		state->dst_x = val;
		state->pipescaler_changed = true;
	} else if (property == config->prop_pipe_dst_y) {
		state->dst_y = val;
		state->pipescaler_changed = true;
	} else if (property == config->prop_pipe_dst_w) {
		state->dst_w = val;
		state->pipescaler_changed = true;
	} else if (property == config->prop_pipe_dst_h) {
		state->dst_h = val;
		state->pipescaler_changed = true;
>>>>>>> 4c847018
	} else if (crtc->funcs->atomic_set_property)
		return crtc->funcs->atomic_set_property(crtc, state, property, val);
	else
		return -EINVAL;

	return 0;
}
EXPORT_SYMBOL(drm_atomic_crtc_set_property);

/**
 * drm_atomic_crtc_get_property - get property value from CRTC state
 * @crtc: the drm CRTC to set a property on
 * @state: the state object to get the property value from
 * @property: the property to set
 * @val: return location for the property value
 *
 * This function handles generic/core properties and calls out to driver's
 * &drm_crtc_funcs.atomic_get_property for driver properties. To ensure
 * consistent behavior you must call this function rather than the driver hook
 * directly.
 *
 * RETURNS:
 * Zero on success, error code on failure
 */
static int
drm_atomic_crtc_get_property(struct drm_crtc *crtc,
		const struct drm_crtc_state *state,
		struct drm_property *property, uint64_t *val)
{
	struct drm_device *dev = crtc->dev;
	struct drm_mode_config *config = &dev->mode_config;

	if (property == config->prop_active)
		*val = state->active;
	else if (property == config->prop_mode_id)
		*val = (state->mode_blob) ? state->mode_blob->base.id : 0;
	else if (property == config->degamma_lut_property)
		*val = (state->degamma_lut) ? state->degamma_lut->base.id : 0;
	else if (property == config->ctm_property)
		*val = (state->ctm) ? state->ctm->base.id : 0;
	else if (property == config->gamma_lut_property)
		*val = (state->gamma_lut) ? state->gamma_lut->base.id : 0;
	else if (property == config->prop_out_fence_ptr)
		*val = 0;
<<<<<<< HEAD
=======
	else if (property == config->prop_pipe_src_w)
		*val = state->src_w;
	else if (property == config->prop_pipe_src_h)
		*val = state->src_h;
	else if (property == config->prop_fitting_mode)
		*val = state->fitting_mode;
	else if (property == config->prop_pipe_dst_x)
		*val = state->dst_x;
	else if (property == config->prop_pipe_dst_y)
		*val = state->dst_y;
	else if (property == config->prop_pipe_dst_w)
		*val = state->dst_w;
	else if (property == config->prop_pipe_dst_h)
		*val = state->dst_h;
>>>>>>> 4c847018
	else if (crtc->funcs->atomic_get_property)
		return crtc->funcs->atomic_get_property(crtc, state, property, val);
	else
		return -EINVAL;

	return 0;
}

/**
 * drm_atomic_crtc_check - check crtc state
 * @crtc: crtc to check
 * @state: crtc state to check
 *
 * Provides core sanity checks for crtc state.
 *
 * RETURNS:
 * Zero on success, error code on failure
 */
static int drm_atomic_crtc_check(struct drm_crtc *crtc,
		struct drm_crtc_state *state)
{
	/* NOTE: we explicitly don't enforce constraints such as primary
	 * layer covering entire screen, since that is something we want
	 * to allow (on hw that supports it).  For hw that does not, it
	 * should be checked in driver's crtc->atomic_check() vfunc.
	 *
	 * TODO: Add generic modeset state checks once we support those.
	 */

	if (state->active && !state->enable) {
		DRM_DEBUG_ATOMIC("[CRTC:%d:%s] active without enabled\n",
				 crtc->base.id, crtc->name);
		return -EINVAL;
	}

	/* The state->enable vs. state->mode_blob checks can be WARN_ON,
	 * as this is a kernel-internal detail that userspace should never
	 * be able to trigger. */
	if (drm_core_check_feature(crtc->dev, DRIVER_ATOMIC) &&
	    WARN_ON(state->enable && !state->mode_blob)) {
		DRM_DEBUG_ATOMIC("[CRTC:%d:%s] enabled without mode blob\n",
				 crtc->base.id, crtc->name);
		return -EINVAL;
	}

	if (drm_core_check_feature(crtc->dev, DRIVER_ATOMIC) &&
	    WARN_ON(!state->enable && state->mode_blob)) {
		DRM_DEBUG_ATOMIC("[CRTC:%d:%s] disabled with mode blob\n",
				 crtc->base.id, crtc->name);
		return -EINVAL;
	}

	/*
	 * Reject event generation for when a CRTC is off and stays off.
	 * It wouldn't be hard to implement this, but userspace has a track
	 * record of happily burning through 100% cpu (or worse, crash) when the
	 * display pipe is suspended. To avoid all that fun just reject updates
	 * that ask for events since likely that indicates a bug in the
	 * compositor's drawing loop. This is consistent with the vblank IOCTL
	 * and legacy page_flip IOCTL which also reject service on a disabled
	 * pipe.
	 */
	if (state->event && !state->active && !crtc->state->active) {
		DRM_DEBUG_ATOMIC("[CRTC:%d] requesting event but off\n",
				 crtc->base.id);
		return -EINVAL;
	}

	return 0;
}

static void drm_atomic_crtc_print_state(struct drm_printer *p,
		const struct drm_crtc_state *state)
{
	struct drm_crtc *crtc = state->crtc;

	drm_printf(p, "crtc[%u]: %s\n", crtc->base.id, crtc->name);
	drm_printf(p, "\tenable=%d\n", state->enable);
	drm_printf(p, "\tactive=%d\n", state->active);
	drm_printf(p, "\tplanes_changed=%d\n", state->planes_changed);
	drm_printf(p, "\tmode_changed=%d\n", state->mode_changed);
	drm_printf(p, "\tactive_changed=%d\n", state->active_changed);
	drm_printf(p, "\tconnectors_changed=%d\n", state->connectors_changed);
	drm_printf(p, "\tcolor_mgmt_changed=%d\n", state->color_mgmt_changed);
	drm_printf(p, "\tplane_mask=%x\n", state->plane_mask);
	drm_printf(p, "\tconnector_mask=%x\n", state->connector_mask);
	drm_printf(p, "\tencoder_mask=%x\n", state->encoder_mask);
	drm_printf(p, "\tmode: " DRM_MODE_FMT "\n", DRM_MODE_ARG(&state->mode));

	if (crtc->funcs->atomic_print_state)
		crtc->funcs->atomic_print_state(p, state);
}

/**
 * drm_atomic_get_plane_state - get plane state
 * @state: global atomic state object
 * @plane: plane to get state object for
 *
 * This function returns the plane state for the given plane, allocating it if
 * needed. It will also grab the relevant plane lock to make sure that the state
 * is consistent.
 *
 * Returns:
 *
 * Either the allocated state or the error code encoded into the pointer. When
 * the error is EDEADLK then the w/w mutex code has detected a deadlock and the
 * entire atomic sequence must be restarted. All other errors are fatal.
 */
struct drm_plane_state *
drm_atomic_get_plane_state(struct drm_atomic_state *state,
			  struct drm_plane *plane)
{
	int ret, index = drm_plane_index(plane);
	struct drm_plane_state *plane_state;

	WARN_ON(!state->acquire_ctx);

	plane_state = drm_atomic_get_existing_plane_state(state, plane);
	if (plane_state)
		return plane_state;

	ret = drm_modeset_lock(&plane->mutex, state->acquire_ctx);
	if (ret)
		return ERR_PTR(ret);

	plane_state = plane->funcs->atomic_duplicate_state(plane);
	if (!plane_state)
		return ERR_PTR(-ENOMEM);

	state->planes[index].state = plane_state;
	state->planes[index].ptr = plane;
	plane_state->state = state;

	DRM_DEBUG_ATOMIC("Added [PLANE:%d:%s] %p state to %p\n",
			 plane->base.id, plane->name, plane_state, state);

	if (plane_state->crtc) {
		struct drm_crtc_state *crtc_state;

		crtc_state = drm_atomic_get_crtc_state(state,
						       plane_state->crtc);
		if (IS_ERR(crtc_state))
			return ERR_CAST(crtc_state);
	}

	return plane_state;
}
EXPORT_SYMBOL(drm_atomic_get_plane_state);

/**
 * drm_atomic_plane_set_property - set property on plane
 * @plane: the drm plane to set a property on
 * @state: the state object to update with the new property value
 * @property: the property to set
 * @val: the new property value
 *
 * This function handles generic/core properties and calls out to driver's
 * &drm_plane_funcs.atomic_set_property for driver properties.  To ensure
 * consistent behavior you must call this function rather than the driver hook
 * directly.
 *
 * RETURNS:
 * Zero on success, error code on failure
 */
int drm_atomic_plane_set_property(struct drm_plane *plane,
		struct drm_plane_state *state, struct drm_property *property,
		uint64_t val)
{
	struct drm_device *dev = plane->dev;
	struct drm_mode_config *config = &dev->mode_config;

	if (property == config->prop_fb_id) {
		struct drm_framebuffer *fb = drm_framebuffer_lookup(dev, val);
		drm_atomic_set_fb_for_plane(state, fb);
		if (fb)
			drm_framebuffer_unreference(fb);
	} else if (property == config->prop_in_fence_fd) {
		if (state->fence)
			return -EINVAL;

		if (U642I64(val) == -1)
			return 0;

		state->fence = sync_file_get_fence(val);
		if (!state->fence)
			return -EINVAL;

	} else if (property == config->prop_crtc_id) {
		struct drm_crtc *crtc = drm_crtc_find(dev, val);
		return drm_atomic_set_crtc_for_plane(state, crtc);
	} else if (property == config->prop_crtc_x) {
		state->crtc_x = U642I64(val);
	} else if (property == config->prop_crtc_y) {
		state->crtc_y = U642I64(val);
	} else if (property == config->prop_crtc_w) {
		state->crtc_w = val;
	} else if (property == config->prop_crtc_h) {
		state->crtc_h = val;
	} else if (property == config->prop_src_x) {
		state->src_x = val;
	} else if (property == config->prop_src_y) {
		state->src_y = val;
	} else if (property == config->prop_src_w) {
		state->src_w = val;
	} else if (property == config->prop_src_h) {
		state->src_h = val;
	} else if (property == plane->rotation_property) {
		if (!is_power_of_2(val & DRM_ROTATE_MASK))
			return -EINVAL;
		state->rotation = val;
	} else if (property == plane->zpos_property) {
		state->zpos = val;
	} else if (plane->funcs->atomic_set_property) {
		return plane->funcs->atomic_set_property(plane, state,
				property, val);
	} else {
		return -EINVAL;
	}

	return 0;
}
EXPORT_SYMBOL(drm_atomic_plane_set_property);

/**
 * drm_atomic_plane_get_property - get property value from plane state
 * @plane: the drm plane to set a property on
 * @state: the state object to get the property value from
 * @property: the property to set
 * @val: return location for the property value
 *
 * This function handles generic/core properties and calls out to driver's
 * &drm_plane_funcs.atomic_get_property for driver properties.  To ensure
 * consistent behavior you must call this function rather than the driver hook
 * directly.
 *
 * RETURNS:
 * Zero on success, error code on failure
 */
static int
drm_atomic_plane_get_property(struct drm_plane *plane,
		const struct drm_plane_state *state,
		struct drm_property *property, uint64_t *val)
{
	struct drm_device *dev = plane->dev;
	struct drm_mode_config *config = &dev->mode_config;

	if (property == config->prop_fb_id) {
		*val = (state->fb) ? state->fb->base.id : 0;
	} else if (property == config->prop_in_fence_fd) {
		*val = -1;
	} else if (property == config->prop_crtc_id) {
		*val = (state->crtc) ? state->crtc->base.id : 0;
	} else if (property == config->prop_crtc_x) {
		*val = I642U64(state->crtc_x);
	} else if (property == config->prop_crtc_y) {
		*val = I642U64(state->crtc_y);
	} else if (property == config->prop_crtc_w) {
		*val = state->crtc_w;
	} else if (property == config->prop_crtc_h) {
		*val = state->crtc_h;
	} else if (property == config->prop_src_x) {
		*val = state->src_x;
	} else if (property == config->prop_src_y) {
		*val = state->src_y;
	} else if (property == config->prop_src_w) {
		*val = state->src_w;
	} else if (property == config->prop_src_h) {
		*val = state->src_h;
	} else if (property == plane->rotation_property) {
		*val = state->rotation;
	} else if (property == plane->zpos_property) {
		*val = state->zpos;
	} else if (plane->funcs->atomic_get_property) {
		return plane->funcs->atomic_get_property(plane, state, property, val);
	} else {
		return -EINVAL;
	}

	return 0;
}

static bool
plane_switching_crtc(struct drm_atomic_state *state,
		     struct drm_plane *plane,
		     struct drm_plane_state *plane_state)
{
	if (!plane->state->crtc || !plane_state->crtc)
		return false;

	if (plane->state->crtc == plane_state->crtc)
		return false;

	/* This could be refined, but currently there's no helper or driver code
	 * to implement direct switching of active planes nor userspace to take
	 * advantage of more direct plane switching without the intermediate
	 * full OFF state.
	 */
	return true;
}

/**
 * drm_atomic_plane_check - check plane state
 * @plane: plane to check
 * @state: plane state to check
 *
 * Provides core sanity checks for plane state.
 *
 * RETURNS:
 * Zero on success, error code on failure
 */
static int drm_atomic_plane_check(struct drm_plane *plane,
		struct drm_plane_state *state)
{
	unsigned int fb_width, fb_height;
	int ret;

	/* either *both* CRTC and FB must be set, or neither */
	if (WARN_ON(state->crtc && !state->fb)) {
		DRM_DEBUG_ATOMIC("CRTC set but no FB\n");
		return -EINVAL;
	} else if (WARN_ON(state->fb && !state->crtc)) {
		DRM_DEBUG_ATOMIC("FB set but no CRTC\n");
		return -EINVAL;
	}

	/* if disabled, we don't care about the rest of the state: */
	if (!state->crtc)
		return 0;

	/* Check whether this plane is usable on this CRTC */
	if (!(plane->possible_crtcs & drm_crtc_mask(state->crtc))) {
		DRM_DEBUG_ATOMIC("Invalid crtc for plane\n");
		return -EINVAL;
	}

	/* Check whether this plane supports the fb pixel format. */
	ret = drm_plane_check_pixel_format(plane, state->fb->format->format);
	if (ret) {
		struct drm_format_name_buf format_name;
		DRM_DEBUG_ATOMIC("Invalid pixel format %s\n",
		                 drm_get_format_name(state->fb->format->format,
		                                     &format_name));
		return ret;
	}

	/* Give drivers some help against integer overflows */
	if (state->crtc_w > INT_MAX ||
	    state->crtc_x > INT_MAX - (int32_t) state->crtc_w ||
	    state->crtc_h > INT_MAX ||
	    state->crtc_y > INT_MAX - (int32_t) state->crtc_h) {
		DRM_DEBUG_ATOMIC("Invalid CRTC coordinates %ux%u+%d+%d\n",
				 state->crtc_w, state->crtc_h,
				 state->crtc_x, state->crtc_y);
		return -ERANGE;
	}

	fb_width = state->fb->width << 16;
	fb_height = state->fb->height << 16;

	/* Make sure source coordinates are inside the fb. */
	if (state->src_w > fb_width ||
	    state->src_x > fb_width - state->src_w ||
	    state->src_h > fb_height ||
	    state->src_y > fb_height - state->src_h) {
		DRM_DEBUG_ATOMIC("Invalid source coordinates "
				 "%u.%06ux%u.%06u+%u.%06u+%u.%06u\n",
				 state->src_w >> 16, ((state->src_w & 0xffff) * 15625) >> 10,
				 state->src_h >> 16, ((state->src_h & 0xffff) * 15625) >> 10,
				 state->src_x >> 16, ((state->src_x & 0xffff) * 15625) >> 10,
				 state->src_y >> 16, ((state->src_y & 0xffff) * 15625) >> 10);
		return -ENOSPC;
	}

	if (plane_switching_crtc(state->state, plane, state)) {
		DRM_DEBUG_ATOMIC("[PLANE:%d:%s] switching CRTC directly\n",
				 plane->base.id, plane->name);
		return -EINVAL;
	}

	return 0;
}

static void drm_atomic_plane_print_state(struct drm_printer *p,
		const struct drm_plane_state *state)
{
	struct drm_plane *plane = state->plane;
	struct drm_rect src  = drm_plane_state_src(state);
	struct drm_rect dest = drm_plane_state_dest(state);

	drm_printf(p, "plane[%u]: %s\n", plane->base.id, plane->name);
	drm_printf(p, "\tcrtc=%s\n", state->crtc ? state->crtc->name : "(null)");
	drm_printf(p, "\tfb=%u\n", state->fb ? state->fb->base.id : 0);
	if (state->fb) {
		struct drm_framebuffer *fb = state->fb;
		int i, n = fb->format->num_planes;
		struct drm_format_name_buf format_name;

		drm_printf(p, "\t\tformat=%s\n",
		              drm_get_format_name(fb->format->format, &format_name));
		drm_printf(p, "\t\t\tmodifier=0x%llx\n", fb->modifier);
		drm_printf(p, "\t\tsize=%dx%d\n", fb->width, fb->height);
		drm_printf(p, "\t\tlayers:\n");
		for (i = 0; i < n; i++) {
			drm_printf(p, "\t\t\tpitch[%d]=%u\n", i, fb->pitches[i]);
			drm_printf(p, "\t\t\toffset[%d]=%u\n", i, fb->offsets[i]);
		}
	}
	drm_printf(p, "\tcrtc-pos=" DRM_RECT_FMT "\n", DRM_RECT_ARG(&dest));
	drm_printf(p, "\tsrc-pos=" DRM_RECT_FP_FMT "\n", DRM_RECT_FP_ARG(&src));
	drm_printf(p, "\trotation=%x\n", state->rotation);

	if (plane->funcs->atomic_print_state)
		plane->funcs->atomic_print_state(p, state);
}

/**
 * drm_atomic_get_connector_state - get connector state
 * @state: global atomic state object
 * @connector: connector to get state object for
 *
 * This function returns the connector state for the given connector,
 * allocating it if needed. It will also grab the relevant connector lock to
 * make sure that the state is consistent.
 *
 * Returns:
 *
 * Either the allocated state or the error code encoded into the pointer. When
 * the error is EDEADLK then the w/w mutex code has detected a deadlock and the
 * entire atomic sequence must be restarted. All other errors are fatal.
 */
struct drm_connector_state *
drm_atomic_get_connector_state(struct drm_atomic_state *state,
			  struct drm_connector *connector)
{
	int ret, index;
	struct drm_mode_config *config = &connector->dev->mode_config;
	struct drm_connector_state *connector_state;

	WARN_ON(!state->acquire_ctx);

	ret = drm_modeset_lock(&config->connection_mutex, state->acquire_ctx);
	if (ret)
		return ERR_PTR(ret);

	index = drm_connector_index(connector);

	if (index >= state->num_connector) {
		struct __drm_connnectors_state *c;
		int alloc = max(index + 1, config->num_connector);

		c = krealloc(state->connectors, alloc * sizeof(*state->connectors), GFP_KERNEL);
		if (!c)
			return ERR_PTR(-ENOMEM);

		state->connectors = c;
		memset(&state->connectors[state->num_connector], 0,
		       sizeof(*state->connectors) * (alloc - state->num_connector));

		state->num_connector = alloc;
	}

	if (state->connectors[index].state)
		return state->connectors[index].state;

	connector_state = connector->funcs->atomic_duplicate_state(connector);
	if (!connector_state)
		return ERR_PTR(-ENOMEM);

	drm_connector_reference(connector);
	state->connectors[index].state = connector_state;
	state->connectors[index].ptr = connector;
	connector_state->state = state;

	DRM_DEBUG_ATOMIC("Added [CONNECTOR:%d] %p state to %p\n",
			 connector->base.id, connector_state, state);

	if (connector_state->crtc) {
		struct drm_crtc_state *crtc_state;

		crtc_state = drm_atomic_get_crtc_state(state,
						       connector_state->crtc);
		if (IS_ERR(crtc_state))
			return ERR_CAST(crtc_state);
	}

	return connector_state;
}
EXPORT_SYMBOL(drm_atomic_get_connector_state);

/**
 * drm_atomic_connector_set_property - set property on connector.
 * @connector: the drm connector to set a property on
 * @state: the state object to update with the new property value
 * @property: the property to set
 * @val: the new property value
 *
 * This function handles generic/core properties and calls out to driver's
 * &drm_connector_funcs.atomic_set_property for driver properties.  To ensure
 * consistent behavior you must call this function rather than the driver hook
 * directly.
 *
 * RETURNS:
 * Zero on success, error code on failure
 */
int drm_atomic_connector_set_property(struct drm_connector *connector,
		struct drm_connector_state *state, struct drm_property *property,
		uint64_t val)
{
	struct drm_device *dev = connector->dev;
	struct drm_mode_config *config = &dev->mode_config;

	if (property == config->prop_crtc_id) {
		struct drm_crtc *crtc = drm_crtc_find(dev, val);
		return drm_atomic_set_crtc_for_connector(state, crtc);
	} else if (property == config->dpms_property) {
		/* setting DPMS property requires special handling, which
		 * is done in legacy setprop path for us.  Disallow (for
		 * now?) atomic writes to DPMS property:
		 */
		return -EINVAL;
	} else if (property == config->tv_select_subconnector_property) {
		state->tv.subconnector = val;
	} else if (property == config->tv_left_margin_property) {
		state->tv.margins.left = val;
	} else if (property == config->tv_right_margin_property) {
		state->tv.margins.right = val;
	} else if (property == config->tv_top_margin_property) {
		state->tv.margins.top = val;
	} else if (property == config->tv_bottom_margin_property) {
		state->tv.margins.bottom = val;
	} else if (property == config->tv_mode_property) {
		state->tv.mode = val;
	} else if (property == config->tv_brightness_property) {
		state->tv.brightness = val;
	} else if (property == config->tv_contrast_property) {
		state->tv.contrast = val;
	} else if (property == config->tv_flicker_reduction_property) {
		state->tv.flicker_reduction = val;
	} else if (property == config->tv_overscan_property) {
		state->tv.overscan = val;
	} else if (property == config->tv_saturation_property) {
		state->tv.saturation = val;
	} else if (property == config->tv_hue_property) {
		state->tv.hue = val;
	} else if (connector->funcs->atomic_set_property) {
		return connector->funcs->atomic_set_property(connector,
				state, property, val);
	} else {
		return -EINVAL;
	}

	return 0;
}
EXPORT_SYMBOL(drm_atomic_connector_set_property);

static void drm_atomic_connector_print_state(struct drm_printer *p,
		const struct drm_connector_state *state)
{
	struct drm_connector *connector = state->connector;

	drm_printf(p, "connector[%u]: %s\n", connector->base.id, connector->name);
	drm_printf(p, "\tcrtc=%s\n", state->crtc ? state->crtc->name : "(null)");

	if (connector->funcs->atomic_print_state)
		connector->funcs->atomic_print_state(p, state);
}

/**
 * drm_atomic_connector_get_property - get property value from connector state
 * @connector: the drm connector to set a property on
 * @state: the state object to get the property value from
 * @property: the property to set
 * @val: return location for the property value
 *
 * This function handles generic/core properties and calls out to driver's
 * &drm_connector_funcs.atomic_get_property for driver properties.  To ensure
 * consistent behavior you must call this function rather than the driver hook
 * directly.
 *
 * RETURNS:
 * Zero on success, error code on failure
 */
static int
drm_atomic_connector_get_property(struct drm_connector *connector,
		const struct drm_connector_state *state,
		struct drm_property *property, uint64_t *val)
{
	struct drm_device *dev = connector->dev;
	struct drm_mode_config *config = &dev->mode_config;

	if (property == config->prop_crtc_id) {
		*val = (state->crtc) ? state->crtc->base.id : 0;
	} else if (property == config->dpms_property) {
		*val = connector->dpms;
	} else if (property == config->tv_select_subconnector_property) {
		*val = state->tv.subconnector;
	} else if (property == config->tv_left_margin_property) {
		*val = state->tv.margins.left;
	} else if (property == config->tv_right_margin_property) {
		*val = state->tv.margins.right;
	} else if (property == config->tv_top_margin_property) {
		*val = state->tv.margins.top;
	} else if (property == config->tv_bottom_margin_property) {
		*val = state->tv.margins.bottom;
	} else if (property == config->tv_mode_property) {
		*val = state->tv.mode;
	} else if (property == config->tv_brightness_property) {
		*val = state->tv.brightness;
	} else if (property == config->tv_contrast_property) {
		*val = state->tv.contrast;
	} else if (property == config->tv_flicker_reduction_property) {
		*val = state->tv.flicker_reduction;
	} else if (property == config->tv_overscan_property) {
		*val = state->tv.overscan;
	} else if (property == config->tv_saturation_property) {
		*val = state->tv.saturation;
	} else if (property == config->tv_hue_property) {
		*val = state->tv.hue;
	} else if (connector->funcs->atomic_get_property) {
		return connector->funcs->atomic_get_property(connector,
				state, property, val);
	} else {
		return -EINVAL;
	}

	return 0;
}

int drm_atomic_get_property(struct drm_mode_object *obj,
		struct drm_property *property, uint64_t *val)
{
	struct drm_device *dev = property->dev;
	int ret;

	switch (obj->type) {
	case DRM_MODE_OBJECT_CONNECTOR: {
		struct drm_connector *connector = obj_to_connector(obj);
		WARN_ON(!drm_modeset_is_locked(&dev->mode_config.connection_mutex));
		ret = drm_atomic_connector_get_property(connector,
				connector->state, property, val);
		break;
	}
	case DRM_MODE_OBJECT_CRTC: {
		struct drm_crtc *crtc = obj_to_crtc(obj);
		WARN_ON(!drm_modeset_is_locked(&crtc->mutex));
		ret = drm_atomic_crtc_get_property(crtc,
				crtc->state, property, val);
		break;
	}
	case DRM_MODE_OBJECT_PLANE: {
		struct drm_plane *plane = obj_to_plane(obj);
		WARN_ON(!drm_modeset_is_locked(&plane->mutex));
		ret = drm_atomic_plane_get_property(plane,
				plane->state, property, val);
		break;
	}
	default:
		ret = -EINVAL;
		break;
	}

	return ret;
}

/**
 * drm_atomic_set_crtc_for_plane - set crtc for plane
 * @plane_state: the plane whose incoming state to update
 * @crtc: crtc to use for the plane
 *
 * Changing the assigned crtc for a plane requires us to grab the lock and state
 * for the new crtc, as needed. This function takes care of all these details
 * besides updating the pointer in the state object itself.
 *
 * Returns:
 * 0 on success or can fail with -EDEADLK or -ENOMEM. When the error is EDEADLK
 * then the w/w mutex code has detected a deadlock and the entire atomic
 * sequence must be restarted. All other errors are fatal.
 */
int
drm_atomic_set_crtc_for_plane(struct drm_plane_state *plane_state,
			      struct drm_crtc *crtc)
{
	struct drm_plane *plane = plane_state->plane;
	struct drm_crtc_state *crtc_state;

	if (plane_state->crtc) {
		crtc_state = drm_atomic_get_crtc_state(plane_state->state,
						       plane_state->crtc);
		if (WARN_ON(IS_ERR(crtc_state)))
			return PTR_ERR(crtc_state);

		crtc_state->plane_mask &= ~(1 << drm_plane_index(plane));
	}

	plane_state->crtc = crtc;

	if (crtc) {
		crtc_state = drm_atomic_get_crtc_state(plane_state->state,
						       crtc);
		if (IS_ERR(crtc_state))
			return PTR_ERR(crtc_state);
		crtc_state->plane_mask |= (1 << drm_plane_index(plane));
	}

	if (crtc)
		DRM_DEBUG_ATOMIC("Link plane state %p to [CRTC:%d:%s]\n",
				 plane_state, crtc->base.id, crtc->name);
	else
		DRM_DEBUG_ATOMIC("Link plane state %p to [NOCRTC]\n",
				 plane_state);

	return 0;
}
EXPORT_SYMBOL(drm_atomic_set_crtc_for_plane);

/**
 * drm_atomic_set_fb_for_plane - set framebuffer for plane
 * @plane_state: atomic state object for the plane
 * @fb: fb to use for the plane
 *
 * Changing the assigned framebuffer for a plane requires us to grab a reference
 * to the new fb and drop the reference to the old fb, if there is one. This
 * function takes care of all these details besides updating the pointer in the
 * state object itself.
 */
void
drm_atomic_set_fb_for_plane(struct drm_plane_state *plane_state,
			    struct drm_framebuffer *fb)
{
	if (fb)
		DRM_DEBUG_ATOMIC("Set [FB:%d] for plane state %p\n",
				 fb->base.id, plane_state);
	else
		DRM_DEBUG_ATOMIC("Set [NOFB] for plane state %p\n",
				 plane_state);

	drm_framebuffer_assign(&plane_state->fb, fb);
}
EXPORT_SYMBOL(drm_atomic_set_fb_for_plane);

/**
 * drm_atomic_set_fence_for_plane - set fence for plane
 * @plane_state: atomic state object for the plane
 * @fence: dma_fence to use for the plane
 *
 * Helper to setup the plane_state fence in case it is not set yet.
 * By using this drivers doesn't need to worry if the user choose
 * implicit or explicit fencing.
 *
 * This function will not set the fence to the state if it was set
 * via explicit fencing interfaces on the atomic ioctl. In that case it will
 * drop the reference to the fence as we are not storing it anywhere.
 * Otherwise, if &drm_plane_state.fence is not set this function we just set it
 * with the received implicit fence. In both cases this function consumes a
 * reference for @fence.
 */
void
drm_atomic_set_fence_for_plane(struct drm_plane_state *plane_state,
			       struct dma_fence *fence)
{
	if (plane_state->fence) {
		dma_fence_put(fence);
		return;
	}

	plane_state->fence = fence;
}
EXPORT_SYMBOL(drm_atomic_set_fence_for_plane);

/**
 * drm_atomic_set_crtc_for_connector - set crtc for connector
 * @conn_state: atomic state object for the connector
 * @crtc: crtc to use for the connector
 *
 * Changing the assigned crtc for a connector requires us to grab the lock and
 * state for the new crtc, as needed. This function takes care of all these
 * details besides updating the pointer in the state object itself.
 *
 * Returns:
 * 0 on success or can fail with -EDEADLK or -ENOMEM. When the error is EDEADLK
 * then the w/w mutex code has detected a deadlock and the entire atomic
 * sequence must be restarted. All other errors are fatal.
 */
int
drm_atomic_set_crtc_for_connector(struct drm_connector_state *conn_state,
				  struct drm_crtc *crtc)
{
	struct drm_crtc_state *crtc_state;

	if (conn_state->crtc == crtc)
		return 0;

	if (conn_state->crtc) {
		crtc_state = drm_atomic_get_existing_crtc_state(conn_state->state,
								conn_state->crtc);

		crtc_state->connector_mask &=
			~(1 << drm_connector_index(conn_state->connector));

		drm_connector_unreference(conn_state->connector);
		conn_state->crtc = NULL;
	}

	if (crtc) {
		crtc_state = drm_atomic_get_crtc_state(conn_state->state, crtc);
		if (IS_ERR(crtc_state))
			return PTR_ERR(crtc_state);

		crtc_state->connector_mask |=
			1 << drm_connector_index(conn_state->connector);

		drm_connector_reference(conn_state->connector);
		conn_state->crtc = crtc;

		DRM_DEBUG_ATOMIC("Link connector state %p to [CRTC:%d:%s]\n",
				 conn_state, crtc->base.id, crtc->name);
	} else {
		DRM_DEBUG_ATOMIC("Link connector state %p to [NOCRTC]\n",
				 conn_state);
	}

	return 0;
}
EXPORT_SYMBOL(drm_atomic_set_crtc_for_connector);

/**
 * drm_atomic_add_affected_connectors - add connectors for crtc
 * @state: atomic state
 * @crtc: DRM crtc
 *
 * This function walks the current configuration and adds all connectors
 * currently using @crtc to the atomic configuration @state. Note that this
 * function must acquire the connection mutex. This can potentially cause
 * unneeded seralization if the update is just for the planes on one crtc. Hence
 * drivers and helpers should only call this when really needed (e.g. when a
 * full modeset needs to happen due to some change).
 *
 * Returns:
 * 0 on success or can fail with -EDEADLK or -ENOMEM. When the error is EDEADLK
 * then the w/w mutex code has detected a deadlock and the entire atomic
 * sequence must be restarted. All other errors are fatal.
 */
int
drm_atomic_add_affected_connectors(struct drm_atomic_state *state,
				   struct drm_crtc *crtc)
{
	struct drm_mode_config *config = &state->dev->mode_config;
	struct drm_connector *connector;
	struct drm_connector_state *conn_state;
	struct drm_connector_list_iter conn_iter;
	int ret;

	ret = drm_modeset_lock(&config->connection_mutex, state->acquire_ctx);
	if (ret)
		return ret;

	DRM_DEBUG_ATOMIC("Adding all current connectors for [CRTC:%d:%s] to %p\n",
			 crtc->base.id, crtc->name, state);

	/*
	 * Changed connectors are already in @state, so only need to look at the
	 * current configuration.
	 */
	drm_connector_list_iter_get(state->dev, &conn_iter);
	drm_for_each_connector_iter(connector, &conn_iter) {
		if (connector->state->crtc != crtc)
			continue;

		conn_state = drm_atomic_get_connector_state(state, connector);
		if (IS_ERR(conn_state)) {
			drm_connector_list_iter_put(&conn_iter);
			return PTR_ERR(conn_state);
		}
	}
	drm_connector_list_iter_put(&conn_iter);

	return 0;
}
EXPORT_SYMBOL(drm_atomic_add_affected_connectors);

/**
 * drm_atomic_add_affected_planes - add planes for crtc
 * @state: atomic state
 * @crtc: DRM crtc
 *
 * This function walks the current configuration and adds all planes
 * currently used by @crtc to the atomic configuration @state. This is useful
 * when an atomic commit also needs to check all currently enabled plane on
 * @crtc, e.g. when changing the mode. It's also useful when re-enabling a CRTC
 * to avoid special code to force-enable all planes.
 *
 * Since acquiring a plane state will always also acquire the w/w mutex of the
 * current CRTC for that plane (if there is any) adding all the plane states for
 * a CRTC will not reduce parallism of atomic updates.
 *
 * Returns:
 * 0 on success or can fail with -EDEADLK or -ENOMEM. When the error is EDEADLK
 * then the w/w mutex code has detected a deadlock and the entire atomic
 * sequence must be restarted. All other errors are fatal.
 */
int
drm_atomic_add_affected_planes(struct drm_atomic_state *state,
			       struct drm_crtc *crtc)
{
	struct drm_plane *plane;

	WARN_ON(!drm_atomic_get_existing_crtc_state(state, crtc));

	drm_for_each_plane_mask(plane, state->dev, crtc->state->plane_mask) {
		struct drm_plane_state *plane_state =
			drm_atomic_get_plane_state(state, plane);

		if (IS_ERR(plane_state))
			return PTR_ERR(plane_state);
	}
	return 0;
}
EXPORT_SYMBOL(drm_atomic_add_affected_planes);

/**
 * drm_atomic_legacy_backoff - locking backoff for legacy ioctls
 * @state: atomic state
 *
 * This function should be used by legacy entry points which don't understand
 * -EDEADLK semantics. For simplicity this one will grab all modeset locks after
 * the slowpath completed.
 */
void drm_atomic_legacy_backoff(struct drm_atomic_state *state)
{
	struct drm_device *dev = state->dev;
	unsigned crtc_mask = 0;
	struct drm_crtc *crtc;
	int ret;
	bool global = false;

	drm_for_each_crtc(crtc, dev) {
		if (crtc->acquire_ctx != state->acquire_ctx)
			continue;

		crtc_mask |= drm_crtc_mask(crtc);
		crtc->acquire_ctx = NULL;
	}

	if (WARN_ON(dev->mode_config.acquire_ctx == state->acquire_ctx)) {
		global = true;

		dev->mode_config.acquire_ctx = NULL;
	}

retry:
	drm_modeset_backoff(state->acquire_ctx);

	ret = drm_modeset_lock_all_ctx(dev, state->acquire_ctx);
	if (ret)
		goto retry;

	drm_for_each_crtc(crtc, dev)
		if (drm_crtc_mask(crtc) & crtc_mask)
			crtc->acquire_ctx = state->acquire_ctx;

	if (global)
		dev->mode_config.acquire_ctx = state->acquire_ctx;
}
EXPORT_SYMBOL(drm_atomic_legacy_backoff);

/**
 * drm_atomic_check_only - check whether a given config would work
 * @state: atomic configuration to check
 *
 * Note that this function can return -EDEADLK if the driver needed to acquire
 * more locks but encountered a deadlock. The caller must then do the usual w/w
 * backoff dance and restart. All other errors are fatal.
 *
 * Returns:
 * 0 on success, negative error code on failure.
 */
int drm_atomic_check_only(struct drm_atomic_state *state)
{
	struct drm_device *dev = state->dev;
	struct drm_mode_config *config = &dev->mode_config;
	struct drm_plane *plane;
	struct drm_plane_state *plane_state;
	struct drm_crtc *crtc;
	struct drm_crtc_state *crtc_state;
	int i, ret = 0;

	DRM_DEBUG_ATOMIC("checking %p\n", state);

	for_each_plane_in_state(state, plane, plane_state, i) {
		ret = drm_atomic_plane_check(plane, plane_state);
		if (ret) {
			DRM_DEBUG_ATOMIC("[PLANE:%d:%s] atomic core check failed\n",
					 plane->base.id, plane->name);
			return ret;
		}
	}

	for_each_crtc_in_state(state, crtc, crtc_state, i) {
		ret = drm_atomic_crtc_check(crtc, crtc_state);
		if (ret) {
			DRM_DEBUG_ATOMIC("[CRTC:%d:%s] atomic core check failed\n",
					 crtc->base.id, crtc->name);
			return ret;
		}
	}

	if (config->funcs->atomic_check)
		ret = config->funcs->atomic_check(state->dev, state);

	if (!state->allow_modeset) {
		for_each_crtc_in_state(state, crtc, crtc_state, i) {
			if (drm_atomic_crtc_needs_modeset(crtc_state)) {
				DRM_DEBUG_ATOMIC("[CRTC:%d:%s] requires full modeset\n",
						 crtc->base.id, crtc->name);
				return -EINVAL;
			}
		}
	}

	return ret;
}
EXPORT_SYMBOL(drm_atomic_check_only);

/**
 * drm_atomic_commit - commit configuration atomically
 * @state: atomic configuration to check
 *
 * Note that this function can return -EDEADLK if the driver needed to acquire
 * more locks but encountered a deadlock. The caller must then do the usual w/w
 * backoff dance and restart. All other errors are fatal.
 *
 * This function will take its own reference on @state.
 * Callers should always release their reference with drm_atomic_state_put().
 *
 * Returns:
 * 0 on success, negative error code on failure.
 */
int drm_atomic_commit(struct drm_atomic_state *state)
{
	struct drm_mode_config *config = &state->dev->mode_config;
	int ret;

	ret = drm_atomic_check_only(state);
	if (ret)
		return ret;

	DRM_DEBUG_ATOMIC("commiting %p\n", state);

	return config->funcs->atomic_commit(state->dev, state, false);
}
EXPORT_SYMBOL(drm_atomic_commit);

/**
 * drm_atomic_nonblocking_commit - atomic nonblocking commit
 * @state: atomic configuration to check
 *
 * Note that this function can return -EDEADLK if the driver needed to acquire
 * more locks but encountered a deadlock. The caller must then do the usual w/w
 * backoff dance and restart. All other errors are fatal.
 *
 * This function will take its own reference on @state.
 * Callers should always release their reference with drm_atomic_state_put().
 *
 * Returns:
 * 0 on success, negative error code on failure.
 */
int drm_atomic_nonblocking_commit(struct drm_atomic_state *state)
{
	struct drm_mode_config *config = &state->dev->mode_config;
	int ret;

	ret = drm_atomic_check_only(state);
	if (ret)
		return ret;

	DRM_DEBUG_ATOMIC("commiting %p nonblocking\n", state);

	return config->funcs->atomic_commit(state->dev, state, true);
}
EXPORT_SYMBOL(drm_atomic_nonblocking_commit);

static void drm_atomic_print_state(const struct drm_atomic_state *state)
{
	struct drm_printer p = drm_info_printer(state->dev->dev);
	struct drm_plane *plane;
	struct drm_plane_state *plane_state;
	struct drm_crtc *crtc;
	struct drm_crtc_state *crtc_state;
	struct drm_connector *connector;
	struct drm_connector_state *connector_state;
	int i;

	DRM_DEBUG_ATOMIC("checking %p\n", state);

	for_each_plane_in_state(state, plane, plane_state, i)
		drm_atomic_plane_print_state(&p, plane_state);

	for_each_crtc_in_state(state, crtc, crtc_state, i)
		drm_atomic_crtc_print_state(&p, crtc_state);

	for_each_connector_in_state(state, connector, connector_state, i)
		drm_atomic_connector_print_state(&p, connector_state);
}

/**
 * drm_state_dump - dump entire device atomic state
 * @dev: the drm device
 * @p: where to print the state to
 *
 * Just for debugging.  Drivers might want an option to dump state
 * to dmesg in case of error irq's.  (Hint, you probably want to
 * ratelimit this!)
 *
 * The caller must drm_modeset_lock_all(), or if this is called
 * from error irq handler, it should not be enabled by default.
 * (Ie. if you are debugging errors you might not care that this
 * is racey.  But calling this without all modeset locks held is
 * not inherently safe.)
 */
void drm_state_dump(struct drm_device *dev, struct drm_printer *p)
{
	struct drm_mode_config *config = &dev->mode_config;
	struct drm_plane *plane;
	struct drm_crtc *crtc;
	struct drm_connector *connector;
	struct drm_connector_list_iter conn_iter;

	if (!drm_core_check_feature(dev, DRIVER_ATOMIC))
		return;

	list_for_each_entry(plane, &config->plane_list, head)
		drm_atomic_plane_print_state(p, plane->state);

	list_for_each_entry(crtc, &config->crtc_list, head)
		drm_atomic_crtc_print_state(p, crtc->state);

	drm_connector_list_iter_get(dev, &conn_iter);
	drm_for_each_connector_iter(connector, &conn_iter)
		drm_atomic_connector_print_state(p, connector->state);
	drm_connector_list_iter_put(&conn_iter);
}
EXPORT_SYMBOL(drm_state_dump);

#ifdef CONFIG_DEBUG_FS
static int drm_state_info(struct seq_file *m, void *data)
{
	struct drm_info_node *node = (struct drm_info_node *) m->private;
	struct drm_device *dev = node->minor->dev;
	struct drm_printer p = drm_seq_file_printer(m);

	drm_modeset_lock_all(dev);
	drm_state_dump(dev, &p);
	drm_modeset_unlock_all(dev);

	return 0;
}

/* any use in debugfs files to dump individual planes/crtc/etc? */
static const struct drm_info_list drm_atomic_debugfs_list[] = {
	{"state", drm_state_info, 0},
};

int drm_atomic_debugfs_init(struct drm_minor *minor)
{
	return drm_debugfs_create_files(drm_atomic_debugfs_list,
			ARRAY_SIZE(drm_atomic_debugfs_list),
			minor->debugfs_root, minor);
}
#endif

/*
 * The big monstor ioctl
 */

static struct drm_pending_vblank_event *create_vblank_event(
		struct drm_device *dev, uint64_t user_data)
{
	struct drm_pending_vblank_event *e = NULL;

	e = kzalloc(sizeof *e, GFP_KERNEL);
	if (!e)
		return NULL;

	e->event.base.type = DRM_EVENT_FLIP_COMPLETE;
	e->event.base.length = sizeof(e->event);
	e->event.user_data = user_data;

	return e;
}

static int atomic_set_prop(struct drm_atomic_state *state,
		struct drm_mode_object *obj, struct drm_property *prop,
		uint64_t prop_value)
{
	struct drm_mode_object *ref;
	int ret;

	if (!drm_property_change_valid_get(prop, prop_value, &ref))
		return -EINVAL;

	switch (obj->type) {
	case DRM_MODE_OBJECT_CONNECTOR: {
		struct drm_connector *connector = obj_to_connector(obj);
		struct drm_connector_state *connector_state;

		connector_state = drm_atomic_get_connector_state(state, connector);
		if (IS_ERR(connector_state)) {
			ret = PTR_ERR(connector_state);
			break;
		}

		ret = drm_atomic_connector_set_property(connector,
				connector_state, prop, prop_value);
		break;
	}
	case DRM_MODE_OBJECT_CRTC: {
		struct drm_crtc *crtc = obj_to_crtc(obj);
		struct drm_crtc_state *crtc_state;

		crtc_state = drm_atomic_get_crtc_state(state, crtc);
		if (IS_ERR(crtc_state)) {
			ret = PTR_ERR(crtc_state);
			break;
		}

		ret = drm_atomic_crtc_set_property(crtc,
				crtc_state, prop, prop_value);
		break;
	}
	case DRM_MODE_OBJECT_PLANE: {
		struct drm_plane *plane = obj_to_plane(obj);
		struct drm_plane_state *plane_state;

		plane_state = drm_atomic_get_plane_state(state, plane);
		if (IS_ERR(plane_state)) {
			ret = PTR_ERR(plane_state);
			break;
		}

		ret = drm_atomic_plane_set_property(plane,
				plane_state, prop, prop_value);
		break;
	}
	default:
		ret = -EINVAL;
		break;
	}

	drm_property_change_valid_put(prop, ref);
	return ret;
}

/**
 * drm_atomic_clean_old_fb -- Unset old_fb pointers and set plane->fb pointers.
 *
 * @dev: drm device to check.
 * @plane_mask: plane mask for planes that were updated.
 * @ret: return value, can be -EDEADLK for a retry.
 *
 * Before doing an update &drm_plane.old_fb is set to &drm_plane.fb, but before
 * dropping the locks old_fb needs to be set to NULL and plane->fb updated. This
 * is a common operation for each atomic update, so this call is split off as a
 * helper.
 */
void drm_atomic_clean_old_fb(struct drm_device *dev,
			     unsigned plane_mask,
			     int ret)
{
	struct drm_plane *plane;

	/* if succeeded, fixup legacy plane crtc/fb ptrs before dropping
	 * locks (ie. while it is still safe to deref plane->state).  We
	 * need to do this here because the driver entry points cannot
	 * distinguish between legacy and atomic ioctls.
	 */
	drm_for_each_plane_mask(plane, dev, plane_mask) {
		if (ret == 0) {
			struct drm_framebuffer *new_fb = plane->state->fb;
			if (new_fb)
				drm_framebuffer_reference(new_fb);
			plane->fb = new_fb;
			plane->crtc = plane->state->crtc;

			if (plane->old_fb)
				drm_framebuffer_unreference(plane->old_fb);
		}
		plane->old_fb = NULL;
	}
}
EXPORT_SYMBOL(drm_atomic_clean_old_fb);

/**
 * DOC: explicit fencing properties
 *
 * Explicit fencing allows userspace to control the buffer synchronization
 * between devices. A Fence or a group of fences are transfered to/from
 * userspace using Sync File fds and there are two DRM properties for that.
 * IN_FENCE_FD on each DRM Plane to send fences to the kernel and
 * OUT_FENCE_PTR on each DRM CRTC to receive fences from the kernel.
 *
 * As a contrast, with implicit fencing the kernel keeps track of any
 * ongoing rendering, and automatically ensures that the atomic update waits
 * for any pending rendering to complete. For shared buffers represented with
 * a &struct dma_buf this is tracked in &struct reservation_object.
 * Implicit syncing is how Linux traditionally worked (e.g. DRI2/3 on X.org),
 * whereas explicit fencing is what Android wants.
 *
 * "IN_FENCE_FD”:
 *	Use this property to pass a fence that DRM should wait on before
 *	proceeding with the Atomic Commit request and show the framebuffer for
 *	the plane on the screen. The fence can be either a normal fence or a
 *	merged one, the sync_file framework will handle both cases and use a
 *	fence_array if a merged fence is received. Passing -1 here means no
 *	fences to wait on.
 *
 *	If the Atomic Commit request has the DRM_MODE_ATOMIC_TEST_ONLY flag
 *	it will only check if the Sync File is a valid one.
 *
 *	On the driver side the fence is stored on the @fence parameter of
 *	&struct drm_plane_state. Drivers which also support implicit fencing
 *	should set the implicit fence using drm_atomic_set_fence_for_plane(),
 *	to make sure there's consistent behaviour between drivers in precedence
 *	of implicit vs. explicit fencing.
 *
 * "OUT_FENCE_PTR”:
 *	Use this property to pass a file descriptor pointer to DRM. Once the
 *	Atomic Commit request call returns OUT_FENCE_PTR will be filled with
 *	the file descriptor number of a Sync File. This Sync File contains the
 *	CRTC fence that will be signaled when all framebuffers present on the
 *	Atomic Commit * request for that given CRTC are scanned out on the
 *	screen.
 *
 *	The Atomic Commit request fails if a invalid pointer is passed. If the
 *	Atomic Commit request fails for any other reason the out fence fd
 *	returned will be -1. On a Atomic Commit with the
 *	DRM_MODE_ATOMIC_TEST_ONLY flag the out fence will also be set to -1.
 *
 *	Note that out-fences don't have a special interface to drivers and are
 *	internally represented by a &struct drm_pending_vblank_event in struct
 *	&drm_crtc_state, which is also used by the nonblocking atomic commit
 *	helpers and for the DRM event handling for existing userspace.
 */

struct drm_out_fence_state {
	s32 __user *out_fence_ptr;
	struct sync_file *sync_file;
	int fd;
};

static int setup_out_fence(struct drm_out_fence_state *fence_state,
			   struct dma_fence *fence)
{
	fence_state->fd = get_unused_fd_flags(O_CLOEXEC);
	if (fence_state->fd < 0)
		return fence_state->fd;

	if (put_user(fence_state->fd, fence_state->out_fence_ptr))
		return -EFAULT;

	fence_state->sync_file = sync_file_create(fence);
	if (!fence_state->sync_file)
		return -ENOMEM;

	return 0;
}

static int prepare_crtc_signaling(struct drm_device *dev,
				  struct drm_atomic_state *state,
				  struct drm_mode_atomic *arg,
				  struct drm_file *file_priv,
				  struct drm_out_fence_state **fence_state,
				  unsigned int *num_fences)
{
	struct drm_crtc *crtc;
	struct drm_crtc_state *crtc_state;
	int i, ret;

	if (arg->flags & DRM_MODE_ATOMIC_TEST_ONLY)
		return 0;

	for_each_crtc_in_state(state, crtc, crtc_state, i) {
		s32 __user *fence_ptr;

		fence_ptr = get_out_fence_for_crtc(crtc_state->state, crtc);

		if (arg->flags & DRM_MODE_PAGE_FLIP_EVENT || fence_ptr) {
			struct drm_pending_vblank_event *e;

			e = create_vblank_event(dev, arg->user_data);
			if (!e)
				return -ENOMEM;

			crtc_state->event = e;
		}

		if (arg->flags & DRM_MODE_PAGE_FLIP_EVENT) {
			struct drm_pending_vblank_event *e = crtc_state->event;

			if (!file_priv)
				continue;

			ret = drm_event_reserve_init(dev, file_priv, &e->base,
						     &e->event.base);
			if (ret) {
				kfree(e);
				crtc_state->event = NULL;
				return ret;
			}
		}

		if (fence_ptr) {
			struct dma_fence *fence;
			struct drm_out_fence_state *f;

			f = krealloc(*fence_state, sizeof(**fence_state) *
				     (*num_fences + 1), GFP_KERNEL);
			if (!f)
				return -ENOMEM;

			memset(&f[*num_fences], 0, sizeof(*f));

			f[*num_fences].out_fence_ptr = fence_ptr;
			*fence_state = f;

			fence = drm_crtc_create_fence(crtc);
			if (!fence)
				return -ENOMEM;

			ret = setup_out_fence(&f[(*num_fences)++], fence);
			if (ret) {
				dma_fence_put(fence);
				return ret;
			}

			crtc_state->event->base.fence = fence;
		}
	}

	return 0;
}

static void complete_crtc_signaling(struct drm_device *dev,
				    struct drm_atomic_state *state,
				    struct drm_out_fence_state *fence_state,
				    unsigned int num_fences,
				    bool install_fds)
{
	struct drm_crtc *crtc;
	struct drm_crtc_state *crtc_state;
	int i;

	if (install_fds) {
		for (i = 0; i < num_fences; i++)
			fd_install(fence_state[i].fd,
				   fence_state[i].sync_file->file);

		kfree(fence_state);
		return;
	}

	for_each_crtc_in_state(state, crtc, crtc_state, i) {
		struct drm_pending_vblank_event *event = crtc_state->event;
		/*
		 * Free the allocated event. drm_atomic_helper_setup_commit
		 * can allocate an event too, so only free it if it's ours
		 * to prevent a double free in drm_atomic_state_clear.
		 */
		if (event && (event->base.fence || event->base.file_priv)) {
			drm_event_cancel_free(dev, &event->base);
			crtc_state->event = NULL;
		}
	}

	if (!fence_state)
		return;

	for (i = 0; i < num_fences; i++) {
		if (fence_state[i].sync_file)
			fput(fence_state[i].sync_file->file);
		if (fence_state[i].fd >= 0)
			put_unused_fd(fence_state[i].fd);

		/* If this fails log error to the user */
		if (fence_state[i].out_fence_ptr &&
		    put_user(-1, fence_state[i].out_fence_ptr))
			DRM_DEBUG_ATOMIC("Couldn't clear out_fence_ptr\n");
	}

	kfree(fence_state);
}

int drm_mode_atomic_ioctl(struct drm_device *dev,
			  void *data, struct drm_file *file_priv)
{
	struct drm_mode_atomic *arg = data;
	uint32_t __user *objs_ptr = (uint32_t __user *)(unsigned long)(arg->objs_ptr);
	uint32_t __user *count_props_ptr = (uint32_t __user *)(unsigned long)(arg->count_props_ptr);
	uint32_t __user *props_ptr = (uint32_t __user *)(unsigned long)(arg->props_ptr);
	uint64_t __user *prop_values_ptr = (uint64_t __user *)(unsigned long)(arg->prop_values_ptr);
	unsigned int copied_objs, copied_props;
	struct drm_atomic_state *state;
	struct drm_modeset_acquire_ctx ctx;
	struct drm_plane *plane;
	struct drm_out_fence_state *fence_state = NULL;
	unsigned plane_mask;
	int ret = 0;
	unsigned int i, j, num_fences = 0;

	/* disallow for drivers not supporting atomic: */
	if (!drm_core_check_feature(dev, DRIVER_ATOMIC))
		return -EINVAL;

	/* disallow for userspace that has not enabled atomic cap (even
	 * though this may be a bit overkill, since legacy userspace
	 * wouldn't know how to call this ioctl)
	 */
	if (!file_priv->atomic)
		return -EINVAL;

	if (arg->flags & ~DRM_MODE_ATOMIC_FLAGS)
		return -EINVAL;

	if (arg->reserved)
		return -EINVAL;

	if ((arg->flags & DRM_MODE_PAGE_FLIP_ASYNC) &&
			!dev->mode_config.async_page_flip)
		return -EINVAL;

	/* can't test and expect an event at the same time. */
	if ((arg->flags & DRM_MODE_ATOMIC_TEST_ONLY) &&
			(arg->flags & DRM_MODE_PAGE_FLIP_EVENT))
		return -EINVAL;

	drm_modeset_acquire_init(&ctx, 0);

	state = drm_atomic_state_alloc(dev);
	if (!state)
		return -ENOMEM;

	state->acquire_ctx = &ctx;
	state->allow_modeset = !!(arg->flags & DRM_MODE_ATOMIC_ALLOW_MODESET);

retry:
	plane_mask = 0;
	copied_objs = 0;
	copied_props = 0;

	for (i = 0; i < arg->count_objs; i++) {
		uint32_t obj_id, count_props;
		struct drm_mode_object *obj;

		if (get_user(obj_id, objs_ptr + copied_objs)) {
			ret = -EFAULT;
			goto out;
		}

		obj = drm_mode_object_find(dev, obj_id, DRM_MODE_OBJECT_ANY);
		if (!obj) {
			ret = -ENOENT;
			goto out;
		}

		if (!obj->properties) {
			drm_mode_object_unreference(obj);
			ret = -ENOENT;
			goto out;
		}

		if (get_user(count_props, count_props_ptr + copied_objs)) {
			drm_mode_object_unreference(obj);
			ret = -EFAULT;
			goto out;
		}

		copied_objs++;

		for (j = 0; j < count_props; j++) {
			uint32_t prop_id;
			uint64_t prop_value;
			struct drm_property *prop;

			if (get_user(prop_id, props_ptr + copied_props)) {
				drm_mode_object_unreference(obj);
				ret = -EFAULT;
				goto out;
			}

			prop = drm_mode_obj_find_prop_id(obj, prop_id);
			if (!prop) {
				drm_mode_object_unreference(obj);
				ret = -ENOENT;
				goto out;
			}

			if (copy_from_user(&prop_value,
					   prop_values_ptr + copied_props,
					   sizeof(prop_value))) {
				drm_mode_object_unreference(obj);
				ret = -EFAULT;
				goto out;
			}

			ret = atomic_set_prop(state, obj, prop, prop_value);
			if (ret) {
				drm_mode_object_unreference(obj);
				goto out;
			}

			copied_props++;
		}

		if (obj->type == DRM_MODE_OBJECT_PLANE && count_props &&
		    !(arg->flags & DRM_MODE_ATOMIC_TEST_ONLY)) {
			plane = obj_to_plane(obj);
			plane_mask |= (1 << drm_plane_index(plane));
			plane->old_fb = plane->fb;
		}
		drm_mode_object_unreference(obj);
	}

	ret = prepare_crtc_signaling(dev, state, arg, file_priv, &fence_state,
				     &num_fences);
	if (ret)
		goto out;

	if (arg->flags & DRM_MODE_ATOMIC_TEST_ONLY) {
		ret = drm_atomic_check_only(state);
	} else if (arg->flags & DRM_MODE_ATOMIC_NONBLOCK) {
		ret = drm_atomic_nonblocking_commit(state);
	} else {
		if (unlikely(drm_debug & DRM_UT_STATE))
			drm_atomic_print_state(state);

		ret = drm_atomic_commit(state);
	}

out:
	drm_atomic_clean_old_fb(dev, plane_mask, ret);

	complete_crtc_signaling(dev, state, fence_state, num_fences, !ret);

	if (ret == -EDEADLK) {
		drm_atomic_state_clear(state);
		drm_modeset_backoff(&ctx);
		goto retry;
	}

	drm_atomic_state_put(state);

	drm_modeset_drop_locks(&ctx);
	drm_modeset_acquire_fini(&ctx);

	return ret;
}<|MERGE_RESOLUTION|>--- conflicted
+++ resolved
@@ -514,8 +514,6 @@
 			return -EFAULT;
 
 		set_out_fence_for_crtc(state->state, crtc, fence_ptr);
-<<<<<<< HEAD
-=======
 	} else if (property == config->prop_pipe_src_w) {
 		state->src_w = val;
 		state->pipescaler_changed = true;
@@ -537,7 +535,6 @@
 	} else if (property == config->prop_pipe_dst_h) {
 		state->dst_h = val;
 		state->pipescaler_changed = true;
->>>>>>> 4c847018
 	} else if (crtc->funcs->atomic_set_property)
 		return crtc->funcs->atomic_set_property(crtc, state, property, val);
 	else
@@ -582,8 +579,6 @@
 		*val = (state->gamma_lut) ? state->gamma_lut->base.id : 0;
 	else if (property == config->prop_out_fence_ptr)
 		*val = 0;
-<<<<<<< HEAD
-=======
 	else if (property == config->prop_pipe_src_w)
 		*val = state->src_w;
 	else if (property == config->prop_pipe_src_h)
@@ -598,7 +593,6 @@
 		*val = state->dst_w;
 	else if (property == config->prop_pipe_dst_h)
 		*val = state->dst_h;
->>>>>>> 4c847018
 	else if (crtc->funcs->atomic_get_property)
 		return crtc->funcs->atomic_get_property(crtc, state, property, val);
 	else
