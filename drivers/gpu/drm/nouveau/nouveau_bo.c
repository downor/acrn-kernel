/*
 * Copyright 2007 Dave Airlied
 * All Rights Reserved.
 *
 * Permission is hereby granted, free of charge, to any person obtaining a
 * copy of this software and associated documentation files (the "Software"),
 * to deal in the Software without restriction, including without limitation
 * the rights to use, copy, modify, merge, publish, distribute, sublicense,
 * and/or sell copies of the Software, and to permit persons to whom the
 * Software is furnished to do so, subject to the following conditions:
 *
 * The above copyright notice and this permission notice (including the next
 * paragraph) shall be included in all copies or substantial portions of the
 * Software.
 *
 * THE SOFTWARE IS PROVIDED "AS IS", WITHOUT WARRANTY OF ANY KIND, EXPRESS OR
 * IMPLIED, INCLUDING BUT NOT LIMITED TO THE WARRANTIES OF MERCHANTABILITY,
 * FITNESS FOR A PARTICULAR PURPOSE AND NONINFRINGEMENT.  IN NO EVENT SHALL
 * VA LINUX SYSTEMS AND/OR ITS SUPPLIERS BE LIABLE FOR ANY CLAIM, DAMAGES OR
 * OTHER LIABILITY, WHETHER IN AN ACTION OF CONTRACT, TORT OR OTHERWISE,
 * ARISING FROM, OUT OF OR IN CONNECTION WITH THE SOFTWARE OR THE USE OR
 * OTHER DEALINGS IN THE SOFTWARE.
 */
/*
 * Authors: Dave Airlied <airlied@linux.ie>
 *	    Ben Skeggs   <darktama@iinet.net.au>
 *	    Jeremy Kolb  <jkolb@brandeis.edu>
 */

#include <linux/dma-mapping.h>
#include <linux/swiotlb.h>

#include "nouveau_drv.h"
#include "nouveau_dma.h"
#include "nouveau_fence.h"

#include "nouveau_bo.h"
#include "nouveau_ttm.h"
#include "nouveau_gem.h"

/*
 * NV10-NV40 tiling helpers
 */

static void
nv10_bo_update_tile_region(struct drm_device *dev, struct nouveau_drm_tile *reg,
			   u32 addr, u32 size, u32 pitch, u32 flags)
{
	struct nouveau_drm *drm = nouveau_drm(dev);
	int i = reg - drm->tile.reg;
	struct nvkm_device *device = nvxx_device(&drm->client.device);
	struct nvkm_fb *fb = device->fb;
	struct nvkm_fb_tile *tile = &fb->tile.region[i];

	nouveau_fence_unref(&reg->fence);

	if (tile->pitch)
		nvkm_fb_tile_fini(fb, i, tile);

	if (pitch)
		nvkm_fb_tile_init(fb, i, addr, size, pitch, flags, tile);

	nvkm_fb_tile_prog(fb, i, tile);
}

static struct nouveau_drm_tile *
nv10_bo_get_tile_region(struct drm_device *dev, int i)
{
	struct nouveau_drm *drm = nouveau_drm(dev);
	struct nouveau_drm_tile *tile = &drm->tile.reg[i];

	spin_lock(&drm->tile.lock);

	if (!tile->used &&
	    (!tile->fence || nouveau_fence_done(tile->fence)))
		tile->used = true;
	else
		tile = NULL;

	spin_unlock(&drm->tile.lock);
	return tile;
}

static void
nv10_bo_put_tile_region(struct drm_device *dev, struct nouveau_drm_tile *tile,
			struct dma_fence *fence)
{
	struct nouveau_drm *drm = nouveau_drm(dev);

	if (tile) {
		spin_lock(&drm->tile.lock);
		tile->fence = (struct nouveau_fence *)dma_fence_get(fence);
		tile->used = false;
		spin_unlock(&drm->tile.lock);
	}
}

static struct nouveau_drm_tile *
nv10_bo_set_tiling(struct drm_device *dev, u32 addr,
		   u32 size, u32 pitch, u32 flags)
{
	struct nouveau_drm *drm = nouveau_drm(dev);
	struct nvkm_fb *fb = nvxx_fb(&drm->client.device);
	struct nouveau_drm_tile *tile, *found = NULL;
	int i;

	for (i = 0; i < fb->tile.regions; i++) {
		tile = nv10_bo_get_tile_region(dev, i);

		if (pitch && !found) {
			found = tile;
			continue;

		} else if (tile && fb->tile.region[i].pitch) {
			/* Kill an unused tile region. */
			nv10_bo_update_tile_region(dev, tile, 0, 0, 0, 0);
		}

		nv10_bo_put_tile_region(dev, tile, NULL);
	}

	if (found)
		nv10_bo_update_tile_region(dev, found, addr, size,
					    pitch, flags);
	return found;
}

static void
nouveau_bo_del_ttm(struct ttm_buffer_object *bo)
{
	struct nouveau_drm *drm = nouveau_bdev(bo->bdev);
	struct drm_device *dev = drm->dev;
	struct nouveau_bo *nvbo = nouveau_bo(bo);

	if (unlikely(nvbo->gem.filp))
		DRM_ERROR("bo %p still attached to GEM object\n", bo);
	WARN_ON(nvbo->pin_refcnt > 0);
	nv10_bo_put_tile_region(dev, nvbo->tile, NULL);
	kfree(nvbo);
}

static inline u64
roundup_64(u64 x, u32 y)
{
	x += y - 1;
	do_div(x, y);
	return x * y;
}

static void
nouveau_bo_fixup_align(struct nouveau_bo *nvbo, u32 flags,
		       int *align, u64 *size)
{
	struct nouveau_drm *drm = nouveau_bdev(nvbo->bo.bdev);
	struct nvif_device *device = &drm->client.device;

	if (device->info.family < NV_DEVICE_INFO_V0_TESLA) {
		if (nvbo->tile_mode) {
			if (device->info.chipset >= 0x40) {
				*align = 65536;
				*size = roundup_64(*size, 64 * nvbo->tile_mode);

			} else if (device->info.chipset >= 0x30) {
				*align = 32768;
				*size = roundup_64(*size, 64 * nvbo->tile_mode);

			} else if (device->info.chipset >= 0x20) {
				*align = 16384;
				*size = roundup_64(*size, 64 * nvbo->tile_mode);

			} else if (device->info.chipset >= 0x10) {
				*align = 16384;
				*size = roundup_64(*size, 32 * nvbo->tile_mode);
			}
		}
	} else {
		*size = roundup_64(*size, (1 << nvbo->page_shift));
		*align = max((1 <<  nvbo->page_shift), *align);
	}

	*size = roundup_64(*size, PAGE_SIZE);
}

int
nouveau_bo_new(struct nouveau_cli *cli, u64 size, int align,
	       uint32_t flags, uint32_t tile_mode, uint32_t tile_flags,
	       struct sg_table *sg, struct reservation_object *robj,
	       struct nouveau_bo **pnvbo)
{
	struct nouveau_drm *drm = nouveau_drm(cli->dev);
	struct nouveau_bo *nvbo;
	size_t acc_size;
	int ret;
	int type = ttm_bo_type_device;

	if (!size) {
		NV_WARN(drm, "skipped size %016llx\n", size);
		return -EINVAL;
	}

	if (sg)
		type = ttm_bo_type_sg;

	nvbo = kzalloc(sizeof(struct nouveau_bo), GFP_KERNEL);
	if (!nvbo)
		return -ENOMEM;
	INIT_LIST_HEAD(&nvbo->head);
	INIT_LIST_HEAD(&nvbo->entry);
	INIT_LIST_HEAD(&nvbo->vma_list);
	nvbo->tile_mode = tile_mode;
	nvbo->tile_flags = tile_flags;
	nvbo->bo.bdev = &drm->ttm.bdev;
	nvbo->cli = cli;

	if (!nvxx_device(&drm->client.device)->func->cpu_coherent)
		nvbo->force_coherent = flags & TTM_PL_FLAG_UNCACHED;

	nvbo->page_shift = 12;
	if (drm->client.vm) {
		if (!(flags & TTM_PL_FLAG_TT) && size > 256 * 1024)
			nvbo->page_shift = drm->client.vm->mmu->lpg_shift;
	}

	nouveau_bo_fixup_align(nvbo, flags, &align, &size);
	nvbo->bo.mem.num_pages = size >> PAGE_SHIFT;
	nouveau_bo_placement_set(nvbo, flags, 0);

	acc_size = ttm_bo_dma_acc_size(&drm->ttm.bdev, size,
				       sizeof(struct nouveau_bo));

	ret = ttm_bo_init(&drm->ttm.bdev, &nvbo->bo, size,
			  type, &nvbo->placement,
			  align >> PAGE_SHIFT, false, NULL, acc_size, sg,
			  robj, nouveau_bo_del_ttm);
	if (ret) {
		/* ttm will call nouveau_bo_del_ttm if it fails.. */
		return ret;
	}

	*pnvbo = nvbo;
	return 0;
}

static void
set_placement_list(struct ttm_place *pl, unsigned *n, uint32_t type, uint32_t flags)
{
	*n = 0;

	if (type & TTM_PL_FLAG_VRAM)
		pl[(*n)++].flags = TTM_PL_FLAG_VRAM | flags;
	if (type & TTM_PL_FLAG_TT)
		pl[(*n)++].flags = TTM_PL_FLAG_TT | flags;
	if (type & TTM_PL_FLAG_SYSTEM)
		pl[(*n)++].flags = TTM_PL_FLAG_SYSTEM | flags;
}

static void
set_placement_range(struct nouveau_bo *nvbo, uint32_t type)
{
	struct nouveau_drm *drm = nouveau_bdev(nvbo->bo.bdev);
	u32 vram_pages = drm->client.device.info.ram_size >> PAGE_SHIFT;
	unsigned i, fpfn, lpfn;

	if (drm->client.device.info.family == NV_DEVICE_INFO_V0_CELSIUS &&
	    nvbo->tile_mode && (type & TTM_PL_FLAG_VRAM) &&
	    nvbo->bo.mem.num_pages < vram_pages / 4) {
		/*
		 * Make sure that the color and depth buffers are handled
		 * by independent memory controller units. Up to a 9x
		 * speed up when alpha-blending and depth-test are enabled
		 * at the same time.
		 */
		if (nvbo->tile_flags & NOUVEAU_GEM_TILE_ZETA) {
			fpfn = vram_pages / 2;
			lpfn = ~0;
		} else {
			fpfn = 0;
			lpfn = vram_pages / 2;
		}
		for (i = 0; i < nvbo->placement.num_placement; ++i) {
			nvbo->placements[i].fpfn = fpfn;
			nvbo->placements[i].lpfn = lpfn;
		}
		for (i = 0; i < nvbo->placement.num_busy_placement; ++i) {
			nvbo->busy_placements[i].fpfn = fpfn;
			nvbo->busy_placements[i].lpfn = lpfn;
		}
	}
}

void
nouveau_bo_placement_set(struct nouveau_bo *nvbo, uint32_t type, uint32_t busy)
{
	struct ttm_placement *pl = &nvbo->placement;
	uint32_t flags = (nvbo->force_coherent ? TTM_PL_FLAG_UNCACHED :
						 TTM_PL_MASK_CACHING) |
			 (nvbo->pin_refcnt ? TTM_PL_FLAG_NO_EVICT : 0);

	pl->placement = nvbo->placements;
	set_placement_list(nvbo->placements, &pl->num_placement,
			   type, flags);

	pl->busy_placement = nvbo->busy_placements;
	set_placement_list(nvbo->busy_placements, &pl->num_busy_placement,
			   type | busy, flags);

	set_placement_range(nvbo, type);
}

int
nouveau_bo_pin(struct nouveau_bo *nvbo, uint32_t memtype, bool contig)
{
	struct nouveau_drm *drm = nouveau_bdev(nvbo->bo.bdev);
	struct ttm_buffer_object *bo = &nvbo->bo;
	bool force = false, evict = false;
	int ret;

	ret = ttm_bo_reserve(bo, false, false, NULL);
	if (ret)
		return ret;

	if (drm->client.device.info.family >= NV_DEVICE_INFO_V0_TESLA &&
	    memtype == TTM_PL_FLAG_VRAM && contig) {
		if (nvbo->tile_flags & NOUVEAU_GEM_TILE_NONCONTIG) {
			if (bo->mem.mem_type == TTM_PL_VRAM) {
				struct nvkm_mem *mem = bo->mem.mm_node;
				if (!nvkm_mm_contiguous(mem->mem))
					evict = true;
			}
			nvbo->tile_flags &= ~NOUVEAU_GEM_TILE_NONCONTIG;
			force = true;
		}
	}

	if (nvbo->pin_refcnt) {
		if (!(memtype & (1 << bo->mem.mem_type)) || evict) {
			NV_ERROR(drm, "bo %p pinned elsewhere: "
				      "0x%08x vs 0x%08x\n", bo,
				 1 << bo->mem.mem_type, memtype);
			ret = -EBUSY;
		}
		nvbo->pin_refcnt++;
		goto out;
	}

	if (evict) {
		nouveau_bo_placement_set(nvbo, TTM_PL_FLAG_TT, 0);
		ret = nouveau_bo_validate(nvbo, false, false);
		if (ret)
			goto out;
	}

	nvbo->pin_refcnt++;
	nouveau_bo_placement_set(nvbo, memtype, 0);

	/* drop pin_refcnt temporarily, so we don't trip the assertion
	 * in nouveau_bo_move() that makes sure we're not trying to
	 * move a pinned buffer
	 */
	nvbo->pin_refcnt--;
	ret = nouveau_bo_validate(nvbo, false, false);
	if (ret)
		goto out;
	nvbo->pin_refcnt++;

	switch (bo->mem.mem_type) {
	case TTM_PL_VRAM:
		drm->gem.vram_available -= bo->mem.size;
		break;
	case TTM_PL_TT:
		drm->gem.gart_available -= bo->mem.size;
		break;
	default:
		break;
	}

out:
	if (force && ret)
		nvbo->tile_flags |= NOUVEAU_GEM_TILE_NONCONTIG;
	ttm_bo_unreserve(bo);
	return ret;
}

int
nouveau_bo_unpin(struct nouveau_bo *nvbo)
{
	struct nouveau_drm *drm = nouveau_bdev(nvbo->bo.bdev);
	struct ttm_buffer_object *bo = &nvbo->bo;
	int ret, ref;

	ret = ttm_bo_reserve(bo, false, false, NULL);
	if (ret)
		return ret;

	ref = --nvbo->pin_refcnt;
	WARN_ON_ONCE(ref < 0);
	if (ref)
		goto out;

	nouveau_bo_placement_set(nvbo, bo->mem.placement, 0);

	ret = nouveau_bo_validate(nvbo, false, false);
	if (ret == 0) {
		switch (bo->mem.mem_type) {
		case TTM_PL_VRAM:
			drm->gem.vram_available += bo->mem.size;
			break;
		case TTM_PL_TT:
			drm->gem.gart_available += bo->mem.size;
			break;
		default:
			break;
		}
	}

out:
	ttm_bo_unreserve(bo);
	return ret;
}

int
nouveau_bo_map(struct nouveau_bo *nvbo)
{
	int ret;

	ret = ttm_bo_reserve(&nvbo->bo, false, false, NULL);
	if (ret)
		return ret;

	ret = ttm_bo_kmap(&nvbo->bo, 0, nvbo->bo.mem.num_pages, &nvbo->kmap);

	ttm_bo_unreserve(&nvbo->bo);
	return ret;
}

void
nouveau_bo_unmap(struct nouveau_bo *nvbo)
{
	if (!nvbo)
		return;

	ttm_bo_kunmap(&nvbo->kmap);
}

void
nouveau_bo_sync_for_device(struct nouveau_bo *nvbo)
{
	struct nouveau_drm *drm = nouveau_bdev(nvbo->bo.bdev);
	struct nvkm_device *device = nvxx_device(&drm->client.device);
	struct ttm_dma_tt *ttm_dma = (struct ttm_dma_tt *)nvbo->bo.ttm;
	int i;

	if (!ttm_dma)
		return;

	/* Don't waste time looping if the object is coherent */
	if (nvbo->force_coherent)
		return;

	for (i = 0; i < ttm_dma->ttm.num_pages; i++)
		dma_sync_single_for_device(device->dev, ttm_dma->dma_address[i],
					   PAGE_SIZE, DMA_TO_DEVICE);
}

void
nouveau_bo_sync_for_cpu(struct nouveau_bo *nvbo)
{
	struct nouveau_drm *drm = nouveau_bdev(nvbo->bo.bdev);
	struct nvkm_device *device = nvxx_device(&drm->client.device);
	struct ttm_dma_tt *ttm_dma = (struct ttm_dma_tt *)nvbo->bo.ttm;
	int i;

	if (!ttm_dma)
		return;

	/* Don't waste time looping if the object is coherent */
	if (nvbo->force_coherent)
		return;

	for (i = 0; i < ttm_dma->ttm.num_pages; i++)
		dma_sync_single_for_cpu(device->dev, ttm_dma->dma_address[i],
					PAGE_SIZE, DMA_FROM_DEVICE);
}

int
nouveau_bo_validate(struct nouveau_bo *nvbo, bool interruptible,
		    bool no_wait_gpu)
{
	int ret;

	ret = ttm_bo_validate(&nvbo->bo, &nvbo->placement,
			      interruptible, no_wait_gpu);
	if (ret)
		return ret;

	nouveau_bo_sync_for_device(nvbo);

	return 0;
}

void
nouveau_bo_wr16(struct nouveau_bo *nvbo, unsigned index, u16 val)
{
	bool is_iomem;
	u16 *mem = ttm_kmap_obj_virtual(&nvbo->kmap, &is_iomem);

	mem += index;

	if (is_iomem)
		iowrite16_native(val, (void __force __iomem *)mem);
	else
		*mem = val;
}

u32
nouveau_bo_rd32(struct nouveau_bo *nvbo, unsigned index)
{
	bool is_iomem;
	u32 *mem = ttm_kmap_obj_virtual(&nvbo->kmap, &is_iomem);

	mem += index;

	if (is_iomem)
		return ioread32_native((void __force __iomem *)mem);
	else
		return *mem;
}

void
nouveau_bo_wr32(struct nouveau_bo *nvbo, unsigned index, u32 val)
{
	bool is_iomem;
	u32 *mem = ttm_kmap_obj_virtual(&nvbo->kmap, &is_iomem);

	mem += index;

	if (is_iomem)
		iowrite32_native(val, (void __force __iomem *)mem);
	else
		*mem = val;
}

static struct ttm_tt *
nouveau_ttm_tt_create(struct ttm_bo_device *bdev, unsigned long size,
		      uint32_t page_flags, struct page *dummy_read)
{
#if IS_ENABLED(CONFIG_AGP)
	struct nouveau_drm *drm = nouveau_bdev(bdev);

	if (drm->agp.bridge) {
		return ttm_agp_tt_create(bdev, drm->agp.bridge, size,
					 page_flags, dummy_read);
	}
#endif

	return nouveau_sgdma_create_ttm(bdev, size, page_flags, dummy_read);
}

static int
nouveau_bo_invalidate_caches(struct ttm_bo_device *bdev, uint32_t flags)
{
	/* We'll do this from user space. */
	return 0;
}

static int
nouveau_bo_init_mem_type(struct ttm_bo_device *bdev, uint32_t type,
			 struct ttm_mem_type_manager *man)
{
	struct nouveau_drm *drm = nouveau_bdev(bdev);

	switch (type) {
	case TTM_PL_SYSTEM:
		man->flags = TTM_MEMTYPE_FLAG_MAPPABLE;
		man->available_caching = TTM_PL_MASK_CACHING;
		man->default_caching = TTM_PL_FLAG_CACHED;
		break;
	case TTM_PL_VRAM:
		man->flags = TTM_MEMTYPE_FLAG_FIXED |
			     TTM_MEMTYPE_FLAG_MAPPABLE;
		man->available_caching = TTM_PL_FLAG_UNCACHED |
					 TTM_PL_FLAG_WC;
		man->default_caching = TTM_PL_FLAG_WC;

		if (drm->client.device.info.family >= NV_DEVICE_INFO_V0_TESLA) {
			/* Some BARs do not support being ioremapped WC */
			if (nvxx_bar(&drm->client.device)->iomap_uncached) {
				man->available_caching = TTM_PL_FLAG_UNCACHED;
				man->default_caching = TTM_PL_FLAG_UNCACHED;
			}

			man->func = &nouveau_vram_manager;
			man->io_reserve_fastpath = false;
			man->use_io_reserve_lru = true;
		} else {
			man->func = &ttm_bo_manager_func;
		}
		break;
	case TTM_PL_TT:
		if (drm->client.device.info.family >= NV_DEVICE_INFO_V0_TESLA)
			man->func = &nouveau_gart_manager;
		else
		if (!drm->agp.bridge)
			man->func = &nv04_gart_manager;
		else
			man->func = &ttm_bo_manager_func;

		if (drm->agp.bridge) {
			man->flags = TTM_MEMTYPE_FLAG_MAPPABLE;
			man->available_caching = TTM_PL_FLAG_UNCACHED |
				TTM_PL_FLAG_WC;
			man->default_caching = TTM_PL_FLAG_WC;
		} else {
			man->flags = TTM_MEMTYPE_FLAG_MAPPABLE |
				     TTM_MEMTYPE_FLAG_CMA;
			man->available_caching = TTM_PL_MASK_CACHING;
			man->default_caching = TTM_PL_FLAG_CACHED;
		}

		break;
	default:
		return -EINVAL;
	}
	return 0;
}

static void
nouveau_bo_evict_flags(struct ttm_buffer_object *bo, struct ttm_placement *pl)
{
	struct nouveau_bo *nvbo = nouveau_bo(bo);

	switch (bo->mem.mem_type) {
	case TTM_PL_VRAM:
		nouveau_bo_placement_set(nvbo, TTM_PL_FLAG_TT,
					 TTM_PL_FLAG_SYSTEM);
		break;
	default:
		nouveau_bo_placement_set(nvbo, TTM_PL_FLAG_SYSTEM, 0);
		break;
	}

	*pl = nvbo->placement;
}


static int
nve0_bo_move_init(struct nouveau_channel *chan, u32 handle)
{
	int ret = RING_SPACE(chan, 2);
	if (ret == 0) {
		BEGIN_NVC0(chan, NvSubCopy, 0x0000, 1);
		OUT_RING  (chan, handle & 0x0000ffff);
		FIRE_RING (chan);
	}
	return ret;
}

static int
nve0_bo_move_copy(struct nouveau_channel *chan, struct ttm_buffer_object *bo,
		  struct ttm_mem_reg *old_reg, struct ttm_mem_reg *new_reg)
{
	struct nvkm_mem *mem = old_reg->mm_node;
	int ret = RING_SPACE(chan, 10);
	if (ret == 0) {
		BEGIN_NVC0(chan, NvSubCopy, 0x0400, 8);
		OUT_RING  (chan, upper_32_bits(mem->vma[0].offset));
		OUT_RING  (chan, lower_32_bits(mem->vma[0].offset));
		OUT_RING  (chan, upper_32_bits(mem->vma[1].offset));
		OUT_RING  (chan, lower_32_bits(mem->vma[1].offset));
		OUT_RING  (chan, PAGE_SIZE);
		OUT_RING  (chan, PAGE_SIZE);
		OUT_RING  (chan, PAGE_SIZE);
		OUT_RING  (chan, new_reg->num_pages);
		BEGIN_IMC0(chan, NvSubCopy, 0x0300, 0x0386);
	}
	return ret;
}

static int
nvc0_bo_move_init(struct nouveau_channel *chan, u32 handle)
{
	int ret = RING_SPACE(chan, 2);
	if (ret == 0) {
		BEGIN_NVC0(chan, NvSubCopy, 0x0000, 1);
		OUT_RING  (chan, handle);
	}
	return ret;
}

static int
nvc0_bo_move_copy(struct nouveau_channel *chan, struct ttm_buffer_object *bo,
		  struct ttm_mem_reg *old_reg, struct ttm_mem_reg *new_reg)
{
	struct nvkm_mem *mem = old_reg->mm_node;
	u64 src_offset = mem->vma[0].offset;
	u64 dst_offset = mem->vma[1].offset;
	u32 page_count = new_reg->num_pages;
	int ret;

	page_count = new_reg->num_pages;
	while (page_count) {
		int line_count = (page_count > 8191) ? 8191 : page_count;

		ret = RING_SPACE(chan, 11);
		if (ret)
			return ret;

		BEGIN_NVC0(chan, NvSubCopy, 0x030c, 8);
		OUT_RING  (chan, upper_32_bits(src_offset));
		OUT_RING  (chan, lower_32_bits(src_offset));
		OUT_RING  (chan, upper_32_bits(dst_offset));
		OUT_RING  (chan, lower_32_bits(dst_offset));
		OUT_RING  (chan, PAGE_SIZE);
		OUT_RING  (chan, PAGE_SIZE);
		OUT_RING  (chan, PAGE_SIZE);
		OUT_RING  (chan, line_count);
		BEGIN_NVC0(chan, NvSubCopy, 0x0300, 1);
		OUT_RING  (chan, 0x00000110);

		page_count -= line_count;
		src_offset += (PAGE_SIZE * line_count);
		dst_offset += (PAGE_SIZE * line_count);
	}

	return 0;
}

static int
nvc0_bo_move_m2mf(struct nouveau_channel *chan, struct ttm_buffer_object *bo,
		  struct ttm_mem_reg *old_reg, struct ttm_mem_reg *new_reg)
{
	struct nvkm_mem *mem = old_reg->mm_node;
	u64 src_offset = mem->vma[0].offset;
	u64 dst_offset = mem->vma[1].offset;
	u32 page_count = new_reg->num_pages;
	int ret;

	page_count = new_reg->num_pages;
	while (page_count) {
		int line_count = (page_count > 2047) ? 2047 : page_count;

		ret = RING_SPACE(chan, 12);
		if (ret)
			return ret;

		BEGIN_NVC0(chan, NvSubCopy, 0x0238, 2);
		OUT_RING  (chan, upper_32_bits(dst_offset));
		OUT_RING  (chan, lower_32_bits(dst_offset));
		BEGIN_NVC0(chan, NvSubCopy, 0x030c, 6);
		OUT_RING  (chan, upper_32_bits(src_offset));
		OUT_RING  (chan, lower_32_bits(src_offset));
		OUT_RING  (chan, PAGE_SIZE); /* src_pitch */
		OUT_RING  (chan, PAGE_SIZE); /* dst_pitch */
		OUT_RING  (chan, PAGE_SIZE); /* line_length */
		OUT_RING  (chan, line_count);
		BEGIN_NVC0(chan, NvSubCopy, 0x0300, 1);
		OUT_RING  (chan, 0x00100110);

		page_count -= line_count;
		src_offset += (PAGE_SIZE * line_count);
		dst_offset += (PAGE_SIZE * line_count);
	}

	return 0;
}

static int
nva3_bo_move_copy(struct nouveau_channel *chan, struct ttm_buffer_object *bo,
		  struct ttm_mem_reg *old_reg, struct ttm_mem_reg *new_reg)
{
	struct nvkm_mem *mem = old_reg->mm_node;
	u64 src_offset = mem->vma[0].offset;
	u64 dst_offset = mem->vma[1].offset;
	u32 page_count = new_reg->num_pages;
	int ret;

	page_count = new_reg->num_pages;
	while (page_count) {
		int line_count = (page_count > 8191) ? 8191 : page_count;

		ret = RING_SPACE(chan, 11);
		if (ret)
			return ret;

		BEGIN_NV04(chan, NvSubCopy, 0x030c, 8);
		OUT_RING  (chan, upper_32_bits(src_offset));
		OUT_RING  (chan, lower_32_bits(src_offset));
		OUT_RING  (chan, upper_32_bits(dst_offset));
		OUT_RING  (chan, lower_32_bits(dst_offset));
		OUT_RING  (chan, PAGE_SIZE);
		OUT_RING  (chan, PAGE_SIZE);
		OUT_RING  (chan, PAGE_SIZE);
		OUT_RING  (chan, line_count);
		BEGIN_NV04(chan, NvSubCopy, 0x0300, 1);
		OUT_RING  (chan, 0x00000110);

		page_count -= line_count;
		src_offset += (PAGE_SIZE * line_count);
		dst_offset += (PAGE_SIZE * line_count);
	}

	return 0;
}

static int
nv98_bo_move_exec(struct nouveau_channel *chan, struct ttm_buffer_object *bo,
		  struct ttm_mem_reg *old_reg, struct ttm_mem_reg *new_reg)
{
	struct nvkm_mem *mem = old_reg->mm_node;
	int ret = RING_SPACE(chan, 7);
	if (ret == 0) {
		BEGIN_NV04(chan, NvSubCopy, 0x0320, 6);
		OUT_RING  (chan, upper_32_bits(mem->vma[0].offset));
		OUT_RING  (chan, lower_32_bits(mem->vma[0].offset));
		OUT_RING  (chan, upper_32_bits(mem->vma[1].offset));
		OUT_RING  (chan, lower_32_bits(mem->vma[1].offset));
		OUT_RING  (chan, 0x00000000 /* COPY */);
		OUT_RING  (chan, new_reg->num_pages << PAGE_SHIFT);
	}
	return ret;
}

static int
nv84_bo_move_exec(struct nouveau_channel *chan, struct ttm_buffer_object *bo,
		  struct ttm_mem_reg *old_reg, struct ttm_mem_reg *new_reg)
{
	struct nvkm_mem *mem = old_reg->mm_node;
	int ret = RING_SPACE(chan, 7);
	if (ret == 0) {
		BEGIN_NV04(chan, NvSubCopy, 0x0304, 6);
		OUT_RING  (chan, new_reg->num_pages << PAGE_SHIFT);
		OUT_RING  (chan, upper_32_bits(mem->vma[0].offset));
		OUT_RING  (chan, lower_32_bits(mem->vma[0].offset));
		OUT_RING  (chan, upper_32_bits(mem->vma[1].offset));
		OUT_RING  (chan, lower_32_bits(mem->vma[1].offset));
		OUT_RING  (chan, 0x00000000 /* MODE_COPY, QUERY_NONE */);
	}
	return ret;
}

static int
nv50_bo_move_init(struct nouveau_channel *chan, u32 handle)
{
	int ret = RING_SPACE(chan, 6);
	if (ret == 0) {
		BEGIN_NV04(chan, NvSubCopy, 0x0000, 1);
		OUT_RING  (chan, handle);
		BEGIN_NV04(chan, NvSubCopy, 0x0180, 3);
		OUT_RING  (chan, chan->drm->ntfy.handle);
		OUT_RING  (chan, chan->vram.handle);
		OUT_RING  (chan, chan->vram.handle);
	}

	return ret;
}

static int
nv50_bo_move_m2mf(struct nouveau_channel *chan, struct ttm_buffer_object *bo,
		  struct ttm_mem_reg *old_reg, struct ttm_mem_reg *new_reg)
{
	struct nvkm_mem *mem = old_reg->mm_node;
	u64 length = (new_reg->num_pages << PAGE_SHIFT);
	u64 src_offset = mem->vma[0].offset;
	u64 dst_offset = mem->vma[1].offset;
	int src_tiled = !!mem->memtype;
	int dst_tiled = !!((struct nvkm_mem *)new_reg->mm_node)->memtype;
	int ret;

	while (length) {
		u32 amount, stride, height;

		ret = RING_SPACE(chan, 18 + 6 * (src_tiled + dst_tiled));
		if (ret)
			return ret;

		amount  = min(length, (u64)(4 * 1024 * 1024));
		stride  = 16 * 4;
		height  = amount / stride;

		if (src_tiled) {
			BEGIN_NV04(chan, NvSubCopy, 0x0200, 7);
			OUT_RING  (chan, 0);
			OUT_RING  (chan, 0);
			OUT_RING  (chan, stride);
			OUT_RING  (chan, height);
			OUT_RING  (chan, 1);
			OUT_RING  (chan, 0);
			OUT_RING  (chan, 0);
		} else {
			BEGIN_NV04(chan, NvSubCopy, 0x0200, 1);
			OUT_RING  (chan, 1);
		}
		if (dst_tiled) {
			BEGIN_NV04(chan, NvSubCopy, 0x021c, 7);
			OUT_RING  (chan, 0);
			OUT_RING  (chan, 0);
			OUT_RING  (chan, stride);
			OUT_RING  (chan, height);
			OUT_RING  (chan, 1);
			OUT_RING  (chan, 0);
			OUT_RING  (chan, 0);
		} else {
			BEGIN_NV04(chan, NvSubCopy, 0x021c, 1);
			OUT_RING  (chan, 1);
		}

		BEGIN_NV04(chan, NvSubCopy, 0x0238, 2);
		OUT_RING  (chan, upper_32_bits(src_offset));
		OUT_RING  (chan, upper_32_bits(dst_offset));
		BEGIN_NV04(chan, NvSubCopy, 0x030c, 8);
		OUT_RING  (chan, lower_32_bits(src_offset));
		OUT_RING  (chan, lower_32_bits(dst_offset));
		OUT_RING  (chan, stride);
		OUT_RING  (chan, stride);
		OUT_RING  (chan, stride);
		OUT_RING  (chan, height);
		OUT_RING  (chan, 0x00000101);
		OUT_RING  (chan, 0x00000000);
		BEGIN_NV04(chan, NvSubCopy, NV_MEMORY_TO_MEMORY_FORMAT_NOP, 1);
		OUT_RING  (chan, 0);

		length -= amount;
		src_offset += amount;
		dst_offset += amount;
	}

	return 0;
}

static int
nv04_bo_move_init(struct nouveau_channel *chan, u32 handle)
{
	int ret = RING_SPACE(chan, 4);
	if (ret == 0) {
		BEGIN_NV04(chan, NvSubCopy, 0x0000, 1);
		OUT_RING  (chan, handle);
		BEGIN_NV04(chan, NvSubCopy, 0x0180, 1);
		OUT_RING  (chan, chan->drm->ntfy.handle);
	}

	return ret;
}

static inline uint32_t
nouveau_bo_mem_ctxdma(struct ttm_buffer_object *bo,
		      struct nouveau_channel *chan, struct ttm_mem_reg *reg)
{
	if (reg->mem_type == TTM_PL_TT)
		return NvDmaTT;
	return chan->vram.handle;
}

static int
nv04_bo_move_m2mf(struct nouveau_channel *chan, struct ttm_buffer_object *bo,
		  struct ttm_mem_reg *old_reg, struct ttm_mem_reg *new_reg)
{
	u32 src_offset = old_reg->start << PAGE_SHIFT;
	u32 dst_offset = new_reg->start << PAGE_SHIFT;
	u32 page_count = new_reg->num_pages;
	int ret;

	ret = RING_SPACE(chan, 3);
	if (ret)
		return ret;

	BEGIN_NV04(chan, NvSubCopy, NV_MEMORY_TO_MEMORY_FORMAT_DMA_SOURCE, 2);
	OUT_RING  (chan, nouveau_bo_mem_ctxdma(bo, chan, old_reg));
	OUT_RING  (chan, nouveau_bo_mem_ctxdma(bo, chan, new_reg));

	page_count = new_reg->num_pages;
	while (page_count) {
		int line_count = (page_count > 2047) ? 2047 : page_count;

		ret = RING_SPACE(chan, 11);
		if (ret)
			return ret;

		BEGIN_NV04(chan, NvSubCopy,
				 NV_MEMORY_TO_MEMORY_FORMAT_OFFSET_IN, 8);
		OUT_RING  (chan, src_offset);
		OUT_RING  (chan, dst_offset);
		OUT_RING  (chan, PAGE_SIZE); /* src_pitch */
		OUT_RING  (chan, PAGE_SIZE); /* dst_pitch */
		OUT_RING  (chan, PAGE_SIZE); /* line_length */
		OUT_RING  (chan, line_count);
		OUT_RING  (chan, 0x00000101);
		OUT_RING  (chan, 0x00000000);
		BEGIN_NV04(chan, NvSubCopy, NV_MEMORY_TO_MEMORY_FORMAT_NOP, 1);
		OUT_RING  (chan, 0);

		page_count -= line_count;
		src_offset += (PAGE_SIZE * line_count);
		dst_offset += (PAGE_SIZE * line_count);
	}

	return 0;
}

static int
nouveau_bo_move_prep(struct nouveau_drm *drm, struct ttm_buffer_object *bo,
		     struct ttm_mem_reg *reg)
{
	struct nvkm_mem *old_mem = bo->mem.mm_node;
	struct nvkm_mem *new_mem = reg->mm_node;
	u64 size = (u64)reg->num_pages << PAGE_SHIFT;
	int ret;

	ret = nvkm_vm_get(drm->client.vm, size, old_mem->page_shift,
			  NV_MEM_ACCESS_RW, &old_mem->vma[0]);
	if (ret)
		return ret;

	ret = nvkm_vm_get(drm->client.vm, size, new_mem->page_shift,
			  NV_MEM_ACCESS_RW, &old_mem->vma[1]);
	if (ret) {
		nvkm_vm_put(&old_mem->vma[0]);
		return ret;
	}

	nvkm_vm_map(&old_mem->vma[0], old_mem);
	nvkm_vm_map(&old_mem->vma[1], new_mem);
	return 0;
}

static int
nouveau_bo_move_m2mf(struct ttm_buffer_object *bo, int evict, bool intr,
		     bool no_wait_gpu, struct ttm_mem_reg *new_reg)
{
	struct nouveau_drm *drm = nouveau_bdev(bo->bdev);
	struct nouveau_channel *chan = drm->ttm.chan;
	struct nouveau_cli *cli = (void *)chan->user.client;
	struct nouveau_fence *fence;
	int ret;

	/* create temporary vmas for the transfer and attach them to the
	 * old nvkm_mem node, these will get cleaned up after ttm has
	 * destroyed the ttm_mem_reg
	 */
	if (drm->client.device.info.family >= NV_DEVICE_INFO_V0_TESLA) {
		ret = nouveau_bo_move_prep(drm, bo, new_reg);
		if (ret)
			return ret;
	}

	mutex_lock_nested(&cli->mutex, SINGLE_DEPTH_NESTING);
	ret = nouveau_fence_sync(nouveau_bo(bo), chan, true, intr);
	if (ret == 0) {
		ret = drm->ttm.move(chan, bo, &bo->mem, new_reg);
		if (ret == 0) {
			ret = nouveau_fence_new(chan, false, &fence);
			if (ret == 0) {
				ret = ttm_bo_move_accel_cleanup(bo,
								&fence->base,
								evict,
								new_reg);
				nouveau_fence_unref(&fence);
			}
		}
	}
	mutex_unlock(&cli->mutex);
	return ret;
}

void
nouveau_bo_move_init(struct nouveau_drm *drm)
{
	static const struct {
		const char *name;
		int engine;
		s32 oclass;
		int (*exec)(struct nouveau_channel *,
			    struct ttm_buffer_object *,
			    struct ttm_mem_reg *, struct ttm_mem_reg *);
		int (*init)(struct nouveau_channel *, u32 handle);
	} _methods[] = {
		{  "COPY", 4, 0xc1b5, nve0_bo_move_copy, nve0_bo_move_init },
		{  "GRCE", 0, 0xc1b5, nve0_bo_move_copy, nvc0_bo_move_init },
		{  "COPY", 4, 0xc0b5, nve0_bo_move_copy, nve0_bo_move_init },
		{  "GRCE", 0, 0xc0b5, nve0_bo_move_copy, nvc0_bo_move_init },
		{  "COPY", 4, 0xb0b5, nve0_bo_move_copy, nve0_bo_move_init },
		{  "GRCE", 0, 0xb0b5, nve0_bo_move_copy, nvc0_bo_move_init },
		{  "COPY", 4, 0xa0b5, nve0_bo_move_copy, nve0_bo_move_init },
		{  "GRCE", 0, 0xa0b5, nve0_bo_move_copy, nvc0_bo_move_init },
		{ "COPY1", 5, 0x90b8, nvc0_bo_move_copy, nvc0_bo_move_init },
		{ "COPY0", 4, 0x90b5, nvc0_bo_move_copy, nvc0_bo_move_init },
		{  "COPY", 0, 0x85b5, nva3_bo_move_copy, nv50_bo_move_init },
		{ "CRYPT", 0, 0x74c1, nv84_bo_move_exec, nv50_bo_move_init },
		{  "M2MF", 0, 0x9039, nvc0_bo_move_m2mf, nvc0_bo_move_init },
		{  "M2MF", 0, 0x5039, nv50_bo_move_m2mf, nv50_bo_move_init },
		{  "M2MF", 0, 0x0039, nv04_bo_move_m2mf, nv04_bo_move_init },
		{},
		{ "CRYPT", 0, 0x88b4, nv98_bo_move_exec, nv50_bo_move_init },
	}, *mthd = _methods;
	const char *name = "CPU";
	int ret;

	do {
		struct nouveau_channel *chan;

		if (mthd->engine)
			chan = drm->cechan;
		else
			chan = drm->channel;
		if (chan == NULL)
			continue;

		ret = nvif_object_init(&chan->user,
				       mthd->oclass | (mthd->engine << 16),
				       mthd->oclass, NULL, 0,
				       &drm->ttm.copy);
		if (ret == 0) {
			ret = mthd->init(chan, drm->ttm.copy.handle);
			if (ret) {
				nvif_object_fini(&drm->ttm.copy);
				continue;
			}

			drm->ttm.move = mthd->exec;
			drm->ttm.chan = chan;
			name = mthd->name;
			break;
		}
	} while ((++mthd)->exec);

	NV_INFO(drm, "MM: using %s for buffer copies\n", name);
}

static int
nouveau_bo_move_flipd(struct ttm_buffer_object *bo, bool evict, bool intr,
		      bool no_wait_gpu, struct ttm_mem_reg *new_reg)
{
	struct ttm_place placement_memtype = {
		.fpfn = 0,
		.lpfn = 0,
		.flags = TTM_PL_FLAG_TT | TTM_PL_MASK_CACHING
	};
	struct ttm_placement placement;
	struct ttm_mem_reg tmp_reg;
	int ret;

	placement.num_placement = placement.num_busy_placement = 1;
	placement.placement = placement.busy_placement = &placement_memtype;

	tmp_reg = *new_reg;
	tmp_reg.mm_node = NULL;
	ret = ttm_bo_mem_space(bo, &placement, &tmp_reg, intr, no_wait_gpu);
	if (ret)
		return ret;

	ret = ttm_tt_bind(bo->ttm, &tmp_reg);
	if (ret)
		goto out;

	ret = nouveau_bo_move_m2mf(bo, true, intr, no_wait_gpu, &tmp_reg);
	if (ret)
		goto out;

	ret = ttm_bo_move_ttm(bo, intr, no_wait_gpu, new_reg);
out:
	ttm_bo_mem_put(bo, &tmp_reg);
	return ret;
}

static int
nouveau_bo_move_flips(struct ttm_buffer_object *bo, bool evict, bool intr,
		      bool no_wait_gpu, struct ttm_mem_reg *new_reg)
{
	struct ttm_place placement_memtype = {
		.fpfn = 0,
		.lpfn = 0,
		.flags = TTM_PL_FLAG_TT | TTM_PL_MASK_CACHING
	};
	struct ttm_placement placement;
	struct ttm_mem_reg tmp_reg;
	int ret;

	placement.num_placement = placement.num_busy_placement = 1;
	placement.placement = placement.busy_placement = &placement_memtype;

	tmp_reg = *new_reg;
	tmp_reg.mm_node = NULL;
	ret = ttm_bo_mem_space(bo, &placement, &tmp_reg, intr, no_wait_gpu);
	if (ret)
		return ret;

	ret = ttm_bo_move_ttm(bo, intr, no_wait_gpu, &tmp_reg);
	if (ret)
		goto out;

	ret = nouveau_bo_move_m2mf(bo, true, intr, no_wait_gpu, new_reg);
	if (ret)
		goto out;

out:
	ttm_bo_mem_put(bo, &tmp_reg);
	return ret;
}

static void
nouveau_bo_move_ntfy(struct ttm_buffer_object *bo, bool evict,
<<<<<<< HEAD
		     struct ttm_mem_reg *new_mem)
=======
		     struct ttm_mem_reg *new_reg)
>>>>>>> 786cc154
{
	struct nouveau_bo *nvbo = nouveau_bo(bo);
	struct nvkm_vma *vma;

	/* ttm can now (stupidly) pass the driver bos it didn't create... */
	if (bo->destroy != nouveau_bo_del_ttm)
		return;

	list_for_each_entry(vma, &nvbo->vma_list, head) {
		if (new_reg && new_reg->mem_type != TTM_PL_SYSTEM &&
			      (new_reg->mem_type == TTM_PL_VRAM ||
			       nvbo->page_shift != vma->vm->mmu->lpg_shift)) {
			nvkm_vm_map(vma, new_reg->mm_node);
		} else {
			WARN_ON(ttm_bo_wait(bo, false, false));
			nvkm_vm_unmap(vma);
		}
	}
}

static int
nouveau_bo_vm_bind(struct ttm_buffer_object *bo, struct ttm_mem_reg *new_reg,
		   struct nouveau_drm_tile **new_tile)
{
	struct nouveau_drm *drm = nouveau_bdev(bo->bdev);
	struct drm_device *dev = drm->dev;
	struct nouveau_bo *nvbo = nouveau_bo(bo);
	u64 offset = new_reg->start << PAGE_SHIFT;

	*new_tile = NULL;
	if (new_reg->mem_type != TTM_PL_VRAM)
		return 0;

	if (drm->client.device.info.family >= NV_DEVICE_INFO_V0_CELSIUS) {
		*new_tile = nv10_bo_set_tiling(dev, offset, new_reg->size,
						nvbo->tile_mode,
						nvbo->tile_flags);
	}

	return 0;
}

static void
nouveau_bo_vm_cleanup(struct ttm_buffer_object *bo,
		      struct nouveau_drm_tile *new_tile,
		      struct nouveau_drm_tile **old_tile)
{
	struct nouveau_drm *drm = nouveau_bdev(bo->bdev);
	struct drm_device *dev = drm->dev;
	struct dma_fence *fence = reservation_object_get_excl(bo->resv);

	nv10_bo_put_tile_region(dev, *old_tile, fence);
	*old_tile = new_tile;
}

static int
nouveau_bo_move(struct ttm_buffer_object *bo, bool evict, bool intr,
		bool no_wait_gpu, struct ttm_mem_reg *new_reg)
{
	struct nouveau_drm *drm = nouveau_bdev(bo->bdev);
	struct nouveau_bo *nvbo = nouveau_bo(bo);
	struct ttm_mem_reg *old_reg = &bo->mem;
	struct nouveau_drm_tile *new_tile = NULL;
	int ret = 0;

	ret = ttm_bo_wait(bo, intr, no_wait_gpu);
	if (ret)
		return ret;

	if (nvbo->pin_refcnt)
		NV_WARN(drm, "Moving pinned object %p!\n", nvbo);

	if (drm->client.device.info.family < NV_DEVICE_INFO_V0_TESLA) {
		ret = nouveau_bo_vm_bind(bo, new_reg, &new_tile);
		if (ret)
			return ret;
	}

	/* Fake bo copy. */
	if (old_reg->mem_type == TTM_PL_SYSTEM && !bo->ttm) {
		BUG_ON(bo->mem.mm_node != NULL);
		bo->mem = *new_reg;
		new_reg->mm_node = NULL;
		goto out;
	}

	/* Hardware assisted copy. */
	if (drm->ttm.move) {
		if (new_reg->mem_type == TTM_PL_SYSTEM)
			ret = nouveau_bo_move_flipd(bo, evict, intr,
						    no_wait_gpu, new_reg);
		else if (old_reg->mem_type == TTM_PL_SYSTEM)
			ret = nouveau_bo_move_flips(bo, evict, intr,
						    no_wait_gpu, new_reg);
		else
			ret = nouveau_bo_move_m2mf(bo, evict, intr,
						   no_wait_gpu, new_reg);
		if (!ret)
			goto out;
	}

	/* Fallback to software copy. */
	ret = ttm_bo_wait(bo, intr, no_wait_gpu);
	if (ret == 0)
		ret = ttm_bo_move_memcpy(bo, intr, no_wait_gpu, new_reg);

out:
	if (drm->client.device.info.family < NV_DEVICE_INFO_V0_TESLA) {
		if (ret)
			nouveau_bo_vm_cleanup(bo, NULL, &new_tile);
		else
			nouveau_bo_vm_cleanup(bo, new_tile, &nvbo->tile);
	}

	return ret;
}

static int
nouveau_bo_verify_access(struct ttm_buffer_object *bo, struct file *filp)
{
	struct nouveau_bo *nvbo = nouveau_bo(bo);

	return drm_vma_node_verify_access(&nvbo->gem.vma_node,
					  filp->private_data);
}

static int
nouveau_ttm_io_mem_reserve(struct ttm_bo_device *bdev, struct ttm_mem_reg *reg)
{
	struct ttm_mem_type_manager *man = &bdev->man[reg->mem_type];
	struct nouveau_drm *drm = nouveau_bdev(bdev);
	struct nvkm_device *device = nvxx_device(&drm->client.device);
	struct nvkm_mem *mem = reg->mm_node;
	int ret;

	reg->bus.addr = NULL;
	reg->bus.offset = 0;
	reg->bus.size = reg->num_pages << PAGE_SHIFT;
	reg->bus.base = 0;
	reg->bus.is_iomem = false;
	if (!(man->flags & TTM_MEMTYPE_FLAG_MAPPABLE))
		return -EINVAL;
	switch (reg->mem_type) {
	case TTM_PL_SYSTEM:
		/* System memory */
		return 0;
	case TTM_PL_TT:
#if IS_ENABLED(CONFIG_AGP)
		if (drm->agp.bridge) {
			reg->bus.offset = reg->start << PAGE_SHIFT;
			reg->bus.base = drm->agp.base;
			reg->bus.is_iomem = !drm->agp.cma;
		}
#endif
		if (drm->client.device.info.family < NV_DEVICE_INFO_V0_TESLA || !mem->memtype)
			/* untiled */
			break;
		/* fallthrough, tiled memory */
	case TTM_PL_VRAM:
		reg->bus.offset = reg->start << PAGE_SHIFT;
		reg->bus.base = device->func->resource_addr(device, 1);
		reg->bus.is_iomem = true;
		if (drm->client.device.info.family >= NV_DEVICE_INFO_V0_TESLA) {
			struct nvkm_bar *bar = nvxx_bar(&drm->client.device);
			int page_shift = 12;
			if (drm->client.device.info.family >= NV_DEVICE_INFO_V0_FERMI)
				page_shift = mem->page_shift;

			ret = nvkm_bar_umap(bar, mem->size << 12, page_shift,
					    &mem->bar_vma);
			if (ret)
				return ret;

			nvkm_vm_map(&mem->bar_vma, mem);
			reg->bus.offset = mem->bar_vma.offset;
		}
		break;
	default:
		return -EINVAL;
	}
	return 0;
}

static void
nouveau_ttm_io_mem_free(struct ttm_bo_device *bdev, struct ttm_mem_reg *reg)
{
	struct nvkm_mem *mem = reg->mm_node;

	if (!mem->bar_vma.node)
		return;

	nvkm_vm_unmap(&mem->bar_vma);
	nvkm_vm_put(&mem->bar_vma);
}

static int
nouveau_ttm_fault_reserve_notify(struct ttm_buffer_object *bo)
{
	struct nouveau_drm *drm = nouveau_bdev(bo->bdev);
	struct nouveau_bo *nvbo = nouveau_bo(bo);
	struct nvkm_device *device = nvxx_device(&drm->client.device);
	u32 mappable = device->func->resource_size(device, 1) >> PAGE_SHIFT;
	int i, ret;

	/* as long as the bo isn't in vram, and isn't tiled, we've got
	 * nothing to do here.
	 */
	if (bo->mem.mem_type != TTM_PL_VRAM) {
		if (drm->client.device.info.family < NV_DEVICE_INFO_V0_TESLA ||
		    !nouveau_bo_tile_layout(nvbo))
			return 0;

		if (bo->mem.mem_type == TTM_PL_SYSTEM) {
			nouveau_bo_placement_set(nvbo, TTM_PL_TT, 0);

			ret = nouveau_bo_validate(nvbo, false, false);
			if (ret)
				return ret;
		}
		return 0;
	}

	/* make sure bo is in mappable vram */
	if (drm->client.device.info.family >= NV_DEVICE_INFO_V0_TESLA ||
	    bo->mem.start + bo->mem.num_pages < mappable)
		return 0;

	for (i = 0; i < nvbo->placement.num_placement; ++i) {
		nvbo->placements[i].fpfn = 0;
		nvbo->placements[i].lpfn = mappable;
	}

	for (i = 0; i < nvbo->placement.num_busy_placement; ++i) {
		nvbo->busy_placements[i].fpfn = 0;
		nvbo->busy_placements[i].lpfn = mappable;
	}

	nouveau_bo_placement_set(nvbo, TTM_PL_FLAG_VRAM, 0);
	return nouveau_bo_validate(nvbo, false, false);
}

static int
nouveau_ttm_tt_populate(struct ttm_tt *ttm)
{
	struct ttm_dma_tt *ttm_dma = (void *)ttm;
	struct nouveau_drm *drm;
	struct nvkm_device *device;
	struct drm_device *dev;
	struct device *pdev;
	unsigned i;
	int r;
	bool slave = !!(ttm->page_flags & TTM_PAGE_FLAG_SG);

	if (ttm->state != tt_unpopulated)
		return 0;

	if (slave && ttm->sg) {
		/* make userspace faulting work */
		drm_prime_sg_to_page_addr_arrays(ttm->sg, ttm->pages,
						 ttm_dma->dma_address, ttm->num_pages);
		ttm->state = tt_unbound;
		return 0;
	}

	drm = nouveau_bdev(ttm->bdev);
	device = nvxx_device(&drm->client.device);
	dev = drm->dev;
	pdev = device->dev;

#if IS_ENABLED(CONFIG_AGP)
	if (drm->agp.bridge) {
		return ttm_agp_tt_populate(ttm);
	}
#endif

#if IS_ENABLED(CONFIG_SWIOTLB) && IS_ENABLED(CONFIG_X86)
	if (swiotlb_nr_tbl()) {
		return ttm_dma_populate((void *)ttm, dev->dev);
	}
#endif

	r = ttm_pool_populate(ttm);
	if (r) {
		return r;
	}

	for (i = 0; i < ttm->num_pages; i++) {
		dma_addr_t addr;

		addr = dma_map_page(pdev, ttm->pages[i], 0, PAGE_SIZE,
				    DMA_BIDIRECTIONAL);

		if (dma_mapping_error(pdev, addr)) {
			while (i--) {
				dma_unmap_page(pdev, ttm_dma->dma_address[i],
					       PAGE_SIZE, DMA_BIDIRECTIONAL);
				ttm_dma->dma_address[i] = 0;
			}
			ttm_pool_unpopulate(ttm);
			return -EFAULT;
		}

		ttm_dma->dma_address[i] = addr;
	}
	return 0;
}

static void
nouveau_ttm_tt_unpopulate(struct ttm_tt *ttm)
{
	struct ttm_dma_tt *ttm_dma = (void *)ttm;
	struct nouveau_drm *drm;
	struct nvkm_device *device;
	struct drm_device *dev;
	struct device *pdev;
	unsigned i;
	bool slave = !!(ttm->page_flags & TTM_PAGE_FLAG_SG);

	if (slave)
		return;

	drm = nouveau_bdev(ttm->bdev);
	device = nvxx_device(&drm->client.device);
	dev = drm->dev;
	pdev = device->dev;

#if IS_ENABLED(CONFIG_AGP)
	if (drm->agp.bridge) {
		ttm_agp_tt_unpopulate(ttm);
		return;
	}
#endif

#if IS_ENABLED(CONFIG_SWIOTLB) && IS_ENABLED(CONFIG_X86)
	if (swiotlb_nr_tbl()) {
		ttm_dma_unpopulate((void *)ttm, dev->dev);
		return;
	}
#endif

	for (i = 0; i < ttm->num_pages; i++) {
		if (ttm_dma->dma_address[i]) {
			dma_unmap_page(pdev, ttm_dma->dma_address[i], PAGE_SIZE,
				       DMA_BIDIRECTIONAL);
		}
	}

	ttm_pool_unpopulate(ttm);
}

void
nouveau_bo_fence(struct nouveau_bo *nvbo, struct nouveau_fence *fence, bool exclusive)
{
	struct reservation_object *resv = nvbo->bo.resv;

	if (exclusive)
		reservation_object_add_excl_fence(resv, &fence->base);
	else if (fence)
		reservation_object_add_shared_fence(resv, &fence->base);
}

struct ttm_bo_driver nouveau_bo_driver = {
	.ttm_tt_create = &nouveau_ttm_tt_create,
	.ttm_tt_populate = &nouveau_ttm_tt_populate,
	.ttm_tt_unpopulate = &nouveau_ttm_tt_unpopulate,
	.invalidate_caches = nouveau_bo_invalidate_caches,
	.init_mem_type = nouveau_bo_init_mem_type,
	.eviction_valuable = ttm_bo_eviction_valuable,
	.evict_flags = nouveau_bo_evict_flags,
	.move_notify = nouveau_bo_move_ntfy,
	.move = nouveau_bo_move,
	.verify_access = nouveau_bo_verify_access,
	.fault_reserve_notify = &nouveau_ttm_fault_reserve_notify,
	.io_mem_reserve = &nouveau_ttm_io_mem_reserve,
	.io_mem_free = &nouveau_ttm_io_mem_free,
};

struct nvkm_vma *
nouveau_bo_vma_find(struct nouveau_bo *nvbo, struct nvkm_vm *vm)
{
	struct nvkm_vma *vma;
	list_for_each_entry(vma, &nvbo->vma_list, head) {
		if (vma->vm == vm)
			return vma;
	}

	return NULL;
}

int
nouveau_bo_vma_add(struct nouveau_bo *nvbo, struct nvkm_vm *vm,
		   struct nvkm_vma *vma)
{
	const u32 size = nvbo->bo.mem.num_pages << PAGE_SHIFT;
	int ret;

	ret = nvkm_vm_get(vm, size, nvbo->page_shift,
			     NV_MEM_ACCESS_RW, vma);
	if (ret)
		return ret;

	if ( nvbo->bo.mem.mem_type != TTM_PL_SYSTEM &&
	    (nvbo->bo.mem.mem_type == TTM_PL_VRAM ||
	     nvbo->page_shift != vma->vm->mmu->lpg_shift))
		nvkm_vm_map(vma, nvbo->bo.mem.mm_node);

	list_add_tail(&vma->head, &nvbo->vma_list);
	vma->refcount = 1;
	return 0;
}

void
nouveau_bo_vma_del(struct nouveau_bo *nvbo, struct nvkm_vma *vma)
{
	if (vma->node) {
		if (nvbo->bo.mem.mem_type != TTM_PL_SYSTEM)
			nvkm_vm_unmap(vma);
		nvkm_vm_put(vma);
		list_del(&vma->head);
	}
}<|MERGE_RESOLUTION|>--- conflicted
+++ resolved
@@ -1198,11 +1198,7 @@
 
 static void
 nouveau_bo_move_ntfy(struct ttm_buffer_object *bo, bool evict,
-<<<<<<< HEAD
-		     struct ttm_mem_reg *new_mem)
-=======
 		     struct ttm_mem_reg *new_reg)
->>>>>>> 786cc154
 {
 	struct nouveau_bo *nvbo = nouveau_bo(bo);
 	struct nvkm_vma *vma;
