--- conflicted
+++ resolved
@@ -351,7 +351,6 @@
 {
 	int slice;
 	int subslice;
-<<<<<<< HEAD
 
 	err_printf(m, "  INSTDONE: 0x%08x\n",
 		   ee->instdone.instdone);
@@ -390,60 +389,14 @@
 		   erq->head, erq->tail);
 }
 
-=======
-
-	err_printf(m, "  INSTDONE: 0x%08x\n",
-		   ee->instdone.instdone);
-
-	if (ee->engine_id != RCS || INTEL_GEN(m->i915) <= 3)
-		return;
-
-	err_printf(m, "  SC_INSTDONE: 0x%08x\n",
-		   ee->instdone.slice_common);
-
-	if (INTEL_GEN(m->i915) <= 6)
-		return;
-
-	for_each_instdone_slice_subslice(m->i915, slice, subslice)
-		err_printf(m, "  SAMPLER_INSTDONE[%d][%d]: 0x%08x\n",
-			   slice, subslice,
-			   ee->instdone.sampler[slice][subslice]);
-
-	for_each_instdone_slice_subslice(m->i915, slice, subslice)
-		err_printf(m, "  ROW_INSTDONE[%d][%d]: 0x%08x\n",
-			   slice, subslice,
-			   ee->instdone.row[slice][subslice]);
-}
-
-static void error_print_request(struct drm_i915_error_state_buf *m,
-				const char *prefix,
-				const struct drm_i915_error_request *erq)
-{
-	if (!erq->seqno)
-		return;
-
-	err_printf(m, "%s pid %d, ban score %d, seqno %8x:%08x, emitted %dms ago, head %08x, tail %08x\n",
-		   prefix, erq->pid, erq->ban_score,
-		   erq->context, erq->seqno,
-		   jiffies_to_msecs(jiffies - erq->jiffies),
-		   erq->head, erq->tail);
-}
-
->>>>>>> 4c847018
 static void error_print_context(struct drm_i915_error_state_buf *m,
 				const char *header,
 				const struct drm_i915_error_context *ctx)
 {
-<<<<<<< HEAD
-	err_printf(m, "%s%s[%d] user_handle %d hw_id %d, ban score %d guilty %d active %d\n",
-		   header, ctx->comm, ctx->pid, ctx->handle, ctx->hw_id,
-		   ctx->ban_score, ctx->guilty, ctx->active);
-=======
 	err_printf(m, "%s%s[%d] user_handle %d hw_id %d, ban score %d guilty %d active %d, watchdog %dus\n",
 		   header, ctx->comm, ctx->pid, ctx->handle, ctx->hw_id,
 		   ctx->ban_score, ctx->guilty, ctx->active,
 		   watchdog_to_us(m->i915, ctx->watchdog_threshold));
->>>>>>> 4c847018
 }
 
 static void error_print_engine(struct drm_i915_error_state_buf *m,
@@ -516,10 +469,7 @@
 	err_printf(m, "  hangcheck action timestamp: %lu, %u ms ago\n",
 		   ee->hangcheck_timestamp,
 		   jiffies_to_msecs(jiffies - ee->hangcheck_timestamp));
-<<<<<<< HEAD
-=======
 	err_printf(m, "  engine reset count: %u\n", ee->reset_count);
->>>>>>> 4c847018
 
 	error_print_request(m, "  ELSP[0]: ", &ee->execlist[0]);
 	error_print_request(m, "  ELSP[1]: ", &ee->execlist[1]);
@@ -676,16 +626,8 @@
 	err_printf(m, "Suspend count: %u\n", error->suspend_count);
 	err_printf(m, "Platform: %s\n", intel_platform_name(error->device_info.platform));
 	err_print_pciid(m, error->i915);
-<<<<<<< HEAD
 
 	err_printf(m, "IOMMU enabled?: %d\n", error->iommu);
-
-	if (HAS_CSR(dev_priv)) {
-		struct intel_csr *csr = &dev_priv->csr;
-=======
-
-	err_printf(m, "IOMMU enabled?: %d\n", error->iommu);
->>>>>>> 4c847018
 
 	if (HAS_CSR(dev_priv)) {
 		err_printf(m, "DMC loaded: %s\n", yesno(error->dmc_version));
@@ -900,7 +842,6 @@
 }
 
 static __always_inline void free_param(const char *type, void *x)
-<<<<<<< HEAD
 {
 	if (!__builtin_strcmp(type, "char *"))
 		kfree(*(void **)x);
@@ -908,15 +849,6 @@
 
 void __i915_gpu_state_free(struct kref *error_ref)
 {
-=======
-{
-	if (!__builtin_strcmp(type, "char *"))
-		kfree(*(void **)x);
-}
-
-void __i915_gpu_state_free(struct kref *error_ref)
-{
->>>>>>> 4c847018
 	struct i915_gpu_state *error =
 		container_of(error_ref, typeof(*error), ref);
 	int i;
@@ -988,17 +920,10 @@
 	for_each_sgt_dma(dma, iter, vma->pages) {
 		void __iomem *s;
 		int ret;
-<<<<<<< HEAD
 
 		ggtt->base.insert_page(&ggtt->base, dma, slot,
 				       I915_CACHE_NONE, 0);
 
-=======
-
-		ggtt->base.insert_page(&ggtt->base, dma, slot,
-				       I915_CACHE_NONE, 0);
-
->>>>>>> 4c847018
 		s = io_mapping_map_atomic_wc(&ggtt->mappable, slot);
 		ret = compress_page(&compress, (void  __force *)s, dst);
 		io_mapping_unmap_atomic(s);
@@ -1150,7 +1075,6 @@
 	 * vecs -> 0 = vcs2, 1 = rcs, 2 = vcs, 3 = bcs;
 	 * vcs2 -> 0 = rcs, 1 = vcs, 2 = bcs, 3 = vecs;
 	 */
-<<<<<<< HEAD
 
 	idx = (other - engine) - 1;
 	if (idx < 0)
@@ -1159,16 +1083,6 @@
 	return idx;
 }
 
-=======
-
-	idx = (other - engine) - 1;
-	if (idx < 0)
-		idx += I915_NUM_ENGINES;
-
-	return idx;
-}
-
->>>>>>> 4c847018
 static void gen8_record_semaphore_state(struct i915_gpu_state *error,
 					struct intel_engine_cs *engine,
 					struct drm_i915_error_engine *ee)
@@ -1340,11 +1254,8 @@
 	ee->hangcheck_timestamp = engine->hangcheck.action_timestamp;
 	ee->hangcheck_action = engine->hangcheck.action;
 	ee->hangcheck_stalled = engine->hangcheck.stalled;
-<<<<<<< HEAD
-=======
 	ee->reset_count = i915_reset_engine_count(&dev_priv->gpu_error,
 						  engine);
->>>>>>> 4c847018
 
 	if (USES_PPGTT(dev_priv)) {
 		int i;
@@ -1442,12 +1353,8 @@
 }
 
 static void record_context(struct drm_i915_error_context *e,
-<<<<<<< HEAD
-			   struct i915_gem_context *ctx)
-=======
 			   struct i915_gem_context *ctx,
 			   u32 engine_id)
->>>>>>> 4c847018
 {
 	if (ctx->pid) {
 		struct task_struct *task;
@@ -1466,10 +1373,7 @@
 	e->ban_score = ctx->ban_score;
 	e->guilty = ctx->guilty_count;
 	e->active = ctx->active_count;
-<<<<<<< HEAD
-=======
 	e->watchdog_threshold =	ctx->engine[engine_id].watchdog_threshold;
->>>>>>> 4c847018
 }
 
 static void i915_gem_record_rings(struct drm_i915_private *dev_priv,
@@ -1504,11 +1408,7 @@
 			ee->vm = request->ctx->ppgtt ?
 				&request->ctx->ppgtt->base : &ggtt->base;
 
-<<<<<<< HEAD
-			record_context(&ee->context, request->ctx);
-=======
 			record_context(&ee->context, request->ctx, engine->id);
->>>>>>> 4c847018
 
 			/* We need to copy these to an anonymous buffer
 			 * as the simplest method to avoid being overwritten
@@ -1716,8 +1616,6 @@
 	}
 	error->eir = I915_READ(EIR);
 	error->pgtbl_er = I915_READ(PGTBL_ER);
-<<<<<<< HEAD
-=======
 }
 
 /* Capture all firmware related information. */
@@ -1742,7 +1640,6 @@
 			(huc->fw.major_ver_found << 16 |
 			 huc->fw.minor_ver_found);
 	}
->>>>>>> 4c847018
 }
 
 static void i915_error_capture_msg(struct drm_i915_private *dev_priv,
@@ -1810,10 +1707,7 @@
 
 	i915_capture_gen_state(error->i915, error);
 	i915_capture_reg_state(error->i915, error);
-<<<<<<< HEAD
-=======
 	i915_capture_fw_state(error->i915, error);
->>>>>>> 4c847018
 	i915_gem_record_fences(error->i915, error);
 	i915_gem_record_rings(error->i915, error);
 	i915_capture_active_buffers(error->i915, error);
