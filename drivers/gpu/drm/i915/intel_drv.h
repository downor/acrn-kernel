--- conflicted
+++ resolved
@@ -366,13 +366,10 @@
 
 	/* Ensures the link is still protected */
 	bool (*check_link)(struct intel_digital_port *intel_dig_port);
-<<<<<<< HEAD
-=======
 
 	/* Detects panel's hdcp capability. This is optional for HDMI. */
 	int (*hdcp_capable)(struct intel_digital_port *intel_dig_port,
 			    bool *hdcp_capable);
->>>>>>> dcd65545
 };
 
 struct intel_connector {
