--- conflicted
+++ resolved
@@ -1465,7 +1465,6 @@
 		}
 
 		req->ctx->ppgtt->pd_dirty_rings &= ~intel_engine_flag(engine);
-<<<<<<< HEAD
 	}
 
 	/* bb_start only */
@@ -1481,23 +1480,6 @@
 		watchdog_running = true;
 	}
 
-=======
-	}
-
-	/* bb_start only */
-	num_dwords = 4;
-
-	/* check if watchdog will be required */
-	if (req->ctx->engine[engine->id].watchdog_threshold != 0) {
-		GEM_BUG_ON(!engine->emit_start_watchdog ||
-			   !engine->emit_stop_watchdog);
-
-		/* + start_watchdog (6) + stop_watchdog (4) */
-		num_dwords += 10;
-		watchdog_running = true;
-	}
-
->>>>>>> c23d5552
 	ret = intel_ring_begin(req, num_dwords);
 	if (ret)
 		return ret;
