/*
 * Copyright © 2010 Daniel Vetter
 * Copyright © 2011-2014 Intel Corporation
 *
 * Permission is hereby granted, free of charge, to any person obtaining a
 * copy of this software and associated documentation files (the "Software"),
 * to deal in the Software without restriction, including without limitation
 * the rights to use, copy, modify, merge, publish, distribute, sublicense,
 * and/or sell copies of the Software, and to permit persons to whom the
 * Software is furnished to do so, subject to the following conditions:
 *
 * The above copyright notice and this permission notice (including the next
 * paragraph) shall be included in all copies or substantial portions of the
 * Software.
 *
 * THE SOFTWARE IS PROVIDED "AS IS", WITHOUT WARRANTY OF ANY KIND, EXPRESS OR
 * IMPLIED, INCLUDING BUT NOT LIMITED TO THE WARRANTIES OF MERCHANTABILITY,
 * FITNESS FOR A PARTICULAR PURPOSE AND NONINFRINGEMENT.  IN NO EVENT SHALL
 * THE AUTHORS OR COPYRIGHT HOLDERS BE LIABLE FOR ANY CLAIM, DAMAGES OR OTHER
 * LIABILITY, WHETHER IN AN ACTION OF CONTRACT, TORT OR OTHERWISE, ARISING
 * FROM, OUT OF OR IN CONNECTION WITH THE SOFTWARE OR THE USE OR OTHER DEALINGS
 * IN THE SOFTWARE.
 *
 */

#include <linux/log2.h>
#include <linux/random.h>
#include <linux/seq_file.h>
#include <linux/stop_machine.h>

#include <drm/drmP.h>
#include <drm/i915_drm.h>

#include "i915_drv.h"
#include "i915_vgpu.h"
#include "i915_trace.h"
#include "intel_drv.h"
#include "intel_frontbuffer.h"

#define I915_GFP_DMA (GFP_KERNEL | __GFP_HIGHMEM)

/**
 * DOC: Global GTT views
 *
 * Background and previous state
 *
 * Historically objects could exists (be bound) in global GTT space only as
 * singular instances with a view representing all of the object's backing pages
 * in a linear fashion. This view will be called a normal view.
 *
 * To support multiple views of the same object, where the number of mapped
 * pages is not equal to the backing store, or where the layout of the pages
 * is not linear, concept of a GGTT view was added.
 *
 * One example of an alternative view is a stereo display driven by a single
 * image. In this case we would have a framebuffer looking like this
 * (2x2 pages):
 *
 *    12
 *    34
 *
 * Above would represent a normal GGTT view as normally mapped for GPU or CPU
 * rendering. In contrast, fed to the display engine would be an alternative
 * view which could look something like this:
 *
 *   1212
 *   3434
 *
 * In this example both the size and layout of pages in the alternative view is
 * different from the normal view.
 *
 * Implementation and usage
 *
 * GGTT views are implemented using VMAs and are distinguished via enum
 * i915_ggtt_view_type and struct i915_ggtt_view.
 *
 * A new flavour of core GEM functions which work with GGTT bound objects were
 * added with the _ggtt_ infix, and sometimes with _view postfix to avoid
 * renaming  in large amounts of code. They take the struct i915_ggtt_view
 * parameter encapsulating all metadata required to implement a view.
 *
 * As a helper for callers which are only interested in the normal view,
 * globally const i915_ggtt_view_normal singleton instance exists. All old core
 * GEM API functions, the ones not taking the view parameter, are operating on,
 * or with the normal GGTT view.
 *
 * Code wanting to add or use a new GGTT view needs to:
 *
 * 1. Add a new enum with a suitable name.
 * 2. Extend the metadata in the i915_ggtt_view structure if required.
 * 3. Add support to i915_get_vma_pages().
 *
 * New views are required to build a scatter-gather table from within the
 * i915_get_vma_pages function. This table is stored in the vma.ggtt_view and
 * exists for the lifetime of an VMA.
 *
 * Core API is designed to have copy semantics which means that passed in
 * struct i915_ggtt_view does not need to be persistent (left around after
 * calling the core API functions).
 *
 */

static int
i915_get_ggtt_vma_pages(struct i915_vma *vma);

static void gen6_ggtt_invalidate(struct drm_i915_private *dev_priv)
{
	/* Note that as an uncached mmio write, this should flush the
	 * WCB of the writes into the GGTT before it triggers the invalidate.
	 */
	I915_WRITE(GFX_FLSH_CNTL_GEN6, GFX_FLSH_CNTL_EN);
}

static void guc_ggtt_invalidate(struct drm_i915_private *dev_priv)
{
	gen6_ggtt_invalidate(dev_priv);
	I915_WRITE(GEN8_GTCR, GEN8_GTCR_INVALIDATE);
}

static void gmch_ggtt_invalidate(struct drm_i915_private *dev_priv)
{
	intel_gtt_chipset_flush();
}

static inline void i915_ggtt_invalidate(struct drm_i915_private *i915)
{
	i915->ggtt.invalidate(i915);
}

int intel_sanitize_enable_ppgtt(struct drm_i915_private *dev_priv,
			       	int enable_ppgtt)
{
	bool has_aliasing_ppgtt;
	bool has_full_ppgtt;
	bool has_full_48bit_ppgtt;

	has_aliasing_ppgtt = dev_priv->info.has_aliasing_ppgtt;
	has_full_ppgtt = dev_priv->info.has_full_ppgtt;
	has_full_48bit_ppgtt = dev_priv->info.has_full_48bit_ppgtt;

	if (intel_vgpu_active(dev_priv)) {
		/* emulation is too hard */
		has_full_ppgtt = false;
		has_full_48bit_ppgtt = false;
	}

	if (!has_aliasing_ppgtt)
		return 0;

	/*
	 * We don't allow disabling PPGTT for gen9+ as it's a requirement for
	 * execlists, the sole mechanism available to submit work.
	 */
	if (enable_ppgtt == 0 && INTEL_GEN(dev_priv) < 9)
		return 0;

	if (enable_ppgtt == 1)
		return 1;

	if (enable_ppgtt == 2 && has_full_ppgtt)
		return 2;

	if (enable_ppgtt == 3 && has_full_48bit_ppgtt)
		return 3;

#ifdef CONFIG_INTEL_IOMMU
	/* Disable ppgtt on SNB if VT-d is on. */
	if (IS_GEN6(dev_priv) && intel_iommu_gfx_mapped) {
		DRM_INFO("Disabling PPGTT because VT-d is on\n");
		return 0;
	}
#endif

	/* Early VLV doesn't have this */
	if (IS_VALLEYVIEW(dev_priv) && dev_priv->drm.pdev->revision < 0xb) {
		DRM_DEBUG_DRIVER("disabling PPGTT on pre-B3 step VLV\n");
		return 0;
	}

	if (INTEL_GEN(dev_priv) >= 8 && i915.enable_execlists && has_full_ppgtt)
		return has_full_48bit_ppgtt ? 3 : 2;
	else
		return has_aliasing_ppgtt ? 1 : 0;
}

static int ppgtt_bind_vma(struct i915_vma *vma,
			  enum i915_cache_level cache_level,
			  u32 unused)
{
	u32 pte_flags = 0;

	vma->pages = vma->obj->mm.pages;

	/* Currently applicable only to VLV */
	if (vma->obj->gt_ro)
		pte_flags |= PTE_READ_ONLY;

	vma->vm->insert_entries(vma->vm, vma->pages, vma->node.start,
				cache_level, pte_flags);

	return 0;
}

static void ppgtt_unbind_vma(struct i915_vma *vma)
{
	vma->vm->clear_range(vma->vm,
			     vma->node.start,
			     vma->size);
}

static gen8_pte_t gen8_pte_encode(dma_addr_t addr,
				  enum i915_cache_level level)
{
	gen8_pte_t pte = _PAGE_PRESENT | _PAGE_RW;
	pte |= addr;

	switch (level) {
	case I915_CACHE_NONE:
		pte |= PPAT_UNCACHED_INDEX;
		break;
	case I915_CACHE_WT:
		pte |= PPAT_DISPLAY_ELLC_INDEX;
		break;
	default:
		pte |= PPAT_CACHED_INDEX;
		break;
	}

	return pte;
}

static gen8_pde_t gen8_pde_encode(const dma_addr_t addr,
				  const enum i915_cache_level level)
{
	gen8_pde_t pde = _PAGE_PRESENT | _PAGE_RW;
	pde |= addr;
	if (level != I915_CACHE_NONE)
		pde |= PPAT_CACHED_PDE_INDEX;
	else
		pde |= PPAT_UNCACHED_INDEX;
	return pde;
}

#define gen8_pdpe_encode gen8_pde_encode
#define gen8_pml4e_encode gen8_pde_encode

static gen6_pte_t snb_pte_encode(dma_addr_t addr,
				 enum i915_cache_level level,
				 u32 unused)
{
	gen6_pte_t pte = GEN6_PTE_VALID;
	pte |= GEN6_PTE_ADDR_ENCODE(addr);

	switch (level) {
	case I915_CACHE_L3_LLC:
	case I915_CACHE_LLC:
		pte |= GEN6_PTE_CACHE_LLC;
		break;
	case I915_CACHE_NONE:
		pte |= GEN6_PTE_UNCACHED;
		break;
	default:
		MISSING_CASE(level);
	}

	return pte;
}

static gen6_pte_t ivb_pte_encode(dma_addr_t addr,
				 enum i915_cache_level level,
				 u32 unused)
{
	gen6_pte_t pte = GEN6_PTE_VALID;
	pte |= GEN6_PTE_ADDR_ENCODE(addr);

	switch (level) {
	case I915_CACHE_L3_LLC:
		pte |= GEN7_PTE_CACHE_L3_LLC;
		break;
	case I915_CACHE_LLC:
		pte |= GEN6_PTE_CACHE_LLC;
		break;
	case I915_CACHE_NONE:
		pte |= GEN6_PTE_UNCACHED;
		break;
	default:
		MISSING_CASE(level);
	}

	return pte;
}

static gen6_pte_t byt_pte_encode(dma_addr_t addr,
				 enum i915_cache_level level,
				 u32 flags)
{
	gen6_pte_t pte = GEN6_PTE_VALID;
	pte |= GEN6_PTE_ADDR_ENCODE(addr);

	if (!(flags & PTE_READ_ONLY))
		pte |= BYT_PTE_WRITEABLE;

	if (level != I915_CACHE_NONE)
		pte |= BYT_PTE_SNOOPED_BY_CPU_CACHES;

	return pte;
}

static gen6_pte_t hsw_pte_encode(dma_addr_t addr,
				 enum i915_cache_level level,
				 u32 unused)
{
	gen6_pte_t pte = GEN6_PTE_VALID;
	pte |= HSW_PTE_ADDR_ENCODE(addr);

	if (level != I915_CACHE_NONE)
		pte |= HSW_WB_LLC_AGE3;

	return pte;
}

static gen6_pte_t iris_pte_encode(dma_addr_t addr,
				  enum i915_cache_level level,
				  u32 unused)
{
	gen6_pte_t pte = GEN6_PTE_VALID;
	pte |= HSW_PTE_ADDR_ENCODE(addr);

	switch (level) {
	case I915_CACHE_NONE:
		break;
	case I915_CACHE_WT:
		pte |= HSW_WT_ELLC_LLC_AGE3;
		break;
	default:
		pte |= HSW_WB_ELLC_LLC_AGE3;
		break;
	}

	return pte;
}

static int __setup_page_dma(struct drm_i915_private *dev_priv,
			    struct i915_page_dma *p, gfp_t flags)
{
	struct device *kdev = &dev_priv->drm.pdev->dev;

	p->page = alloc_page(flags);
	if (!p->page)
		return -ENOMEM;

	p->daddr = dma_map_page(kdev,
				p->page, 0, PAGE_SIZE, PCI_DMA_BIDIRECTIONAL);

	if (dma_mapping_error(kdev, p->daddr)) {
		__free_page(p->page);
		return -EINVAL;
	}

	return 0;
}

static int setup_page_dma(struct drm_i915_private *dev_priv,
			  struct i915_page_dma *p)
{
	return __setup_page_dma(dev_priv, p, I915_GFP_DMA);
}

static void cleanup_page_dma(struct drm_i915_private *dev_priv,
			     struct i915_page_dma *p)
{
	struct pci_dev *pdev = dev_priv->drm.pdev;

	if (WARN_ON(!p->page))
		return;

	dma_unmap_page(&pdev->dev, p->daddr, PAGE_SIZE, PCI_DMA_BIDIRECTIONAL);
	__free_page(p->page);
	memset(p, 0, sizeof(*p));
}

static void *kmap_page_dma(struct i915_page_dma *p)
{
	return kmap_atomic(p->page);
}

/* We use the flushing unmap only with ppgtt structures:
 * page directories, page tables and scratch pages.
 */
static void kunmap_page_dma(struct drm_i915_private *dev_priv, void *vaddr)
{
	/* There are only few exceptions for gen >=6. chv and bxt.
	 * And we are not sure about the latter so play safe for now.
	 */
	if (IS_CHERRYVIEW(dev_priv) || IS_GEN9_LP(dev_priv))
		drm_clflush_virt_range(vaddr, PAGE_SIZE);

	kunmap_atomic(vaddr);
}

#define kmap_px(px) kmap_page_dma(px_base(px))
#define kunmap_px(ppgtt, vaddr) \
		kunmap_page_dma((ppgtt)->base.i915, (vaddr))

#define setup_px(dev_priv, px) setup_page_dma((dev_priv), px_base(px))
#define cleanup_px(dev_priv, px) cleanup_page_dma((dev_priv), px_base(px))
#define fill_px(dev_priv, px, v) fill_page_dma((dev_priv), px_base(px), (v))
#define fill32_px(dev_priv, px, v) \
		fill_page_dma_32((dev_priv), px_base(px), (v))

static void fill_page_dma(struct drm_i915_private *dev_priv,
			  struct i915_page_dma *p, const uint64_t val)
{
	int i;
	uint64_t * const vaddr = kmap_page_dma(p);

	for (i = 0; i < 512; i++)
		vaddr[i] = val;

	kunmap_page_dma(dev_priv, vaddr);
}

static void fill_page_dma_32(struct drm_i915_private *dev_priv,
			     struct i915_page_dma *p, const uint32_t val32)
{
	uint64_t v = val32;

	v = v << 32 | val32;

	fill_page_dma(dev_priv, p, v);
}

static int
setup_scratch_page(struct drm_i915_private *dev_priv,
		   struct i915_page_dma *scratch,
		   gfp_t gfp)
{
	return __setup_page_dma(dev_priv, scratch, gfp | __GFP_ZERO);
}

static void cleanup_scratch_page(struct drm_i915_private *dev_priv,
				 struct i915_page_dma *scratch)
{
	cleanup_page_dma(dev_priv, scratch);
}

static struct i915_page_table *alloc_pt(struct drm_i915_private *dev_priv)
{
	struct i915_page_table *pt;
	const size_t count = INTEL_GEN(dev_priv) >= 8 ? GEN8_PTES : GEN6_PTES;
	int ret = -ENOMEM;

	pt = kzalloc(sizeof(*pt), GFP_KERNEL);
	if (!pt)
		return ERR_PTR(-ENOMEM);

	pt->used_ptes = kcalloc(BITS_TO_LONGS(count), sizeof(*pt->used_ptes),
				GFP_KERNEL);

	if (!pt->used_ptes)
		goto fail_bitmap;

	ret = setup_px(dev_priv, pt);
	if (ret)
		goto fail_page_m;

	return pt;

fail_page_m:
	kfree(pt->used_ptes);
fail_bitmap:
	kfree(pt);

	return ERR_PTR(ret);
}

static void free_pt(struct drm_i915_private *dev_priv,
		    struct i915_page_table *pt)
{
	cleanup_px(dev_priv, pt);
	kfree(pt->used_ptes);
	kfree(pt);
}

static void gen8_initialize_pt(struct i915_address_space *vm,
			       struct i915_page_table *pt)
{
	gen8_pte_t scratch_pte;

	scratch_pte = gen8_pte_encode(vm->scratch_page.daddr,
				      I915_CACHE_LLC);

	fill_px(vm->i915, pt, scratch_pte);
}

static void gen6_initialize_pt(struct i915_address_space *vm,
			       struct i915_page_table *pt)
{
	gen6_pte_t scratch_pte;

	WARN_ON(vm->scratch_page.daddr == 0);

	scratch_pte = vm->pte_encode(vm->scratch_page.daddr,
				     I915_CACHE_LLC, 0);

	fill32_px(vm->i915, pt, scratch_pte);
}

static struct i915_page_directory *alloc_pd(struct drm_i915_private *dev_priv)
{
	struct i915_page_directory *pd;
	int ret = -ENOMEM;

	pd = kzalloc(sizeof(*pd), GFP_KERNEL);
	if (!pd)
		return ERR_PTR(-ENOMEM);

	pd->used_pdes = kcalloc(BITS_TO_LONGS(I915_PDES),
				sizeof(*pd->used_pdes), GFP_KERNEL);
	if (!pd->used_pdes)
		goto fail_bitmap;

	ret = setup_px(dev_priv, pd);
	if (ret)
		goto fail_page_m;

	return pd;

fail_page_m:
	kfree(pd->used_pdes);
fail_bitmap:
	kfree(pd);

	return ERR_PTR(ret);
}

static void free_pd(struct drm_i915_private *dev_priv,
		    struct i915_page_directory *pd)
{
	if (px_page(pd)) {
		cleanup_px(dev_priv, pd);
		kfree(pd->used_pdes);
		kfree(pd);
	}
}

static void gen8_initialize_pd(struct i915_address_space *vm,
			       struct i915_page_directory *pd)
{
	gen8_pde_t scratch_pde;

	scratch_pde = gen8_pde_encode(px_dma(vm->scratch_pt), I915_CACHE_LLC);

	fill_px(vm->i915, pd, scratch_pde);
}

static int __pdp_init(struct drm_i915_private *dev_priv,
		      struct i915_page_directory_pointer *pdp)
{
	size_t pdpes = I915_PDPES_PER_PDP(dev_priv);

	pdp->used_pdpes = kcalloc(BITS_TO_LONGS(pdpes),
				  sizeof(unsigned long),
				  GFP_KERNEL);
	if (!pdp->used_pdpes)
		return -ENOMEM;

	pdp->page_directory = kcalloc(pdpes, sizeof(*pdp->page_directory),
				      GFP_KERNEL);
	if (!pdp->page_directory) {
		kfree(pdp->used_pdpes);
		/* the PDP might be the statically allocated top level. Keep it
		 * as clean as possible */
		pdp->used_pdpes = NULL;
		return -ENOMEM;
	}

	return 0;
}

static void __pdp_fini(struct i915_page_directory_pointer *pdp)
{
	kfree(pdp->used_pdpes);
	kfree(pdp->page_directory);
	pdp->page_directory = NULL;
}

static struct
i915_page_directory_pointer *alloc_pdp(struct drm_i915_private *dev_priv)
{
	struct i915_page_directory_pointer *pdp;
	int ret = -ENOMEM;

	WARN_ON(!USES_FULL_48BIT_PPGTT(dev_priv));

	pdp = kzalloc(sizeof(*pdp), GFP_KERNEL);
	if (!pdp)
		return ERR_PTR(-ENOMEM);

	ret = __pdp_init(dev_priv, pdp);
	if (ret)
		goto fail_bitmap;

	ret = setup_px(dev_priv, pdp);
	if (ret)
		goto fail_page_m;

	return pdp;

fail_page_m:
	__pdp_fini(pdp);
fail_bitmap:
	kfree(pdp);

	return ERR_PTR(ret);
}

static void free_pdp(struct drm_i915_private *dev_priv,
		     struct i915_page_directory_pointer *pdp)
{
	__pdp_fini(pdp);
	if (USES_FULL_48BIT_PPGTT(dev_priv)) {
		cleanup_px(dev_priv, pdp);
		kfree(pdp);
	}
}

static void gen8_initialize_pdp(struct i915_address_space *vm,
				struct i915_page_directory_pointer *pdp)
{
	gen8_ppgtt_pdpe_t scratch_pdpe;

	scratch_pdpe = gen8_pdpe_encode(px_dma(vm->scratch_pd), I915_CACHE_LLC);

	fill_px(vm->i915, pdp, scratch_pdpe);
}

static void gen8_initialize_pml4(struct i915_address_space *vm,
				 struct i915_pml4 *pml4)
{
	gen8_ppgtt_pml4e_t scratch_pml4e;

	scratch_pml4e = gen8_pml4e_encode(px_dma(vm->scratch_pdp),
					  I915_CACHE_LLC);

	fill_px(vm->i915, pml4, scratch_pml4e);
}

static void
gen8_setup_pdpe(struct i915_hw_ppgtt *ppgtt,
		struct i915_page_directory_pointer *pdp,
		struct i915_page_directory *pd,
		int index)
{
	gen8_ppgtt_pdpe_t *page_directorypo;

	if (!USES_FULL_48BIT_PPGTT(to_i915(ppgtt->base.dev)))
		return;

	page_directorypo = kmap_px(pdp);
	page_directorypo[index] = gen8_pdpe_encode(px_dma(pd), I915_CACHE_LLC);
	kunmap_px(ppgtt, page_directorypo);
}

static void
gen8_setup_pml4e(struct i915_hw_ppgtt *ppgtt,
		 struct i915_pml4 *pml4,
		 struct i915_page_directory_pointer *pdp,
		 int index)
{
	gen8_ppgtt_pml4e_t *pagemap = kmap_px(pml4);

	WARN_ON(!USES_FULL_48BIT_PPGTT(to_i915(ppgtt->base.dev)));
	pagemap[index] = gen8_pml4e_encode(px_dma(pdp), I915_CACHE_LLC);
	kunmap_px(ppgtt, pagemap);
}

/* Broadwell Page Directory Pointer Descriptors */
static int gen8_write_pdp(struct drm_i915_gem_request *req,
			  unsigned entry,
			  dma_addr_t addr)
{
	struct intel_ring *ring = req->ring;
	struct intel_engine_cs *engine = req->engine;
	int ret;

	BUG_ON(entry >= 4);

	ret = intel_ring_begin(req, 6);
	if (ret)
		return ret;

	intel_ring_emit(ring, MI_LOAD_REGISTER_IMM(1));
	intel_ring_emit_reg(ring, GEN8_RING_PDP_UDW(engine, entry));
	intel_ring_emit(ring, upper_32_bits(addr));
	intel_ring_emit(ring, MI_LOAD_REGISTER_IMM(1));
	intel_ring_emit_reg(ring, GEN8_RING_PDP_LDW(engine, entry));
	intel_ring_emit(ring, lower_32_bits(addr));
	intel_ring_advance(ring);

	return 0;
}

static int gen8_legacy_mm_switch(struct i915_hw_ppgtt *ppgtt,
				 struct drm_i915_gem_request *req)
{
	int i, ret;

	for (i = GEN8_LEGACY_PDPES - 1; i >= 0; i--) {
		const dma_addr_t pd_daddr = i915_page_dir_dma_addr(ppgtt, i);

		ret = gen8_write_pdp(req, i, pd_daddr);
		if (ret)
			return ret;
	}

	return 0;
}

static int gen8_48b_mm_switch(struct i915_hw_ppgtt *ppgtt,
			      struct drm_i915_gem_request *req)
{
	return gen8_write_pdp(req, 0, px_dma(&ppgtt->pml4));
}

/* PDE TLBs are a pain to invalidate on GEN8+. When we modify
 * the page table structures, we mark them dirty so that
 * context switching/execlist queuing code takes extra steps
 * to ensure that tlbs are flushed.
 */
static void mark_tlbs_dirty(struct i915_hw_ppgtt *ppgtt)
{
	ppgtt->pd_dirty_rings = INTEL_INFO(ppgtt->base.i915)->ring_mask;
}

/* Removes entries from a single page table, releasing it if it's empty.
 * Caller can use the return value to update higher-level entries.
 */
static bool gen8_ppgtt_clear_pt(struct i915_address_space *vm,
				struct i915_page_table *pt,
				uint64_t start,
				uint64_t length)
{
	struct i915_hw_ppgtt *ppgtt = i915_vm_to_ppgtt(vm);
	unsigned int num_entries = gen8_pte_count(start, length);
	unsigned int pte = gen8_pte_index(start);
	unsigned int pte_end = pte + num_entries;
	gen8_pte_t *pt_vaddr;
	gen8_pte_t scratch_pte = gen8_pte_encode(vm->scratch_page.daddr,
						 I915_CACHE_LLC);

	if (WARN_ON(!px_page(pt)))
		return false;

	GEM_BUG_ON(pte_end > GEN8_PTES);

	bitmap_clear(pt->used_ptes, pte, num_entries);
	if (USES_FULL_PPGTT(vm->i915)) {
		if (bitmap_empty(pt->used_ptes, GEN8_PTES))
			return true;
	}

	pt_vaddr = kmap_px(pt);

	while (pte < pte_end)
		pt_vaddr[pte++] = scratch_pte;

	kunmap_px(ppgtt, pt_vaddr);

	return false;
}

/* Removes entries from a single page dir, releasing it if it's empty.
 * Caller can use the return value to update higher-level entries
 */
static bool gen8_ppgtt_clear_pd(struct i915_address_space *vm,
				struct i915_page_directory *pd,
				uint64_t start,
				uint64_t length)
{
	struct i915_hw_ppgtt *ppgtt = i915_vm_to_ppgtt(vm);
	struct i915_page_table *pt;
	uint64_t pde;
	gen8_pde_t *pde_vaddr;
	gen8_pde_t scratch_pde = gen8_pde_encode(px_dma(vm->scratch_pt),
						 I915_CACHE_LLC);

	gen8_for_each_pde(pt, pd, start, length, pde) {
		if (WARN_ON(!pd->page_table[pde]))
			break;

		if (gen8_ppgtt_clear_pt(vm, pt, start, length)) {
			__clear_bit(pde, pd->used_pdes);
			pde_vaddr = kmap_px(pd);
			pde_vaddr[pde] = scratch_pde;
			kunmap_px(ppgtt, pde_vaddr);
			free_pt(vm->i915, pt);
		}
	}

	if (bitmap_empty(pd->used_pdes, I915_PDES))
		return true;
<<<<<<< HEAD

	return false;
}

/* Removes entries from a single page dir pointer, releasing it if it's empty.
 * Caller can use the return value to update higher-level entries
 */
static bool gen8_ppgtt_clear_pdp(struct i915_address_space *vm,
				 struct i915_page_directory_pointer *pdp,
				 uint64_t start,
				 uint64_t length)
{
	struct i915_hw_ppgtt *ppgtt = i915_vm_to_ppgtt(vm);
	struct i915_page_directory *pd;
	uint64_t pdpe;

	gen8_for_each_pdpe(pd, pdp, start, length, pdpe) {
		if (WARN_ON(!pdp->page_directory[pdpe]))
			break;

=======

	return false;
}

/* Removes entries from a single page dir pointer, releasing it if it's empty.
 * Caller can use the return value to update higher-level entries
 */
static bool gen8_ppgtt_clear_pdp(struct i915_address_space *vm,
				 struct i915_page_directory_pointer *pdp,
				 uint64_t start,
				 uint64_t length)
{
	struct i915_hw_ppgtt *ppgtt = i915_vm_to_ppgtt(vm);
	struct i915_page_directory *pd;
	uint64_t pdpe;

	gen8_for_each_pdpe(pd, pdp, start, length, pdpe) {
		if (WARN_ON(!pdp->page_directory[pdpe]))
			break;

>>>>>>> 786cc154
		if (gen8_ppgtt_clear_pd(vm, pd, start, length)) {
			__clear_bit(pdpe, pdp->used_pdpes);
			gen8_setup_pdpe(ppgtt, pdp, vm->scratch_pd, pdpe);
			free_pd(vm->i915, pd);
		}
	}

	mark_tlbs_dirty(ppgtt);

	if (bitmap_empty(pdp->used_pdpes, I915_PDPES_PER_PDP(dev_priv)))
		return true;

	return false;
}

/* Removes entries from a single pml4.
 * This is the top-level structure in 4-level page tables used on gen8+.
 * Empty entries are always scratch pml4e.
 */
static void gen8_ppgtt_clear_pml4(struct i915_address_space *vm,
				  struct i915_pml4 *pml4,
				  uint64_t start,
				  uint64_t length)
{
	struct i915_hw_ppgtt *ppgtt = i915_vm_to_ppgtt(vm);
	struct i915_page_directory_pointer *pdp;
	uint64_t pml4e;

	GEM_BUG_ON(!USES_FULL_48BIT_PPGTT(vm->i915));

	gen8_for_each_pml4e(pdp, pml4, start, length, pml4e) {
		if (WARN_ON(!pml4->pdps[pml4e]))
			break;

		if (gen8_ppgtt_clear_pdp(vm, pdp, start, length)) {
			__clear_bit(pml4e, pml4->used_pml4es);
			gen8_setup_pml4e(ppgtt, pml4, vm->scratch_pdp, pml4e);
			free_pdp(vm->i915, pdp);
		}
	}
}

static void gen8_ppgtt_clear_range(struct i915_address_space *vm,
				   uint64_t start, uint64_t length)
{
	struct i915_hw_ppgtt *ppgtt = i915_vm_to_ppgtt(vm);

	if (USES_FULL_48BIT_PPGTT(vm->i915))
		gen8_ppgtt_clear_pml4(vm, &ppgtt->pml4, start, length);
	else
		gen8_ppgtt_clear_pdp(vm, &ppgtt->pdp, start, length);
}

static void
gen8_ppgtt_insert_pte_entries(struct i915_address_space *vm,
			      struct i915_page_directory_pointer *pdp,
			      struct sg_page_iter *sg_iter,
			      uint64_t start,
			      enum i915_cache_level cache_level)
{
	struct i915_hw_ppgtt *ppgtt = i915_vm_to_ppgtt(vm);
	gen8_pte_t *pt_vaddr;
	unsigned pdpe = gen8_pdpe_index(start);
	unsigned pde = gen8_pde_index(start);
	unsigned pte = gen8_pte_index(start);

	pt_vaddr = NULL;

	while (__sg_page_iter_next(sg_iter)) {
		if (pt_vaddr == NULL) {
			struct i915_page_directory *pd = pdp->page_directory[pdpe];
			struct i915_page_table *pt = pd->page_table[pde];
			pt_vaddr = kmap_px(pt);
		}

		pt_vaddr[pte] =
			gen8_pte_encode(sg_page_iter_dma_address(sg_iter),
					cache_level);
		if (++pte == GEN8_PTES) {
			kunmap_px(ppgtt, pt_vaddr);
			pt_vaddr = NULL;
			if (++pde == I915_PDES) {
				if (++pdpe == I915_PDPES_PER_PDP(vm->i915))
					break;
				pde = 0;
			}
			pte = 0;
		}
	}

	if (pt_vaddr)
		kunmap_px(ppgtt, pt_vaddr);
}

static void gen8_ppgtt_insert_entries(struct i915_address_space *vm,
				      struct sg_table *pages,
				      uint64_t start,
				      enum i915_cache_level cache_level,
				      u32 unused)
{
	struct i915_hw_ppgtt *ppgtt = i915_vm_to_ppgtt(vm);
	struct sg_page_iter sg_iter;

	__sg_page_iter_start(&sg_iter, pages->sgl, sg_nents(pages->sgl), 0);

	if (!USES_FULL_48BIT_PPGTT(vm->i915)) {
		gen8_ppgtt_insert_pte_entries(vm, &ppgtt->pdp, &sg_iter, start,
					      cache_level);
	} else {
		struct i915_page_directory_pointer *pdp;
		uint64_t pml4e;
		uint64_t length = (uint64_t)pages->orig_nents << PAGE_SHIFT;

		gen8_for_each_pml4e(pdp, &ppgtt->pml4, start, length, pml4e) {
			gen8_ppgtt_insert_pte_entries(vm, pdp, &sg_iter,
						      start, cache_level);
		}
	}
}

static void gen8_free_page_tables(struct drm_i915_private *dev_priv,
				  struct i915_page_directory *pd)
{
	int i;

	if (!px_page(pd))
		return;

	for_each_set_bit(i, pd->used_pdes, I915_PDES) {
		if (WARN_ON(!pd->page_table[i]))
			continue;

		free_pt(dev_priv, pd->page_table[i]);
		pd->page_table[i] = NULL;
	}
}

static int gen8_init_scratch(struct i915_address_space *vm)
{
	struct drm_i915_private *dev_priv = vm->i915;
	int ret;

	ret = setup_scratch_page(dev_priv, &vm->scratch_page, I915_GFP_DMA);
	if (ret)
		return ret;

	vm->scratch_pt = alloc_pt(dev_priv);
	if (IS_ERR(vm->scratch_pt)) {
		ret = PTR_ERR(vm->scratch_pt);
		goto free_scratch_page;
	}

	vm->scratch_pd = alloc_pd(dev_priv);
	if (IS_ERR(vm->scratch_pd)) {
		ret = PTR_ERR(vm->scratch_pd);
		goto free_pt;
	}

	if (USES_FULL_48BIT_PPGTT(dev_priv)) {
		vm->scratch_pdp = alloc_pdp(dev_priv);
		if (IS_ERR(vm->scratch_pdp)) {
			ret = PTR_ERR(vm->scratch_pdp);
			goto free_pd;
		}
	}

	gen8_initialize_pt(vm, vm->scratch_pt);
	gen8_initialize_pd(vm, vm->scratch_pd);
	if (USES_FULL_48BIT_PPGTT(dev_priv))
		gen8_initialize_pdp(vm, vm->scratch_pdp);

	return 0;

free_pd:
	free_pd(dev_priv, vm->scratch_pd);
free_pt:
	free_pt(dev_priv, vm->scratch_pt);
free_scratch_page:
	cleanup_scratch_page(dev_priv, &vm->scratch_page);

	return ret;
}

static int gen8_ppgtt_notify_vgt(struct i915_hw_ppgtt *ppgtt, bool create)
{
	enum vgt_g2v_type msg;
	struct drm_i915_private *dev_priv = ppgtt->base.i915;
	int i;

	if (USES_FULL_48BIT_PPGTT(dev_priv)) {
		u64 daddr = px_dma(&ppgtt->pml4);

		I915_WRITE(vgtif_reg(pdp[0].lo), lower_32_bits(daddr));
		I915_WRITE(vgtif_reg(pdp[0].hi), upper_32_bits(daddr));

		msg = (create ? VGT_G2V_PPGTT_L4_PAGE_TABLE_CREATE :
				VGT_G2V_PPGTT_L4_PAGE_TABLE_DESTROY);
	} else {
		for (i = 0; i < GEN8_LEGACY_PDPES; i++) {
			u64 daddr = i915_page_dir_dma_addr(ppgtt, i);

			I915_WRITE(vgtif_reg(pdp[i].lo), lower_32_bits(daddr));
			I915_WRITE(vgtif_reg(pdp[i].hi), upper_32_bits(daddr));
		}

		msg = (create ? VGT_G2V_PPGTT_L3_PAGE_TABLE_CREATE :
				VGT_G2V_PPGTT_L3_PAGE_TABLE_DESTROY);
	}

	I915_WRITE(vgtif_reg(g2v_notify), msg);

	return 0;
}

static void gen8_free_scratch(struct i915_address_space *vm)
{
	struct drm_i915_private *dev_priv = vm->i915;

	if (USES_FULL_48BIT_PPGTT(dev_priv))
		free_pdp(dev_priv, vm->scratch_pdp);
	free_pd(dev_priv, vm->scratch_pd);
	free_pt(dev_priv, vm->scratch_pt);
	cleanup_scratch_page(dev_priv, &vm->scratch_page);
}

static void gen8_ppgtt_cleanup_3lvl(struct drm_i915_private *dev_priv,
				    struct i915_page_directory_pointer *pdp)
{
	int i;

	for_each_set_bit(i, pdp->used_pdpes, I915_PDPES_PER_PDP(dev_priv)) {
		if (WARN_ON(!pdp->page_directory[i]))
			continue;

		gen8_free_page_tables(dev_priv, pdp->page_directory[i]);
		free_pd(dev_priv, pdp->page_directory[i]);
	}

	free_pdp(dev_priv, pdp);
}

static void gen8_ppgtt_cleanup_4lvl(struct i915_hw_ppgtt *ppgtt)
{
	struct drm_i915_private *dev_priv = ppgtt->base.i915;
	int i;

	for_each_set_bit(i, ppgtt->pml4.used_pml4es, GEN8_PML4ES_PER_PML4) {
		if (WARN_ON(!ppgtt->pml4.pdps[i]))
			continue;

		gen8_ppgtt_cleanup_3lvl(dev_priv, ppgtt->pml4.pdps[i]);
	}

	cleanup_px(dev_priv, &ppgtt->pml4);
}

static void gen8_ppgtt_cleanup(struct i915_address_space *vm)
{
	struct drm_i915_private *dev_priv = vm->i915;
	struct i915_hw_ppgtt *ppgtt = i915_vm_to_ppgtt(vm);

	if (intel_vgpu_active(dev_priv))
		gen8_ppgtt_notify_vgt(ppgtt, false);

	if (!USES_FULL_48BIT_PPGTT(dev_priv))
		gen8_ppgtt_cleanup_3lvl(dev_priv, &ppgtt->pdp);
	else
		gen8_ppgtt_cleanup_4lvl(ppgtt);

	gen8_free_scratch(vm);
}

/**
 * gen8_ppgtt_alloc_pagetabs() - Allocate page tables for VA range.
 * @vm:	Master vm structure.
 * @pd:	Page directory for this address range.
 * @start:	Starting virtual address to begin allocations.
 * @length:	Size of the allocations.
 * @new_pts:	Bitmap set by function with new allocations. Likely used by the
 *		caller to free on error.
 *
 * Allocate the required number of page tables. Extremely similar to
 * gen8_ppgtt_alloc_page_directories(). The main difference is here we are limited by
 * the page directory boundary (instead of the page directory pointer). That
 * boundary is 1GB virtual. Therefore, unlike gen8_ppgtt_alloc_page_directories(), it is
 * possible, and likely that the caller will need to use multiple calls of this
 * function to achieve the appropriate allocation.
 *
 * Return: 0 if success; negative error code otherwise.
 */
static int gen8_ppgtt_alloc_pagetabs(struct i915_address_space *vm,
				     struct i915_page_directory *pd,
				     uint64_t start,
				     uint64_t length,
				     unsigned long *new_pts)
{
	struct drm_i915_private *dev_priv = vm->i915;
	struct i915_page_table *pt;
	uint32_t pde;

	gen8_for_each_pde(pt, pd, start, length, pde) {
		/* Don't reallocate page tables */
		if (test_bit(pde, pd->used_pdes)) {
			/* Scratch is never allocated this way */
			WARN_ON(pt == vm->scratch_pt);
			continue;
		}

		pt = alloc_pt(dev_priv);
		if (IS_ERR(pt))
			goto unwind_out;

		gen8_initialize_pt(vm, pt);
		pd->page_table[pde] = pt;
		__set_bit(pde, new_pts);
		trace_i915_page_table_entry_alloc(vm, pde, start, GEN8_PDE_SHIFT);
	}

	return 0;

unwind_out:
	for_each_set_bit(pde, new_pts, I915_PDES)
		free_pt(dev_priv, pd->page_table[pde]);

	return -ENOMEM;
}

/**
 * gen8_ppgtt_alloc_page_directories() - Allocate page directories for VA range.
 * @vm:	Master vm structure.
 * @pdp:	Page directory pointer for this address range.
 * @start:	Starting virtual address to begin allocations.
 * @length:	Size of the allocations.
 * @new_pds:	Bitmap set by function with new allocations. Likely used by the
 *		caller to free on error.
 *
 * Allocate the required number of page directories starting at the pde index of
 * @start, and ending at the pde index @start + @length. This function will skip
 * over already allocated page directories within the range, and only allocate
 * new ones, setting the appropriate pointer within the pdp as well as the
 * correct position in the bitmap @new_pds.
 *
 * The function will only allocate the pages within the range for a give page
 * directory pointer. In other words, if @start + @length straddles a virtually
 * addressed PDP boundary (512GB for 4k pages), there will be more allocations
 * required by the caller, This is not currently possible, and the BUG in the
 * code will prevent it.
 *
 * Return: 0 if success; negative error code otherwise.
 */
static int
gen8_ppgtt_alloc_page_directories(struct i915_address_space *vm,
				  struct i915_page_directory_pointer *pdp,
				  uint64_t start,
				  uint64_t length,
				  unsigned long *new_pds)
{
	struct drm_i915_private *dev_priv = vm->i915;
	struct i915_page_directory *pd;
	uint32_t pdpe;
	uint32_t pdpes = I915_PDPES_PER_PDP(dev_priv);

	WARN_ON(!bitmap_empty(new_pds, pdpes));

	gen8_for_each_pdpe(pd, pdp, start, length, pdpe) {
		if (test_bit(pdpe, pdp->used_pdpes))
			continue;

		pd = alloc_pd(dev_priv);
		if (IS_ERR(pd))
			goto unwind_out;

		gen8_initialize_pd(vm, pd);
		pdp->page_directory[pdpe] = pd;
		__set_bit(pdpe, new_pds);
		trace_i915_page_directory_entry_alloc(vm, pdpe, start, GEN8_PDPE_SHIFT);
	}

	return 0;

unwind_out:
	for_each_set_bit(pdpe, new_pds, pdpes)
		free_pd(dev_priv, pdp->page_directory[pdpe]);

	return -ENOMEM;
}

/**
 * gen8_ppgtt_alloc_page_dirpointers() - Allocate pdps for VA range.
 * @vm:	Master vm structure.
 * @pml4:	Page map level 4 for this address range.
 * @start:	Starting virtual address to begin allocations.
 * @length:	Size of the allocations.
 * @new_pdps:	Bitmap set by function with new allocations. Likely used by the
 *		caller to free on error.
 *
 * Allocate the required number of page directory pointers. Extremely similar to
 * gen8_ppgtt_alloc_page_directories() and gen8_ppgtt_alloc_pagetabs().
 * The main difference is here we are limited by the pml4 boundary (instead of
 * the page directory pointer).
 *
 * Return: 0 if success; negative error code otherwise.
 */
static int
gen8_ppgtt_alloc_page_dirpointers(struct i915_address_space *vm,
				  struct i915_pml4 *pml4,
				  uint64_t start,
				  uint64_t length,
				  unsigned long *new_pdps)
{
	struct drm_i915_private *dev_priv = vm->i915;
	struct i915_page_directory_pointer *pdp;
	uint32_t pml4e;

	WARN_ON(!bitmap_empty(new_pdps, GEN8_PML4ES_PER_PML4));

	gen8_for_each_pml4e(pdp, pml4, start, length, pml4e) {
		if (!test_bit(pml4e, pml4->used_pml4es)) {
			pdp = alloc_pdp(dev_priv);
			if (IS_ERR(pdp))
				goto unwind_out;

			gen8_initialize_pdp(vm, pdp);
			pml4->pdps[pml4e] = pdp;
			__set_bit(pml4e, new_pdps);
			trace_i915_page_directory_pointer_entry_alloc(vm,
								      pml4e,
								      start,
								      GEN8_PML4E_SHIFT);
		}
	}

	return 0;

unwind_out:
	for_each_set_bit(pml4e, new_pdps, GEN8_PML4ES_PER_PML4)
		free_pdp(dev_priv, pml4->pdps[pml4e]);

	return -ENOMEM;
}

static void
free_gen8_temp_bitmaps(unsigned long *new_pds, unsigned long *new_pts)
{
	kfree(new_pts);
	kfree(new_pds);
}

/* Fills in the page directory bitmap, and the array of page tables bitmap. Both
 * of these are based on the number of PDPEs in the system.
 */
static
int __must_check alloc_gen8_temp_bitmaps(unsigned long **new_pds,
					 unsigned long **new_pts,
					 uint32_t pdpes)
{
	unsigned long *pds;
	unsigned long *pts;

	pds = kcalloc(BITS_TO_LONGS(pdpes), sizeof(unsigned long), GFP_TEMPORARY);
	if (!pds)
		return -ENOMEM;

	pts = kcalloc(pdpes, BITS_TO_LONGS(I915_PDES) * sizeof(unsigned long),
		      GFP_TEMPORARY);
	if (!pts)
		goto err_out;

	*new_pds = pds;
	*new_pts = pts;

	return 0;

err_out:
	free_gen8_temp_bitmaps(pds, pts);
	return -ENOMEM;
}

static int gen8_alloc_va_range_3lvl(struct i915_address_space *vm,
				    struct i915_page_directory_pointer *pdp,
				    uint64_t start,
				    uint64_t length)
{
	struct i915_hw_ppgtt *ppgtt = i915_vm_to_ppgtt(vm);
	unsigned long *new_page_dirs, *new_page_tables;
	struct drm_i915_private *dev_priv = vm->i915;
	struct i915_page_directory *pd;
	const uint64_t orig_start = start;
	const uint64_t orig_length = length;
	uint32_t pdpe;
	uint32_t pdpes = I915_PDPES_PER_PDP(dev_priv);
	int ret;

	ret = alloc_gen8_temp_bitmaps(&new_page_dirs, &new_page_tables, pdpes);
	if (ret)
		return ret;

	/* Do the allocations first so we can easily bail out */
	ret = gen8_ppgtt_alloc_page_directories(vm, pdp, start, length,
						new_page_dirs);
	if (ret) {
		free_gen8_temp_bitmaps(new_page_dirs, new_page_tables);
		return ret;
	}

	/* For every page directory referenced, allocate page tables */
	gen8_for_each_pdpe(pd, pdp, start, length, pdpe) {
		ret = gen8_ppgtt_alloc_pagetabs(vm, pd, start, length,
						new_page_tables + pdpe * BITS_TO_LONGS(I915_PDES));
		if (ret)
			goto err_out;
	}

	start = orig_start;
	length = orig_length;

	/* Allocations have completed successfully, so set the bitmaps, and do
	 * the mappings. */
	gen8_for_each_pdpe(pd, pdp, start, length, pdpe) {
		gen8_pde_t *const page_directory = kmap_px(pd);
		struct i915_page_table *pt;
		uint64_t pd_len = length;
		uint64_t pd_start = start;
		uint32_t pde;

		/* Every pd should be allocated, we just did that above. */
		WARN_ON(!pd);

		gen8_for_each_pde(pt, pd, pd_start, pd_len, pde) {
			/* Same reasoning as pd */
			WARN_ON(!pt);
			WARN_ON(!pd_len);
			WARN_ON(!gen8_pte_count(pd_start, pd_len));

			/* Set our used ptes within the page table */
			bitmap_set(pt->used_ptes,
				   gen8_pte_index(pd_start),
				   gen8_pte_count(pd_start, pd_len));

			/* Our pde is now pointing to the pagetable, pt */
			__set_bit(pde, pd->used_pdes);

			/* Map the PDE to the page table */
			page_directory[pde] = gen8_pde_encode(px_dma(pt),
							      I915_CACHE_LLC);
			trace_i915_page_table_entry_map(&ppgtt->base, pde, pt,
							gen8_pte_index(start),
							gen8_pte_count(start, length),
							GEN8_PTES);

			/* NB: We haven't yet mapped ptes to pages. At this
			 * point we're still relying on insert_entries() */
		}

		kunmap_px(ppgtt, page_directory);
		__set_bit(pdpe, pdp->used_pdpes);
		gen8_setup_pdpe(ppgtt, pdp, pd, pdpe);
	}

	free_gen8_temp_bitmaps(new_page_dirs, new_page_tables);
	mark_tlbs_dirty(ppgtt);
	return 0;

err_out:
	while (pdpe--) {
		unsigned long temp;

		for_each_set_bit(temp, new_page_tables + pdpe *
				BITS_TO_LONGS(I915_PDES), I915_PDES)
			free_pt(dev_priv,
				pdp->page_directory[pdpe]->page_table[temp]);
	}

	for_each_set_bit(pdpe, new_page_dirs, pdpes)
		free_pd(dev_priv, pdp->page_directory[pdpe]);

	free_gen8_temp_bitmaps(new_page_dirs, new_page_tables);
	mark_tlbs_dirty(ppgtt);
	return ret;
}

static int gen8_alloc_va_range_4lvl(struct i915_address_space *vm,
				    struct i915_pml4 *pml4,
				    uint64_t start,
				    uint64_t length)
{
	DECLARE_BITMAP(new_pdps, GEN8_PML4ES_PER_PML4);
	struct i915_hw_ppgtt *ppgtt = i915_vm_to_ppgtt(vm);
	struct i915_page_directory_pointer *pdp;
	uint64_t pml4e;
	int ret = 0;

	/* Do the pml4 allocations first, so we don't need to track the newly
	 * allocated tables below the pdp */
	bitmap_zero(new_pdps, GEN8_PML4ES_PER_PML4);

	/* The pagedirectory and pagetable allocations are done in the shared 3
	 * and 4 level code. Just allocate the pdps.
	 */
	ret = gen8_ppgtt_alloc_page_dirpointers(vm, pml4, start, length,
						new_pdps);
	if (ret)
		return ret;

	gen8_for_each_pml4e(pdp, pml4, start, length, pml4e) {
		WARN_ON(!pdp);

		ret = gen8_alloc_va_range_3lvl(vm, pdp, start, length);
		if (ret)
			goto err_out;

		gen8_setup_pml4e(ppgtt, pml4, pdp, pml4e);
	}

	bitmap_or(pml4->used_pml4es, new_pdps, pml4->used_pml4es,
		  GEN8_PML4ES_PER_PML4);

	return 0;

err_out:
	for_each_set_bit(pml4e, new_pdps, GEN8_PML4ES_PER_PML4)
		gen8_ppgtt_cleanup_3lvl(vm->i915, pml4->pdps[pml4e]);

	return ret;
}

static int gen8_alloc_va_range(struct i915_address_space *vm,
			       uint64_t start, uint64_t length)
{
	struct i915_hw_ppgtt *ppgtt = i915_vm_to_ppgtt(vm);

	if (USES_FULL_48BIT_PPGTT(vm->i915))
		return gen8_alloc_va_range_4lvl(vm, &ppgtt->pml4, start, length);
	else
		return gen8_alloc_va_range_3lvl(vm, &ppgtt->pdp, start, length);
}

static void gen8_dump_pdp(struct i915_page_directory_pointer *pdp,
			  uint64_t start, uint64_t length,
			  gen8_pte_t scratch_pte,
			  struct seq_file *m)
{
	struct i915_page_directory *pd;
	uint32_t pdpe;

	gen8_for_each_pdpe(pd, pdp, start, length, pdpe) {
		struct i915_page_table *pt;
		uint64_t pd_len = length;
		uint64_t pd_start = start;
		uint32_t pde;

		if (!test_bit(pdpe, pdp->used_pdpes))
			continue;

		seq_printf(m, "\tPDPE #%d\n", pdpe);
		gen8_for_each_pde(pt, pd, pd_start, pd_len, pde) {
			uint32_t  pte;
			gen8_pte_t *pt_vaddr;

			if (!test_bit(pde, pd->used_pdes))
				continue;

			pt_vaddr = kmap_px(pt);
			for (pte = 0; pte < GEN8_PTES; pte += 4) {
				uint64_t va =
					(pdpe << GEN8_PDPE_SHIFT) |
					(pde << GEN8_PDE_SHIFT) |
					(pte << GEN8_PTE_SHIFT);
				int i;
				bool found = false;

				for (i = 0; i < 4; i++)
					if (pt_vaddr[pte + i] != scratch_pte)
						found = true;
				if (!found)
					continue;

				seq_printf(m, "\t\t0x%llx [%03d,%03d,%04d]: =", va, pdpe, pde, pte);
				for (i = 0; i < 4; i++) {
					if (pt_vaddr[pte + i] != scratch_pte)
						seq_printf(m, " %llx", pt_vaddr[pte + i]);
					else
						seq_puts(m, "  SCRATCH ");
				}
				seq_puts(m, "\n");
			}
			/* don't use kunmap_px, it could trigger
			 * an unnecessary flush.
			 */
			kunmap_atomic(pt_vaddr);
		}
	}
}

static void gen8_dump_ppgtt(struct i915_hw_ppgtt *ppgtt, struct seq_file *m)
{
	struct i915_address_space *vm = &ppgtt->base;
	uint64_t start = ppgtt->base.start;
	uint64_t length = ppgtt->base.total;
	gen8_pte_t scratch_pte = gen8_pte_encode(vm->scratch_page.daddr,
						 I915_CACHE_LLC);

	if (!USES_FULL_48BIT_PPGTT(vm->i915)) {
		gen8_dump_pdp(&ppgtt->pdp, start, length, scratch_pte, m);
	} else {
		uint64_t pml4e;
		struct i915_pml4 *pml4 = &ppgtt->pml4;
		struct i915_page_directory_pointer *pdp;

		gen8_for_each_pml4e(pdp, pml4, start, length, pml4e) {
			if (!test_bit(pml4e, pml4->used_pml4es))
				continue;

			seq_printf(m, "    PML4E #%llu\n", pml4e);
			gen8_dump_pdp(pdp, start, length, scratch_pte, m);
		}
	}
}

static int gen8_preallocate_top_level_pdps(struct i915_hw_ppgtt *ppgtt)
{
	unsigned long *new_page_dirs, *new_page_tables;
	uint32_t pdpes = I915_PDPES_PER_PDP(to_i915(ppgtt->base.dev));
	int ret;

	/* We allocate temp bitmap for page tables for no gain
	 * but as this is for init only, lets keep the things simple
	 */
	ret = alloc_gen8_temp_bitmaps(&new_page_dirs, &new_page_tables, pdpes);
	if (ret)
		return ret;

	/* Allocate for all pdps regardless of how the ppgtt
	 * was defined.
	 */
	ret = gen8_ppgtt_alloc_page_directories(&ppgtt->base, &ppgtt->pdp,
						0, 1ULL << 32,
						new_page_dirs);
	if (!ret)
		*ppgtt->pdp.used_pdpes = *new_page_dirs;

	free_gen8_temp_bitmaps(new_page_dirs, new_page_tables);

	return ret;
}

/*
 * GEN8 legacy ppgtt programming is accomplished through a max 4 PDP registers
 * with a net effect resembling a 2-level page table in normal x86 terms. Each
 * PDP represents 1GB of memory 4 * 512 * 512 * 4096 = 4GB legacy 32b address
 * space.
 *
 */
static int gen8_ppgtt_init(struct i915_hw_ppgtt *ppgtt)
{
	struct drm_i915_private *dev_priv = ppgtt->base.i915;
	int ret;

	ret = gen8_init_scratch(&ppgtt->base);
	if (ret)
		return ret;

	ppgtt->base.start = 0;
	ppgtt->base.cleanup = gen8_ppgtt_cleanup;
	ppgtt->base.allocate_va_range = gen8_alloc_va_range;
	ppgtt->base.insert_entries = gen8_ppgtt_insert_entries;
	ppgtt->base.clear_range = gen8_ppgtt_clear_range;
	ppgtt->base.unbind_vma = ppgtt_unbind_vma;
	ppgtt->base.bind_vma = ppgtt_bind_vma;
	ppgtt->debug_dump = gen8_dump_ppgtt;

	if (USES_FULL_48BIT_PPGTT(dev_priv)) {
		ret = setup_px(dev_priv, &ppgtt->pml4);
		if (ret)
			goto free_scratch;

		gen8_initialize_pml4(&ppgtt->base, &ppgtt->pml4);

		ppgtt->base.total = 1ULL << 48;
		ppgtt->switch_mm = gen8_48b_mm_switch;
	} else {
		ret = __pdp_init(dev_priv, &ppgtt->pdp);
		if (ret)
			goto free_scratch;

		ppgtt->base.total = 1ULL << 32;
		ppgtt->switch_mm = gen8_legacy_mm_switch;
		trace_i915_page_directory_pointer_entry_alloc(&ppgtt->base,
							      0, 0,
							      GEN8_PML4E_SHIFT);

		if (intel_vgpu_active(dev_priv)) {
			ret = gen8_preallocate_top_level_pdps(ppgtt);
			if (ret)
				goto free_scratch;
		}
	}

	if (intel_vgpu_active(dev_priv))
		gen8_ppgtt_notify_vgt(ppgtt, true);

	return 0;

free_scratch:
	gen8_free_scratch(&ppgtt->base);
	return ret;
}

static void gen6_dump_ppgtt(struct i915_hw_ppgtt *ppgtt, struct seq_file *m)
{
	struct i915_address_space *vm = &ppgtt->base;
	struct i915_page_table *unused;
	gen6_pte_t scratch_pte;
	uint32_t pd_entry;
	uint32_t  pte, pde;
	uint32_t start = ppgtt->base.start, length = ppgtt->base.total;

	scratch_pte = vm->pte_encode(vm->scratch_page.daddr,
				     I915_CACHE_LLC, 0);

	gen6_for_each_pde(unused, &ppgtt->pd, start, length, pde) {
		u32 expected;
		gen6_pte_t *pt_vaddr;
		const dma_addr_t pt_addr = px_dma(ppgtt->pd.page_table[pde]);
		pd_entry = readl(ppgtt->pd_addr + pde);
		expected = (GEN6_PDE_ADDR_ENCODE(pt_addr) | GEN6_PDE_VALID);

		if (pd_entry != expected)
			seq_printf(m, "\tPDE #%d mismatch: Actual PDE: %x Expected PDE: %x\n",
				   pde,
				   pd_entry,
				   expected);
		seq_printf(m, "\tPDE: %x\n", pd_entry);

		pt_vaddr = kmap_px(ppgtt->pd.page_table[pde]);

		for (pte = 0; pte < GEN6_PTES; pte+=4) {
			unsigned long va =
				(pde * PAGE_SIZE * GEN6_PTES) +
				(pte * PAGE_SIZE);
			int i;
			bool found = false;
			for (i = 0; i < 4; i++)
				if (pt_vaddr[pte + i] != scratch_pte)
					found = true;
			if (!found)
				continue;

			seq_printf(m, "\t\t0x%lx [%03d,%04d]: =", va, pde, pte);
			for (i = 0; i < 4; i++) {
				if (pt_vaddr[pte + i] != scratch_pte)
					seq_printf(m, " %08x", pt_vaddr[pte + i]);
				else
					seq_puts(m, "  SCRATCH ");
			}
			seq_puts(m, "\n");
		}
		kunmap_px(ppgtt, pt_vaddr);
	}
}

/* Write pde (index) from the page directory @pd to the page table @pt */
static void gen6_write_pde(struct i915_page_directory *pd,
			    const int pde, struct i915_page_table *pt)
{
	/* Caller needs to make sure the write completes if necessary */
	struct i915_hw_ppgtt *ppgtt =
		container_of(pd, struct i915_hw_ppgtt, pd);
	u32 pd_entry;

	pd_entry = GEN6_PDE_ADDR_ENCODE(px_dma(pt));
	pd_entry |= GEN6_PDE_VALID;

	writel(pd_entry, ppgtt->pd_addr + pde);
}

/* Write all the page tables found in the ppgtt structure to incrementing page
 * directories. */
static void gen6_write_page_range(struct drm_i915_private *dev_priv,
				  struct i915_page_directory *pd,
				  uint32_t start, uint32_t length)
{
	struct i915_ggtt *ggtt = &dev_priv->ggtt;
	struct i915_page_table *pt;
	uint32_t pde;

	gen6_for_each_pde(pt, pd, start, length, pde)
		gen6_write_pde(pd, pde, pt);

	/* Make sure write is complete before other code can use this page
	 * table. Also require for WC mapped PTEs */
	readl(ggtt->gsm);
}

static uint32_t get_pd_offset(struct i915_hw_ppgtt *ppgtt)
{
	BUG_ON(ppgtt->pd.base.ggtt_offset & 0x3f);

	return (ppgtt->pd.base.ggtt_offset / 64) << 16;
}

static int hsw_mm_switch(struct i915_hw_ppgtt *ppgtt,
			 struct drm_i915_gem_request *req)
{
	struct intel_ring *ring = req->ring;
	struct intel_engine_cs *engine = req->engine;
	int ret;

	/* NB: TLBs must be flushed and invalidated before a switch */
	ret = engine->emit_flush(req, EMIT_INVALIDATE | EMIT_FLUSH);
	if (ret)
		return ret;

	ret = intel_ring_begin(req, 6);
	if (ret)
		return ret;

	intel_ring_emit(ring, MI_LOAD_REGISTER_IMM(2));
	intel_ring_emit_reg(ring, RING_PP_DIR_DCLV(engine));
	intel_ring_emit(ring, PP_DIR_DCLV_2G);
	intel_ring_emit_reg(ring, RING_PP_DIR_BASE(engine));
	intel_ring_emit(ring, get_pd_offset(ppgtt));
	intel_ring_emit(ring, MI_NOOP);
	intel_ring_advance(ring);

	return 0;
}

static int gen7_mm_switch(struct i915_hw_ppgtt *ppgtt,
			  struct drm_i915_gem_request *req)
{
	struct intel_ring *ring = req->ring;
	struct intel_engine_cs *engine = req->engine;
	int ret;

	/* NB: TLBs must be flushed and invalidated before a switch */
	ret = engine->emit_flush(req, EMIT_INVALIDATE | EMIT_FLUSH);
	if (ret)
		return ret;

	ret = intel_ring_begin(req, 6);
	if (ret)
		return ret;

	intel_ring_emit(ring, MI_LOAD_REGISTER_IMM(2));
	intel_ring_emit_reg(ring, RING_PP_DIR_DCLV(engine));
	intel_ring_emit(ring, PP_DIR_DCLV_2G);
	intel_ring_emit_reg(ring, RING_PP_DIR_BASE(engine));
	intel_ring_emit(ring, get_pd_offset(ppgtt));
	intel_ring_emit(ring, MI_NOOP);
	intel_ring_advance(ring);

	/* XXX: RCS is the only one to auto invalidate the TLBs? */
	if (engine->id != RCS) {
		ret = engine->emit_flush(req, EMIT_INVALIDATE | EMIT_FLUSH);
		if (ret)
			return ret;
	}

	return 0;
}

static int gen6_mm_switch(struct i915_hw_ppgtt *ppgtt,
			  struct drm_i915_gem_request *req)
{
	struct intel_engine_cs *engine = req->engine;
	struct drm_i915_private *dev_priv = req->i915;

	I915_WRITE(RING_PP_DIR_DCLV(engine), PP_DIR_DCLV_2G);
	I915_WRITE(RING_PP_DIR_BASE(engine), get_pd_offset(ppgtt));
	return 0;
}

static void gen8_ppgtt_enable(struct drm_i915_private *dev_priv)
{
	struct intel_engine_cs *engine;
	enum intel_engine_id id;

	for_each_engine(engine, dev_priv, id) {
		u32 four_level = USES_FULL_48BIT_PPGTT(dev_priv) ?
				 GEN8_GFX_PPGTT_48B : 0;
		I915_WRITE(RING_MODE_GEN7(engine),
			   _MASKED_BIT_ENABLE(GFX_PPGTT_ENABLE | four_level));
	}
}

static void gen7_ppgtt_enable(struct drm_i915_private *dev_priv)
{
	struct intel_engine_cs *engine;
	uint32_t ecochk, ecobits;
	enum intel_engine_id id;

	ecobits = I915_READ(GAC_ECO_BITS);
	I915_WRITE(GAC_ECO_BITS, ecobits | ECOBITS_PPGTT_CACHE64B);

	ecochk = I915_READ(GAM_ECOCHK);
	if (IS_HASWELL(dev_priv)) {
		ecochk |= ECOCHK_PPGTT_WB_HSW;
	} else {
		ecochk |= ECOCHK_PPGTT_LLC_IVB;
		ecochk &= ~ECOCHK_PPGTT_GFDT_IVB;
	}
	I915_WRITE(GAM_ECOCHK, ecochk);

	for_each_engine(engine, dev_priv, id) {
		/* GFX_MODE is per-ring on gen7+ */
		I915_WRITE(RING_MODE_GEN7(engine),
			   _MASKED_BIT_ENABLE(GFX_PPGTT_ENABLE));
	}
}

static void gen6_ppgtt_enable(struct drm_i915_private *dev_priv)
{
	uint32_t ecochk, gab_ctl, ecobits;

	ecobits = I915_READ(GAC_ECO_BITS);
	I915_WRITE(GAC_ECO_BITS, ecobits | ECOBITS_SNB_BIT |
		   ECOBITS_PPGTT_CACHE64B);

	gab_ctl = I915_READ(GAB_CTL);
	I915_WRITE(GAB_CTL, gab_ctl | GAB_CTL_CONT_AFTER_PAGEFAULT);

	ecochk = I915_READ(GAM_ECOCHK);
	I915_WRITE(GAM_ECOCHK, ecochk | ECOCHK_SNB_BIT | ECOCHK_PPGTT_CACHE64B);

	I915_WRITE(GFX_MODE, _MASKED_BIT_ENABLE(GFX_PPGTT_ENABLE));
}

/* PPGTT support for Sandybdrige/Gen6 and later */
static void gen6_ppgtt_clear_range(struct i915_address_space *vm,
				   uint64_t start,
				   uint64_t length)
{
	struct i915_hw_ppgtt *ppgtt = i915_vm_to_ppgtt(vm);
	gen6_pte_t *pt_vaddr, scratch_pte;
	unsigned first_entry = start >> PAGE_SHIFT;
	unsigned num_entries = length >> PAGE_SHIFT;
	unsigned act_pt = first_entry / GEN6_PTES;
	unsigned first_pte = first_entry % GEN6_PTES;
	unsigned last_pte, i;

	scratch_pte = vm->pte_encode(vm->scratch_page.daddr,
				     I915_CACHE_LLC, 0);

	while (num_entries) {
		last_pte = first_pte + num_entries;
		if (last_pte > GEN6_PTES)
			last_pte = GEN6_PTES;

		pt_vaddr = kmap_px(ppgtt->pd.page_table[act_pt]);

		for (i = first_pte; i < last_pte; i++)
			pt_vaddr[i] = scratch_pte;

		kunmap_px(ppgtt, pt_vaddr);

		num_entries -= last_pte - first_pte;
		first_pte = 0;
		act_pt++;
	}
}

static void gen6_ppgtt_insert_entries(struct i915_address_space *vm,
				      struct sg_table *pages,
				      uint64_t start,
				      enum i915_cache_level cache_level, u32 flags)
{
	struct i915_hw_ppgtt *ppgtt = i915_vm_to_ppgtt(vm);
	unsigned first_entry = start >> PAGE_SHIFT;
	unsigned act_pt = first_entry / GEN6_PTES;
	unsigned act_pte = first_entry % GEN6_PTES;
	gen6_pte_t *pt_vaddr = NULL;
	struct sgt_iter sgt_iter;
	dma_addr_t addr;

	for_each_sgt_dma(addr, sgt_iter, pages) {
		if (pt_vaddr == NULL)
			pt_vaddr = kmap_px(ppgtt->pd.page_table[act_pt]);

		pt_vaddr[act_pte] =
			vm->pte_encode(addr, cache_level, flags);

		if (++act_pte == GEN6_PTES) {
			kunmap_px(ppgtt, pt_vaddr);
			pt_vaddr = NULL;
			act_pt++;
			act_pte = 0;
		}
	}

	if (pt_vaddr)
		kunmap_px(ppgtt, pt_vaddr);
}

static int gen6_alloc_va_range(struct i915_address_space *vm,
			       uint64_t start_in, uint64_t length_in)
{
	DECLARE_BITMAP(new_page_tables, I915_PDES);
	struct drm_i915_private *dev_priv = vm->i915;
	struct i915_ggtt *ggtt = &dev_priv->ggtt;
	struct i915_hw_ppgtt *ppgtt = i915_vm_to_ppgtt(vm);
	struct i915_page_table *pt;
	uint32_t start, length, start_save, length_save;
	uint32_t pde;
	int ret;

	start = start_save = start_in;
	length = length_save = length_in;

	bitmap_zero(new_page_tables, I915_PDES);

	/* The allocation is done in two stages so that we can bail out with
	 * minimal amount of pain. The first stage finds new page tables that
	 * need allocation. The second stage marks use ptes within the page
	 * tables.
	 */
	gen6_for_each_pde(pt, &ppgtt->pd, start, length, pde) {
		if (pt != vm->scratch_pt) {
			WARN_ON(bitmap_empty(pt->used_ptes, GEN6_PTES));
			continue;
		}

		/* We've already allocated a page table */
		WARN_ON(!bitmap_empty(pt->used_ptes, GEN6_PTES));

		pt = alloc_pt(dev_priv);
		if (IS_ERR(pt)) {
			ret = PTR_ERR(pt);
			goto unwind_out;
		}

		gen6_initialize_pt(vm, pt);

		ppgtt->pd.page_table[pde] = pt;
		__set_bit(pde, new_page_tables);
		trace_i915_page_table_entry_alloc(vm, pde, start, GEN6_PDE_SHIFT);
	}

	start = start_save;
	length = length_save;

	gen6_for_each_pde(pt, &ppgtt->pd, start, length, pde) {
		DECLARE_BITMAP(tmp_bitmap, GEN6_PTES);

		bitmap_zero(tmp_bitmap, GEN6_PTES);
		bitmap_set(tmp_bitmap, gen6_pte_index(start),
			   gen6_pte_count(start, length));

		if (__test_and_clear_bit(pde, new_page_tables))
			gen6_write_pde(&ppgtt->pd, pde, pt);

		trace_i915_page_table_entry_map(vm, pde, pt,
					 gen6_pte_index(start),
					 gen6_pte_count(start, length),
					 GEN6_PTES);
		bitmap_or(pt->used_ptes, tmp_bitmap, pt->used_ptes,
				GEN6_PTES);
	}

	WARN_ON(!bitmap_empty(new_page_tables, I915_PDES));

	/* Make sure write is complete before other code can use this page
	 * table. Also require for WC mapped PTEs */
	readl(ggtt->gsm);

	mark_tlbs_dirty(ppgtt);
	return 0;

unwind_out:
	for_each_set_bit(pde, new_page_tables, I915_PDES) {
		struct i915_page_table *pt = ppgtt->pd.page_table[pde];

		ppgtt->pd.page_table[pde] = vm->scratch_pt;
		free_pt(dev_priv, pt);
	}

	mark_tlbs_dirty(ppgtt);
	return ret;
}

static int gen6_init_scratch(struct i915_address_space *vm)
{
	struct drm_i915_private *dev_priv = vm->i915;
	int ret;

	ret = setup_scratch_page(dev_priv, &vm->scratch_page, I915_GFP_DMA);
	if (ret)
		return ret;

	vm->scratch_pt = alloc_pt(dev_priv);
	if (IS_ERR(vm->scratch_pt)) {
		cleanup_scratch_page(dev_priv, &vm->scratch_page);
		return PTR_ERR(vm->scratch_pt);
	}

	gen6_initialize_pt(vm, vm->scratch_pt);

	return 0;
}

static void gen6_free_scratch(struct i915_address_space *vm)
{
	struct drm_i915_private *dev_priv = vm->i915;

	free_pt(dev_priv, vm->scratch_pt);
	cleanup_scratch_page(dev_priv, &vm->scratch_page);
}

static void gen6_ppgtt_cleanup(struct i915_address_space *vm)
{
	struct i915_hw_ppgtt *ppgtt = i915_vm_to_ppgtt(vm);
	struct i915_page_directory *pd = &ppgtt->pd;
	struct drm_i915_private *dev_priv = vm->i915;
	struct i915_page_table *pt;
	uint32_t pde;

	drm_mm_remove_node(&ppgtt->node);

	gen6_for_all_pdes(pt, pd, pde)
		if (pt != vm->scratch_pt)
			free_pt(dev_priv, pt);

	gen6_free_scratch(vm);
}

static int gen6_ppgtt_allocate_page_directories(struct i915_hw_ppgtt *ppgtt)
{
	struct i915_address_space *vm = &ppgtt->base;
	struct drm_i915_private *dev_priv = ppgtt->base.i915;
	struct i915_ggtt *ggtt = &dev_priv->ggtt;
	int ret;

	/* PPGTT PDEs reside in the GGTT and consists of 512 entries. The
	 * allocator works in address space sizes, so it's multiplied by page
	 * size. We allocate at the top of the GTT to avoid fragmentation.
	 */
	BUG_ON(!drm_mm_initialized(&ggtt->base.mm));

	ret = gen6_init_scratch(vm);
	if (ret)
		return ret;

	ret = i915_gem_gtt_insert(&ggtt->base, &ppgtt->node,
				  GEN6_PD_SIZE, GEN6_PD_ALIGN,
				  I915_COLOR_UNEVICTABLE,
				  0, ggtt->base.total,
				  PIN_HIGH);
	if (ret)
		goto err_out;

	if (ppgtt->node.start < ggtt->mappable_end)
		DRM_DEBUG("Forced to use aperture for PDEs\n");

	return 0;

err_out:
	gen6_free_scratch(vm);
	return ret;
}

static int gen6_ppgtt_alloc(struct i915_hw_ppgtt *ppgtt)
{
	return gen6_ppgtt_allocate_page_directories(ppgtt);
}

static void gen6_scratch_va_range(struct i915_hw_ppgtt *ppgtt,
				  uint64_t start, uint64_t length)
{
	struct i915_page_table *unused;
	uint32_t pde;

	gen6_for_each_pde(unused, &ppgtt->pd, start, length, pde)
		ppgtt->pd.page_table[pde] = ppgtt->base.scratch_pt;
}

static int gen6_ppgtt_init(struct i915_hw_ppgtt *ppgtt)
{
	struct drm_i915_private *dev_priv = ppgtt->base.i915;
	struct i915_ggtt *ggtt = &dev_priv->ggtt;
	int ret;

	ppgtt->base.pte_encode = ggtt->base.pte_encode;
	if (intel_vgpu_active(dev_priv) || IS_GEN6(dev_priv))
		ppgtt->switch_mm = gen6_mm_switch;
	else if (IS_HASWELL(dev_priv))
		ppgtt->switch_mm = hsw_mm_switch;
	else if (IS_GEN7(dev_priv))
		ppgtt->switch_mm = gen7_mm_switch;
	else
		BUG();

	ret = gen6_ppgtt_alloc(ppgtt);
	if (ret)
		return ret;

	ppgtt->base.allocate_va_range = gen6_alloc_va_range;
	ppgtt->base.clear_range = gen6_ppgtt_clear_range;
	ppgtt->base.insert_entries = gen6_ppgtt_insert_entries;
	ppgtt->base.unbind_vma = ppgtt_unbind_vma;
	ppgtt->base.bind_vma = ppgtt_bind_vma;
	ppgtt->base.cleanup = gen6_ppgtt_cleanup;
	ppgtt->base.start = 0;
	ppgtt->base.total = I915_PDES * GEN6_PTES * PAGE_SIZE;
	ppgtt->debug_dump = gen6_dump_ppgtt;

	ppgtt->pd.base.ggtt_offset =
		ppgtt->node.start / PAGE_SIZE * sizeof(gen6_pte_t);

	ppgtt->pd_addr = (gen6_pte_t __iomem *)ggtt->gsm +
		ppgtt->pd.base.ggtt_offset / sizeof(gen6_pte_t);

	gen6_scratch_va_range(ppgtt, 0, ppgtt->base.total);

	gen6_write_page_range(dev_priv, &ppgtt->pd, 0, ppgtt->base.total);

	DRM_DEBUG_DRIVER("Allocated pde space (%lldM) at GTT entry: %llx\n",
			 ppgtt->node.size >> 20,
			 ppgtt->node.start / PAGE_SIZE);

	DRM_DEBUG("Adding PPGTT at offset %x\n",
		  ppgtt->pd.base.ggtt_offset << 10);

	return 0;
}

static int __hw_ppgtt_init(struct i915_hw_ppgtt *ppgtt,
			   struct drm_i915_private *dev_priv)
{
	ppgtt->base.i915 = dev_priv;

	if (INTEL_INFO(dev_priv)->gen < 8)
		return gen6_ppgtt_init(ppgtt);
	else
		return gen8_ppgtt_init(ppgtt);
}

static void i915_address_space_init(struct i915_address_space *vm,
				    struct drm_i915_private *dev_priv,
				    const char *name)
{
	i915_gem_timeline_init(dev_priv, &vm->timeline, name);

	drm_mm_init(&vm->mm, vm->start, vm->total);
	vm->mm.head_node.color = I915_COLOR_UNEVICTABLE;

	INIT_LIST_HEAD(&vm->active_list);
	INIT_LIST_HEAD(&vm->inactive_list);
	INIT_LIST_HEAD(&vm->unbound_list);

	list_add_tail(&vm->global_link, &dev_priv->vm_list);
}

static void i915_address_space_fini(struct i915_address_space *vm)
{
	i915_gem_timeline_fini(&vm->timeline);
	drm_mm_takedown(&vm->mm);
	list_del(&vm->global_link);
}

static void gtt_write_workarounds(struct drm_i915_private *dev_priv)
{
	/* This function is for gtt related workarounds. This function is
	 * called on driver load and after a GPU reset, so you can place
	 * workarounds here even if they get overwritten by GPU reset.
	 */
	/* WaIncreaseDefaultTLBEntries:chv,bdw,skl,bxt,kbl,glk */
	if (IS_BROADWELL(dev_priv))
		I915_WRITE(GEN8_L3_LRA_1_GPGPU, GEN8_L3_LRA_1_GPGPU_DEFAULT_VALUE_BDW);
	else if (IS_CHERRYVIEW(dev_priv))
		I915_WRITE(GEN8_L3_LRA_1_GPGPU, GEN8_L3_LRA_1_GPGPU_DEFAULT_VALUE_CHV);
	else if (IS_GEN9_BC(dev_priv))
		I915_WRITE(GEN8_L3_LRA_1_GPGPU, GEN9_L3_LRA_1_GPGPU_DEFAULT_VALUE_SKL);
	else if (IS_GEN9_LP(dev_priv))
		I915_WRITE(GEN8_L3_LRA_1_GPGPU, GEN9_L3_LRA_1_GPGPU_DEFAULT_VALUE_BXT);
}

static int i915_ppgtt_init(struct i915_hw_ppgtt *ppgtt,
			   struct drm_i915_private *dev_priv,
			   struct drm_i915_file_private *file_priv,
			   const char *name)
{
	int ret;

	ret = __hw_ppgtt_init(ppgtt, dev_priv);
	if (ret == 0) {
		kref_init(&ppgtt->ref);
		i915_address_space_init(&ppgtt->base, dev_priv, name);
		ppgtt->base.file = file_priv;
	}

	return ret;
}

int i915_ppgtt_init_hw(struct drm_i915_private *dev_priv)
{
	gtt_write_workarounds(dev_priv);

	/* In the case of execlists, PPGTT is enabled by the context descriptor
	 * and the PDPs are contained within the context itself.  We don't
	 * need to do anything here. */
	if (i915.enable_execlists)
		return 0;

	if (!USES_PPGTT(dev_priv))
		return 0;

	if (IS_GEN6(dev_priv))
		gen6_ppgtt_enable(dev_priv);
	else if (IS_GEN7(dev_priv))
		gen7_ppgtt_enable(dev_priv);
	else if (INTEL_GEN(dev_priv) >= 8)
		gen8_ppgtt_enable(dev_priv);
	else
		MISSING_CASE(INTEL_GEN(dev_priv));

	return 0;
}

struct i915_hw_ppgtt *
i915_ppgtt_create(struct drm_i915_private *dev_priv,
		  struct drm_i915_file_private *fpriv,
		  const char *name)
{
	struct i915_hw_ppgtt *ppgtt;
	int ret;

	ppgtt = kzalloc(sizeof(*ppgtt), GFP_KERNEL);
	if (!ppgtt)
		return ERR_PTR(-ENOMEM);

	ret = i915_ppgtt_init(ppgtt, dev_priv, fpriv, name);
	if (ret) {
		kfree(ppgtt);
		return ERR_PTR(ret);
	}

	trace_i915_ppgtt_create(&ppgtt->base);

	return ppgtt;
}

void i915_ppgtt_close(struct i915_address_space *vm)
{
	struct list_head *phases[] = {
		&vm->active_list,
		&vm->inactive_list,
		&vm->unbound_list,
		NULL,
	}, **phase;

	GEM_BUG_ON(vm->closed);
	vm->closed = true;

	for (phase = phases; *phase; phase++) {
		struct i915_vma *vma, *vn;

		list_for_each_entry_safe(vma, vn, *phase, vm_link)
			if (!i915_vma_is_closed(vma))
				i915_vma_close(vma);
	}
}

void i915_ppgtt_release(struct kref *kref)
{
	struct i915_hw_ppgtt *ppgtt =
		container_of(kref, struct i915_hw_ppgtt, ref);

	trace_i915_ppgtt_release(&ppgtt->base);

	/* vmas should already be unbound and destroyed */
	WARN_ON(!list_empty(&ppgtt->base.active_list));
	WARN_ON(!list_empty(&ppgtt->base.inactive_list));
	WARN_ON(!list_empty(&ppgtt->base.unbound_list));

	i915_address_space_fini(&ppgtt->base);

	ppgtt->base.cleanup(&ppgtt->base);
	kfree(ppgtt);
}

/* Certain Gen5 chipsets require require idling the GPU before
 * unmapping anything from the GTT when VT-d is enabled.
 */
static bool needs_idle_maps(struct drm_i915_private *dev_priv)
{
#ifdef CONFIG_INTEL_IOMMU
	/* Query intel_iommu to see if we need the workaround. Presumably that
	 * was loaded first.
	 */
	if (IS_GEN5(dev_priv) && IS_MOBILE(dev_priv) && intel_iommu_gfx_mapped)
		return true;
#endif
	return false;
}

void i915_check_and_clear_faults(struct drm_i915_private *dev_priv)
{
	struct intel_engine_cs *engine;
	enum intel_engine_id id;

	if (INTEL_INFO(dev_priv)->gen < 6)
		return;

	for_each_engine(engine, dev_priv, id) {
		u32 fault_reg;
		fault_reg = I915_READ(RING_FAULT_REG(engine));
		if (fault_reg & RING_FAULT_VALID) {
			DRM_DEBUG_DRIVER("Unexpected fault\n"
					 "\tAddr: 0x%08lx\n"
					 "\tAddress space: %s\n"
					 "\tSource ID: %d\n"
					 "\tType: %d\n",
					 fault_reg & PAGE_MASK,
					 fault_reg & RING_FAULT_GTTSEL_MASK ? "GGTT" : "PPGTT",
					 RING_FAULT_SRCID(fault_reg),
					 RING_FAULT_FAULT_TYPE(fault_reg));
			I915_WRITE(RING_FAULT_REG(engine),
				   fault_reg & ~RING_FAULT_VALID);
		}
	}

	/* Engine specific init may not have been done till this point. */
	if (dev_priv->engine[RCS])
		POSTING_READ(RING_FAULT_REG(dev_priv->engine[RCS]));
}

void i915_gem_suspend_gtt_mappings(struct drm_i915_private *dev_priv)
{
	struct i915_ggtt *ggtt = &dev_priv->ggtt;

	/* Don't bother messing with faults pre GEN6 as we have little
	 * documentation supporting that it's a good idea.
	 */
	if (INTEL_GEN(dev_priv) < 6)
		return;

	i915_check_and_clear_faults(dev_priv);

	ggtt->base.clear_range(&ggtt->base, ggtt->base.start, ggtt->base.total);

	i915_ggtt_invalidate(dev_priv);
}

int i915_gem_gtt_prepare_pages(struct drm_i915_gem_object *obj,
			       struct sg_table *pages)
{
	do {
		if (dma_map_sg(&obj->base.dev->pdev->dev,
			       pages->sgl, pages->nents,
			       PCI_DMA_BIDIRECTIONAL))
			return 0;

		/* If the DMA remap fails, one cause can be that we have
		 * too many objects pinned in a small remapping table,
		 * such as swiotlb. Incrementally purge all other objects and
		 * try again - if there are no more pages to remove from
		 * the DMA remapper, i915_gem_shrink will return 0.
		 */
		GEM_BUG_ON(obj->mm.pages == pages);
	} while (i915_gem_shrink(to_i915(obj->base.dev),
				 obj->base.size >> PAGE_SHIFT,
				 I915_SHRINK_BOUND |
				 I915_SHRINK_UNBOUND |
				 I915_SHRINK_ACTIVE));

	return -ENOSPC;
}

static void gen8_set_pte(void __iomem *addr, gen8_pte_t pte)
{
	writeq(pte, addr);
}

static void gen8_ggtt_insert_page(struct i915_address_space *vm,
				  dma_addr_t addr,
				  uint64_t offset,
				  enum i915_cache_level level,
				  u32 unused)
{
	struct i915_ggtt *ggtt = i915_vm_to_ggtt(vm);
	gen8_pte_t __iomem *pte =
		(gen8_pte_t __iomem *)ggtt->gsm + (offset >> PAGE_SHIFT);
<<<<<<< HEAD

	gen8_set_pte(pte, gen8_pte_encode(addr, level));

=======

	gen8_set_pte(pte, gen8_pte_encode(addr, level));

>>>>>>> 786cc154
	ggtt->invalidate(vm->i915);
}

static void gen8_ggtt_insert_entries(struct i915_address_space *vm,
				     struct sg_table *st,
				     uint64_t start,
				     enum i915_cache_level level, u32 unused)
{
	struct i915_ggtt *ggtt = i915_vm_to_ggtt(vm);
	struct sgt_iter sgt_iter;
	gen8_pte_t __iomem *gtt_entries;
	gen8_pte_t gtt_entry;
	dma_addr_t addr;
	int i = 0;

	gtt_entries = (gen8_pte_t __iomem *)ggtt->gsm + (start >> PAGE_SHIFT);

	for_each_sgt_dma(addr, sgt_iter, st) {
		gtt_entry = gen8_pte_encode(addr, level);
		gen8_set_pte(&gtt_entries[i++], gtt_entry);
	}

	/*
	 * XXX: This serves as a posting read to make sure that the PTE has
	 * actually been updated. There is some concern that even though
	 * registers and PTEs are within the same BAR that they are potentially
	 * of NUMA access patterns. Therefore, even with the way we assume
	 * hardware should work, we must keep this posting read for paranoia.
	 */
	if (i != 0)
		WARN_ON(readq(&gtt_entries[i-1]) != gtt_entry);

	/* This next bit makes the above posting read even more important. We
	 * want to flush the TLBs only after we're certain all the PTE updates
	 * have finished.
	 */
	ggtt->invalidate(vm->i915);
}

struct insert_entries {
	struct i915_address_space *vm;
	struct sg_table *st;
	uint64_t start;
	enum i915_cache_level level;
	u32 flags;
};

static int gen8_ggtt_insert_entries__cb(void *_arg)
{
	struct insert_entries *arg = _arg;
	gen8_ggtt_insert_entries(arg->vm, arg->st,
				 arg->start, arg->level, arg->flags);
	return 0;
}

static void gen8_ggtt_insert_entries__BKL(struct i915_address_space *vm,
					  struct sg_table *st,
					  uint64_t start,
					  enum i915_cache_level level,
					  u32 flags)
{
	struct insert_entries arg = { vm, st, start, level, flags };
	stop_machine(gen8_ggtt_insert_entries__cb, &arg, NULL);
}

static void gen6_ggtt_insert_page(struct i915_address_space *vm,
				  dma_addr_t addr,
				  uint64_t offset,
				  enum i915_cache_level level,
				  u32 flags)
{
	struct i915_ggtt *ggtt = i915_vm_to_ggtt(vm);
	gen6_pte_t __iomem *pte =
		(gen6_pte_t __iomem *)ggtt->gsm + (offset >> PAGE_SHIFT);
<<<<<<< HEAD

	iowrite32(vm->pte_encode(addr, level, flags), pte);

=======

	iowrite32(vm->pte_encode(addr, level, flags), pte);

>>>>>>> 786cc154
	ggtt->invalidate(vm->i915);
}

/*
 * Binds an object into the global gtt with the specified cache level. The object
 * will be accessible to the GPU via commands whose operands reference offsets
 * within the global GTT as well as accessible by the GPU through the GMADR
 * mapped BAR (dev_priv->mm.gtt->gtt).
 */
static void gen6_ggtt_insert_entries(struct i915_address_space *vm,
				     struct sg_table *st,
				     uint64_t start,
				     enum i915_cache_level level, u32 flags)
{
	struct i915_ggtt *ggtt = i915_vm_to_ggtt(vm);
	struct sgt_iter sgt_iter;
	gen6_pte_t __iomem *gtt_entries;
	gen6_pte_t gtt_entry;
	dma_addr_t addr;
	int i = 0;

	gtt_entries = (gen6_pte_t __iomem *)ggtt->gsm + (start >> PAGE_SHIFT);

	for_each_sgt_dma(addr, sgt_iter, st) {
		gtt_entry = vm->pte_encode(addr, level, flags);
		iowrite32(gtt_entry, &gtt_entries[i++]);
	}

	/* XXX: This serves as a posting read to make sure that the PTE has
	 * actually been updated. There is some concern that even though
	 * registers and PTEs are within the same BAR that they are potentially
	 * of NUMA access patterns. Therefore, even with the way we assume
	 * hardware should work, we must keep this posting read for paranoia.
	 */
	if (i != 0)
		WARN_ON(readl(&gtt_entries[i-1]) != gtt_entry);

	/* This next bit makes the above posting read even more important. We
	 * want to flush the TLBs only after we're certain all the PTE updates
	 * have finished.
	 */
	ggtt->invalidate(vm->i915);
}

static void nop_clear_range(struct i915_address_space *vm,
			    uint64_t start, uint64_t length)
{
}

static void gen8_ggtt_clear_range(struct i915_address_space *vm,
				  uint64_t start, uint64_t length)
{
	struct i915_ggtt *ggtt = i915_vm_to_ggtt(vm);
	unsigned first_entry = start >> PAGE_SHIFT;
	unsigned num_entries = length >> PAGE_SHIFT;
	gen8_pte_t scratch_pte, __iomem *gtt_base =
		(gen8_pte_t __iomem *)ggtt->gsm + first_entry;
	const int max_entries = ggtt_total_entries(ggtt) - first_entry;
	int i;

	if (WARN(num_entries > max_entries,
		 "First entry = %d; Num entries = %d (max=%d)\n",
		 first_entry, num_entries, max_entries))
		num_entries = max_entries;

	scratch_pte = gen8_pte_encode(vm->scratch_page.daddr,
				      I915_CACHE_LLC);
	for (i = 0; i < num_entries; i++)
		gen8_set_pte(&gtt_base[i], scratch_pte);
	readl(gtt_base);
}

static void gen6_ggtt_clear_range(struct i915_address_space *vm,
				  uint64_t start,
				  uint64_t length)
{
	struct i915_ggtt *ggtt = i915_vm_to_ggtt(vm);
	unsigned first_entry = start >> PAGE_SHIFT;
	unsigned num_entries = length >> PAGE_SHIFT;
	gen6_pte_t scratch_pte, __iomem *gtt_base =
		(gen6_pte_t __iomem *)ggtt->gsm + first_entry;
	const int max_entries = ggtt_total_entries(ggtt) - first_entry;
	int i;

	if (WARN(num_entries > max_entries,
		 "First entry = %d; Num entries = %d (max=%d)\n",
		 first_entry, num_entries, max_entries))
		num_entries = max_entries;

	scratch_pte = vm->pte_encode(vm->scratch_page.daddr,
				     I915_CACHE_LLC, 0);

	for (i = 0; i < num_entries; i++)
		iowrite32(scratch_pte, &gtt_base[i]);
	readl(gtt_base);
}

static void i915_ggtt_insert_page(struct i915_address_space *vm,
				  dma_addr_t addr,
				  uint64_t offset,
				  enum i915_cache_level cache_level,
				  u32 unused)
{
	unsigned int flags = (cache_level == I915_CACHE_NONE) ?
		AGP_USER_MEMORY : AGP_USER_CACHED_MEMORY;

	intel_gtt_insert_page(addr, offset >> PAGE_SHIFT, flags);
}

static void i915_ggtt_insert_entries(struct i915_address_space *vm,
				     struct sg_table *pages,
				     uint64_t start,
				     enum i915_cache_level cache_level, u32 unused)
{
	unsigned int flags = (cache_level == I915_CACHE_NONE) ?
		AGP_USER_MEMORY : AGP_USER_CACHED_MEMORY;

	intel_gtt_insert_sg_entries(pages, start >> PAGE_SHIFT, flags);

}

static void i915_ggtt_clear_range(struct i915_address_space *vm,
				  uint64_t start,
				  uint64_t length)
{
	intel_gtt_clear_range(start >> PAGE_SHIFT, length >> PAGE_SHIFT);
}

static int ggtt_bind_vma(struct i915_vma *vma,
			 enum i915_cache_level cache_level,
			 u32 flags)
{
	struct drm_i915_private *i915 = vma->vm->i915;
	struct drm_i915_gem_object *obj = vma->obj;
	u32 pte_flags = 0;
	int ret;

	ret = i915_get_ggtt_vma_pages(vma);
	if (ret)
		return ret;

	/* Currently applicable only to VLV */
	if (obj->gt_ro)
		pte_flags |= PTE_READ_ONLY;

	intel_runtime_pm_get(i915);
	vma->vm->insert_entries(vma->vm, vma->pages, vma->node.start,
				cache_level, pte_flags);
	intel_runtime_pm_put(i915);

	/*
	 * Without aliasing PPGTT there's no difference between
	 * GLOBAL/LOCAL_BIND, it's all the same ptes. Hence unconditionally
	 * upgrade to both bound if we bind either to avoid double-binding.
	 */
	vma->flags |= I915_VMA_GLOBAL_BIND | I915_VMA_LOCAL_BIND;

	return 0;
}

static int aliasing_gtt_bind_vma(struct i915_vma *vma,
				 enum i915_cache_level cache_level,
				 u32 flags)
{
	struct drm_i915_private *i915 = vma->vm->i915;
	u32 pte_flags;
	int ret;

	ret = i915_get_ggtt_vma_pages(vma);
	if (ret)
		return ret;

	/* Currently applicable only to VLV */
	pte_flags = 0;
	if (vma->obj->gt_ro)
		pte_flags |= PTE_READ_ONLY;


	if (flags & I915_VMA_GLOBAL_BIND) {
		intel_runtime_pm_get(i915);
		vma->vm->insert_entries(vma->vm,
					vma->pages, vma->node.start,
					cache_level, pte_flags);
		intel_runtime_pm_put(i915);
	}

	if (flags & I915_VMA_LOCAL_BIND) {
		struct i915_hw_ppgtt *appgtt = i915->mm.aliasing_ppgtt;
		appgtt->base.insert_entries(&appgtt->base,
					    vma->pages, vma->node.start,
					    cache_level, pte_flags);
	}

	return 0;
}

static void ggtt_unbind_vma(struct i915_vma *vma)
{
	struct drm_i915_private *i915 = vma->vm->i915;
	struct i915_hw_ppgtt *appgtt = i915->mm.aliasing_ppgtt;
	const u64 size = min(vma->size, vma->node.size);

	if (vma->flags & I915_VMA_GLOBAL_BIND) {
		intel_runtime_pm_get(i915);
		vma->vm->clear_range(vma->vm,
				     vma->node.start, size);
		intel_runtime_pm_put(i915);
	}

	if (vma->flags & I915_VMA_LOCAL_BIND && appgtt)
		appgtt->base.clear_range(&appgtt->base,
					 vma->node.start, size);
}

void i915_gem_gtt_finish_pages(struct drm_i915_gem_object *obj,
			       struct sg_table *pages)
{
	struct drm_i915_private *dev_priv = to_i915(obj->base.dev);
	struct device *kdev = &dev_priv->drm.pdev->dev;
	struct i915_ggtt *ggtt = &dev_priv->ggtt;

	if (unlikely(ggtt->do_idle_maps)) {
		if (i915_gem_wait_for_idle(dev_priv, I915_WAIT_LOCKED)) {
			DRM_ERROR("Failed to wait for idle; VT'd may hang.\n");
			/* Wait a bit, in hopes it avoids the hang */
			udelay(10);
		}
	}

	dma_unmap_sg(kdev, pages->sgl, pages->nents, PCI_DMA_BIDIRECTIONAL);
}

static void i915_gtt_color_adjust(const struct drm_mm_node *node,
				  unsigned long color,
				  u64 *start,
				  u64 *end)
{
	if (node->allocated && node->color != color)
		*start += I915_GTT_PAGE_SIZE;

	/* Also leave a space between the unallocated reserved node after the
	 * GTT and any objects within the GTT, i.e. we use the color adjustment
	 * to insert a guard page to prevent prefetches crossing over the
	 * GTT boundary.
	 */
	node = list_next_entry(node, node_list);
	if (node->color != color)
		*end -= I915_GTT_PAGE_SIZE;
}

int i915_gem_init_ggtt(struct drm_i915_private *dev_priv)
{
	/* Let GEM Manage all of the aperture.
	 *
	 * However, leave one page at the end still bound to the scratch page.
	 * There are a number of places where the hardware apparently prefetches
	 * past the end of the object, and we've seen multiple hangs with the
	 * GPU head pointer stuck in a batchbuffer bound at the last page of the
	 * aperture.  One page should be enough to keep any prefetching inside
	 * of the aperture.
	 */
	struct i915_ggtt *ggtt = &dev_priv->ggtt;
	unsigned long hole_start, hole_end;
	struct i915_hw_ppgtt *ppgtt;
	struct drm_mm_node *entry;
	int ret;

	ret = intel_vgt_balloon(dev_priv);
	if (ret)
		return ret;

	/* Reserve a mappable slot for our lockless error capture */
<<<<<<< HEAD
	ret = drm_mm_insert_node_in_range_generic(&ggtt->base.mm,
						  &ggtt->error_capture,
						  PAGE_SIZE, 0,
						  I915_COLOR_UNEVICTABLE,
						  0, ggtt->mappable_end,
						  0, 0);
=======
	ret = drm_mm_insert_node_in_range(&ggtt->base.mm, &ggtt->error_capture,
					  PAGE_SIZE, 0, I915_COLOR_UNEVICTABLE,
					  0, ggtt->mappable_end,
					  DRM_MM_INSERT_LOW);
>>>>>>> 786cc154
	if (ret)
		return ret;

	/* Clear any non-preallocated blocks */
	drm_mm_for_each_hole(entry, &ggtt->base.mm, hole_start, hole_end) {
		DRM_DEBUG_KMS("clearing unused GTT space: [%lx, %lx]\n",
			      hole_start, hole_end);
		ggtt->base.clear_range(&ggtt->base, hole_start,
				       hole_end - hole_start);
	}

	/* And finally clear the reserved guard page */
	ggtt->base.clear_range(&ggtt->base,
			       ggtt->base.total - PAGE_SIZE, PAGE_SIZE);

	if (USES_PPGTT(dev_priv) && !USES_FULL_PPGTT(dev_priv)) {
		ppgtt = kzalloc(sizeof(*ppgtt), GFP_KERNEL);
		if (!ppgtt) {
			ret = -ENOMEM;
			goto err;
		}

		ret = __hw_ppgtt_init(ppgtt, dev_priv);
		if (ret)
			goto err_ppgtt;

		if (ppgtt->base.allocate_va_range) {
			ret = ppgtt->base.allocate_va_range(&ppgtt->base, 0,
							    ppgtt->base.total);
			if (ret)
				goto err_ppgtt_cleanup;
		}

		ppgtt->base.clear_range(&ppgtt->base,
					ppgtt->base.start,
					ppgtt->base.total);

		dev_priv->mm.aliasing_ppgtt = ppgtt;
		WARN_ON(ggtt->base.bind_vma != ggtt_bind_vma);
		ggtt->base.bind_vma = aliasing_gtt_bind_vma;
	}

	return 0;

err_ppgtt_cleanup:
	ppgtt->base.cleanup(&ppgtt->base);
err_ppgtt:
	kfree(ppgtt);
err:
	drm_mm_remove_node(&ggtt->error_capture);
	return ret;
}

/**
 * i915_ggtt_cleanup_hw - Clean up GGTT hardware initialization
 * @dev_priv: i915 device
 */
void i915_ggtt_cleanup_hw(struct drm_i915_private *dev_priv)
{
	struct i915_ggtt *ggtt = &dev_priv->ggtt;

	if (dev_priv->mm.aliasing_ppgtt) {
		struct i915_hw_ppgtt *ppgtt = dev_priv->mm.aliasing_ppgtt;
		ppgtt->base.cleanup(&ppgtt->base);
		kfree(ppgtt);
	}

	i915_gem_cleanup_stolen(&dev_priv->drm);

	if (drm_mm_node_allocated(&ggtt->error_capture))
		drm_mm_remove_node(&ggtt->error_capture);

	if (drm_mm_initialized(&ggtt->base.mm)) {
		intel_vgt_deballoon(dev_priv);

		mutex_lock(&dev_priv->drm.struct_mutex);
		i915_address_space_fini(&ggtt->base);
		mutex_unlock(&dev_priv->drm.struct_mutex);
	}

	ggtt->base.cleanup(&ggtt->base);

	arch_phys_wc_del(ggtt->mtrr);
	io_mapping_fini(&ggtt->mappable);
}

static unsigned int gen6_get_total_gtt_size(u16 snb_gmch_ctl)
{
	snb_gmch_ctl >>= SNB_GMCH_GGMS_SHIFT;
	snb_gmch_ctl &= SNB_GMCH_GGMS_MASK;
	return snb_gmch_ctl << 20;
}

static unsigned int gen8_get_total_gtt_size(u16 bdw_gmch_ctl)
{
	bdw_gmch_ctl >>= BDW_GMCH_GGMS_SHIFT;
	bdw_gmch_ctl &= BDW_GMCH_GGMS_MASK;
	if (bdw_gmch_ctl)
		bdw_gmch_ctl = 1 << bdw_gmch_ctl;

#ifdef CONFIG_X86_32
	/* Limit 32b platforms to a 2GB GGTT: 4 << 20 / pte size * PAGE_SIZE */
	if (bdw_gmch_ctl > 4)
		bdw_gmch_ctl = 4;
#endif

	return bdw_gmch_ctl << 20;
}

static unsigned int chv_get_total_gtt_size(u16 gmch_ctrl)
{
	gmch_ctrl >>= SNB_GMCH_GGMS_SHIFT;
	gmch_ctrl &= SNB_GMCH_GGMS_MASK;

	if (gmch_ctrl)
		return 1 << (20 + gmch_ctrl);

	return 0;
}

static size_t gen6_get_stolen_size(u16 snb_gmch_ctl)
{
	snb_gmch_ctl >>= SNB_GMCH_GMS_SHIFT;
	snb_gmch_ctl &= SNB_GMCH_GMS_MASK;
	return snb_gmch_ctl << 25; /* 32 MB units */
}

static size_t gen8_get_stolen_size(u16 bdw_gmch_ctl)
{
	bdw_gmch_ctl >>= BDW_GMCH_GMS_SHIFT;
	bdw_gmch_ctl &= BDW_GMCH_GMS_MASK;
	return bdw_gmch_ctl << 25; /* 32 MB units */
}

static size_t chv_get_stolen_size(u16 gmch_ctrl)
{
	gmch_ctrl >>= SNB_GMCH_GMS_SHIFT;
	gmch_ctrl &= SNB_GMCH_GMS_MASK;

	/*
	 * 0x0  to 0x10: 32MB increments starting at 0MB
	 * 0x11 to 0x16: 4MB increments starting at 8MB
	 * 0x17 to 0x1d: 4MB increments start at 36MB
	 */
	if (gmch_ctrl < 0x11)
		return gmch_ctrl << 25;
	else if (gmch_ctrl < 0x17)
		return (gmch_ctrl - 0x11 + 2) << 22;
	else
		return (gmch_ctrl - 0x17 + 9) << 22;
}

static size_t gen9_get_stolen_size(u16 gen9_gmch_ctl)
{
	gen9_gmch_ctl >>= BDW_GMCH_GMS_SHIFT;
	gen9_gmch_ctl &= BDW_GMCH_GMS_MASK;

	if (gen9_gmch_ctl < 0xf0)
		return gen9_gmch_ctl << 25; /* 32 MB units */
	else
		/* 4MB increments starting at 0xf0 for 4MB */
		return (gen9_gmch_ctl - 0xf0 + 1) << 22;
}

static int ggtt_probe_common(struct i915_ggtt *ggtt, u64 size)
{
	struct drm_i915_private *dev_priv = ggtt->base.i915;
	struct pci_dev *pdev = dev_priv->drm.pdev;
	phys_addr_t phys_addr;
	int ret;

	/* For Modern GENs the PTEs and register space are split in the BAR */
	phys_addr = pci_resource_start(pdev, 0) + pci_resource_len(pdev, 0) / 2;

	/*
	 * On BXT writes larger than 64 bit to the GTT pagetable range will be
	 * dropped. For WC mappings in general we have 64 byte burst writes
	 * when the WC buffer is flushed, so we can't use it, but have to
	 * resort to an uncached mapping. The WC issue is easily caught by the
	 * readback check when writing GTT PTE entries.
	 */
	if (IS_GEN9_LP(dev_priv))
		ggtt->gsm = ioremap_nocache(phys_addr, size);
	else
		ggtt->gsm = ioremap_wc(phys_addr, size);
	if (!ggtt->gsm) {
		DRM_ERROR("Failed to map the ggtt page table\n");
		return -ENOMEM;
	}

	ret = setup_scratch_page(dev_priv, &ggtt->base.scratch_page, GFP_DMA32);
	if (ret) {
		DRM_ERROR("Scratch setup failed\n");
		/* iounmap will also get called at remove, but meh */
		iounmap(ggtt->gsm);
		return ret;
	}

	return 0;
}

/* The GGTT and PPGTT need a private PPAT setup in order to handle cacheability
 * bits. When using advanced contexts each context stores its own PAT, but
 * writing this data shouldn't be harmful even in those cases. */
static void bdw_setup_private_ppat(struct drm_i915_private *dev_priv)
{
	uint64_t pat;

	pat = GEN8_PPAT(0, GEN8_PPAT_WB | GEN8_PPAT_LLC)     | /* for normal objects, no eLLC */
	      GEN8_PPAT(1, GEN8_PPAT_WC | GEN8_PPAT_LLCELLC) | /* for something pointing to ptes? */
	      GEN8_PPAT(2, GEN8_PPAT_WT | GEN8_PPAT_LLCELLC) | /* for scanout with eLLC */
	      GEN8_PPAT(3, GEN8_PPAT_UC)                     | /* Uncached objects, mostly for scanout */
	      GEN8_PPAT(4, GEN8_PPAT_WB | GEN8_PPAT_LLCELLC | GEN8_PPAT_AGE(0)) |
	      GEN8_PPAT(5, GEN8_PPAT_WB | GEN8_PPAT_LLCELLC | GEN8_PPAT_AGE(1)) |
	      GEN8_PPAT(6, GEN8_PPAT_WB | GEN8_PPAT_LLCELLC | GEN8_PPAT_AGE(2)) |
	      GEN8_PPAT(7, GEN8_PPAT_WB | GEN8_PPAT_LLCELLC | GEN8_PPAT_AGE(3));

	if (!USES_PPGTT(dev_priv))
		/* Spec: "For GGTT, there is NO pat_sel[2:0] from the entry,
		 * so RTL will always use the value corresponding to
		 * pat_sel = 000".
		 * So let's disable cache for GGTT to avoid screen corruptions.
		 * MOCS still can be used though.
		 * - System agent ggtt writes (i.e. cpu gtt mmaps) already work
		 * before this patch, i.e. the same uncached + snooping access
		 * like on gen6/7 seems to be in effect.
		 * - So this just fixes blitter/render access. Again it looks
		 * like it's not just uncached access, but uncached + snooping.
		 * So we can still hold onto all our assumptions wrt cpu
		 * clflushing on LLC machines.
		 */
		pat = GEN8_PPAT(0, GEN8_PPAT_UC);

	/* XXX: spec defines this as 2 distinct registers. It's unclear if a 64b
	 * write would work. */
	I915_WRITE(GEN8_PRIVATE_PAT_LO, pat);
	I915_WRITE(GEN8_PRIVATE_PAT_HI, pat >> 32);
}

static void chv_setup_private_ppat(struct drm_i915_private *dev_priv)
{
	uint64_t pat;

	/*
	 * Map WB on BDW to snooped on CHV.
	 *
	 * Only the snoop bit has meaning for CHV, the rest is
	 * ignored.
	 *
	 * The hardware will never snoop for certain types of accesses:
	 * - CPU GTT (GMADR->GGTT->no snoop->memory)
	 * - PPGTT page tables
	 * - some other special cycles
	 *
	 * As with BDW, we also need to consider the following for GT accesses:
	 * "For GGTT, there is NO pat_sel[2:0] from the entry,
	 * so RTL will always use the value corresponding to
	 * pat_sel = 000".
	 * Which means we must set the snoop bit in PAT entry 0
	 * in order to keep the global status page working.
	 */
	pat = GEN8_PPAT(0, CHV_PPAT_SNOOP) |
	      GEN8_PPAT(1, 0) |
	      GEN8_PPAT(2, 0) |
	      GEN8_PPAT(3, 0) |
	      GEN8_PPAT(4, CHV_PPAT_SNOOP) |
	      GEN8_PPAT(5, CHV_PPAT_SNOOP) |
	      GEN8_PPAT(6, CHV_PPAT_SNOOP) |
	      GEN8_PPAT(7, CHV_PPAT_SNOOP);

	I915_WRITE(GEN8_PRIVATE_PAT_LO, pat);
	I915_WRITE(GEN8_PRIVATE_PAT_HI, pat >> 32);
}

static void gen6_gmch_remove(struct i915_address_space *vm)
{
	struct i915_ggtt *ggtt = i915_vm_to_ggtt(vm);

	iounmap(ggtt->gsm);
	cleanup_scratch_page(vm->i915, &vm->scratch_page);
}

static int gen8_gmch_probe(struct i915_ggtt *ggtt)
{
	struct drm_i915_private *dev_priv = ggtt->base.i915;
	struct pci_dev *pdev = dev_priv->drm.pdev;
	unsigned int size;
	u16 snb_gmch_ctl;

	/* TODO: We're not aware of mappable constraints on gen8 yet */
	ggtt->mappable_base = pci_resource_start(pdev, 2);
	ggtt->mappable_end = pci_resource_len(pdev, 2);

	if (!pci_set_dma_mask(pdev, DMA_BIT_MASK(39)))
		pci_set_consistent_dma_mask(pdev, DMA_BIT_MASK(39));

	pci_read_config_word(pdev, SNB_GMCH_CTRL, &snb_gmch_ctl);

	if (INTEL_GEN(dev_priv) >= 9) {
		ggtt->stolen_size = gen9_get_stolen_size(snb_gmch_ctl);
		size = gen8_get_total_gtt_size(snb_gmch_ctl);
	} else if (IS_CHERRYVIEW(dev_priv)) {
		ggtt->stolen_size = chv_get_stolen_size(snb_gmch_ctl);
		size = chv_get_total_gtt_size(snb_gmch_ctl);
	} else {
		ggtt->stolen_size = gen8_get_stolen_size(snb_gmch_ctl);
		size = gen8_get_total_gtt_size(snb_gmch_ctl);
	}

	ggtt->base.total = (size / sizeof(gen8_pte_t)) << PAGE_SHIFT;

	if (IS_CHERRYVIEW(dev_priv) || IS_GEN9_LP(dev_priv))
		chv_setup_private_ppat(dev_priv);
	else
		bdw_setup_private_ppat(dev_priv);

	ggtt->base.cleanup = gen6_gmch_remove;
	ggtt->base.bind_vma = ggtt_bind_vma;
	ggtt->base.unbind_vma = ggtt_unbind_vma;
	ggtt->base.insert_page = gen8_ggtt_insert_page;
	ggtt->base.clear_range = nop_clear_range;
	if (!USES_FULL_PPGTT(dev_priv) || intel_scanout_needs_vtd_wa(dev_priv))
		ggtt->base.clear_range = gen8_ggtt_clear_range;

	ggtt->base.insert_entries = gen8_ggtt_insert_entries;
	if (IS_CHERRYVIEW(dev_priv))
		ggtt->base.insert_entries = gen8_ggtt_insert_entries__BKL;

	ggtt->invalidate = gen6_ggtt_invalidate;

	return ggtt_probe_common(ggtt, size);
}

static int gen6_gmch_probe(struct i915_ggtt *ggtt)
{
	struct drm_i915_private *dev_priv = ggtt->base.i915;
	struct pci_dev *pdev = dev_priv->drm.pdev;
	unsigned int size;
	u16 snb_gmch_ctl;

	ggtt->mappable_base = pci_resource_start(pdev, 2);
	ggtt->mappable_end = pci_resource_len(pdev, 2);

	/* 64/512MB is the current min/max we actually know of, but this is just
	 * a coarse sanity check.
	 */
	if (ggtt->mappable_end < (64<<20) || ggtt->mappable_end > (512<<20)) {
		DRM_ERROR("Unknown GMADR size (%llx)\n", ggtt->mappable_end);
		return -ENXIO;
	}

	if (!pci_set_dma_mask(pdev, DMA_BIT_MASK(40)))
		pci_set_consistent_dma_mask(pdev, DMA_BIT_MASK(40));
	pci_read_config_word(pdev, SNB_GMCH_CTRL, &snb_gmch_ctl);

	ggtt->stolen_size = gen6_get_stolen_size(snb_gmch_ctl);

	size = gen6_get_total_gtt_size(snb_gmch_ctl);
	ggtt->base.total = (size / sizeof(gen6_pte_t)) << PAGE_SHIFT;

	ggtt->base.clear_range = gen6_ggtt_clear_range;
	ggtt->base.insert_page = gen6_ggtt_insert_page;
	ggtt->base.insert_entries = gen6_ggtt_insert_entries;
	ggtt->base.bind_vma = ggtt_bind_vma;
	ggtt->base.unbind_vma = ggtt_unbind_vma;
	ggtt->base.cleanup = gen6_gmch_remove;

	ggtt->invalidate = gen6_ggtt_invalidate;

	if (HAS_EDRAM(dev_priv))
		ggtt->base.pte_encode = iris_pte_encode;
	else if (IS_HASWELL(dev_priv))
		ggtt->base.pte_encode = hsw_pte_encode;
	else if (IS_VALLEYVIEW(dev_priv))
		ggtt->base.pte_encode = byt_pte_encode;
	else if (INTEL_GEN(dev_priv) >= 7)
		ggtt->base.pte_encode = ivb_pte_encode;
	else
		ggtt->base.pte_encode = snb_pte_encode;

	return ggtt_probe_common(ggtt, size);
}

static void i915_gmch_remove(struct i915_address_space *vm)
{
	intel_gmch_remove();
}

static int i915_gmch_probe(struct i915_ggtt *ggtt)
{
	struct drm_i915_private *dev_priv = ggtt->base.i915;
	int ret;

	ret = intel_gmch_probe(dev_priv->bridge_dev, dev_priv->drm.pdev, NULL);
	if (!ret) {
		DRM_ERROR("failed to set up gmch\n");
		return -EIO;
	}

	intel_gtt_get(&ggtt->base.total,
		      &ggtt->stolen_size,
		      &ggtt->mappable_base,
		      &ggtt->mappable_end);

	ggtt->do_idle_maps = needs_idle_maps(dev_priv);
	ggtt->base.insert_page = i915_ggtt_insert_page;
	ggtt->base.insert_entries = i915_ggtt_insert_entries;
	ggtt->base.clear_range = i915_ggtt_clear_range;
	ggtt->base.bind_vma = ggtt_bind_vma;
	ggtt->base.unbind_vma = ggtt_unbind_vma;
	ggtt->base.cleanup = i915_gmch_remove;

	ggtt->invalidate = gmch_ggtt_invalidate;

	if (unlikely(ggtt->do_idle_maps))
		DRM_INFO("applying Ironlake quirks for intel_iommu\n");

	return 0;
}

/**
 * i915_ggtt_probe_hw - Probe GGTT hardware location
 * @dev_priv: i915 device
 */
int i915_ggtt_probe_hw(struct drm_i915_private *dev_priv)
{
	struct i915_ggtt *ggtt = &dev_priv->ggtt;
	int ret;

	ggtt->base.i915 = dev_priv;

	if (INTEL_GEN(dev_priv) <= 5)
		ret = i915_gmch_probe(ggtt);
	else if (INTEL_GEN(dev_priv) < 8)
		ret = gen6_gmch_probe(ggtt);
	else
		ret = gen8_gmch_probe(ggtt);
	if (ret)
		return ret;

	/* Trim the GGTT to fit the GuC mappable upper range (when enabled).
	 * This is easier than doing range restriction on the fly, as we
	 * currently don't have any bits spare to pass in this upper
	 * restriction!
	 */
	if (HAS_GUC(dev_priv) && i915.enable_guc_loading) {
		ggtt->base.total = min_t(u64, ggtt->base.total, GUC_GGTT_TOP);
		ggtt->mappable_end = min(ggtt->mappable_end, ggtt->base.total);
	}

	if ((ggtt->base.total - 1) >> 32) {
		DRM_ERROR("We never expected a Global GTT with more than 32bits"
			  " of address space! Found %lldM!\n",
			  ggtt->base.total >> 20);
		ggtt->base.total = 1ULL << 32;
		ggtt->mappable_end = min(ggtt->mappable_end, ggtt->base.total);
	}

	if (ggtt->mappable_end > ggtt->base.total) {
		DRM_ERROR("mappable aperture extends past end of GGTT,"
			  " aperture=%llx, total=%llx\n",
			  ggtt->mappable_end, ggtt->base.total);
		ggtt->mappable_end = ggtt->base.total;
	}

	/* GMADR is the PCI mmio aperture into the global GTT. */
	DRM_INFO("Memory usable by graphics device = %lluM\n",
		 ggtt->base.total >> 20);
	DRM_DEBUG_DRIVER("GMADR size = %lldM\n", ggtt->mappable_end >> 20);
	DRM_DEBUG_DRIVER("GTT stolen size = %uM\n", ggtt->stolen_size >> 20);
#ifdef CONFIG_INTEL_IOMMU
	if (intel_iommu_gfx_mapped)
		DRM_INFO("VT-d active for gfx access\n");
#endif

	return 0;
}

/**
 * i915_ggtt_init_hw - Initialize GGTT hardware
 * @dev_priv: i915 device
 */
int i915_ggtt_init_hw(struct drm_i915_private *dev_priv)
{
	struct i915_ggtt *ggtt = &dev_priv->ggtt;
	int ret;

	INIT_LIST_HEAD(&dev_priv->vm_list);

	/* Note that we use page colouring to enforce a guard page at the
	 * end of the address space. This is required as the CS may prefetch
	 * beyond the end of the batch buffer, across the page boundary,
	 * and beyond the end of the GTT if we do not provide a guard.
	 */
	mutex_lock(&dev_priv->drm.struct_mutex);
	i915_address_space_init(&ggtt->base, dev_priv, "[global]");
	if (!HAS_LLC(dev_priv) && !USES_PPGTT(dev_priv))
		ggtt->base.mm.color_adjust = i915_gtt_color_adjust;
	mutex_unlock(&dev_priv->drm.struct_mutex);

	if (!io_mapping_init_wc(&dev_priv->ggtt.mappable,
				dev_priv->ggtt.mappable_base,
				dev_priv->ggtt.mappable_end)) {
		ret = -EIO;
		goto out_gtt_cleanup;
	}

	ggtt->mtrr = arch_phys_wc_add(ggtt->mappable_base, ggtt->mappable_end);

	/*
	 * Initialise stolen early so that we may reserve preallocated
	 * objects for the BIOS to KMS transition.
	 */
	ret = i915_gem_init_stolen(dev_priv);
	if (ret)
		goto out_gtt_cleanup;

	return 0;

out_gtt_cleanup:
	ggtt->base.cleanup(&ggtt->base);
	return ret;
}

int i915_ggtt_enable_hw(struct drm_i915_private *dev_priv)
{
	if (INTEL_GEN(dev_priv) < 6 && !intel_enable_gtt())
		return -EIO;

	return 0;
}

void i915_ggtt_enable_guc(struct drm_i915_private *i915)
{
	i915->ggtt.invalidate = guc_ggtt_invalidate;
}

void i915_ggtt_disable_guc(struct drm_i915_private *i915)
{
	i915->ggtt.invalidate = gen6_ggtt_invalidate;
}

void i915_gem_restore_gtt_mappings(struct drm_i915_private *dev_priv)
{
	struct i915_ggtt *ggtt = &dev_priv->ggtt;
	struct drm_i915_gem_object *obj, *on;

	i915_check_and_clear_faults(dev_priv);

	/* First fill our portion of the GTT with scratch pages */
	ggtt->base.clear_range(&ggtt->base, ggtt->base.start, ggtt->base.total);

	ggtt->base.closed = true; /* skip rewriting PTE on VMA unbind */

	/* clflush objects bound into the GGTT and rebind them. */
	list_for_each_entry_safe(obj, on,
				 &dev_priv->mm.bound_list, global_link) {
		bool ggtt_bound = false;
		struct i915_vma *vma;

		list_for_each_entry(vma, &obj->vma_list, obj_link) {
			if (vma->vm != &ggtt->base)
				continue;

			if (!i915_vma_unbind(vma))
				continue;

			WARN_ON(i915_vma_bind(vma, obj->cache_level,
					      PIN_UPDATE));
			ggtt_bound = true;
		}

		if (ggtt_bound)
			WARN_ON(i915_gem_object_set_to_gtt_domain(obj, false));
	}

	ggtt->base.closed = false;

	if (INTEL_GEN(dev_priv) >= 8) {
		if (IS_CHERRYVIEW(dev_priv) || IS_GEN9_LP(dev_priv))
			chv_setup_private_ppat(dev_priv);
		else
			bdw_setup_private_ppat(dev_priv);

		return;
	}

	if (USES_PPGTT(dev_priv)) {
		struct i915_address_space *vm;

		list_for_each_entry(vm, &dev_priv->vm_list, global_link) {
			/* TODO: Perhaps it shouldn't be gen6 specific */

			struct i915_hw_ppgtt *ppgtt;

			if (i915_is_ggtt(vm))
				ppgtt = dev_priv->mm.aliasing_ppgtt;
			else
				ppgtt = i915_vm_to_ppgtt(vm);

			gen6_write_page_range(dev_priv, &ppgtt->pd,
					      0, ppgtt->base.total);
		}
	}

	i915_ggtt_invalidate(dev_priv);
}

static struct scatterlist *
rotate_pages(const dma_addr_t *in, unsigned int offset,
	     unsigned int width, unsigned int height,
	     unsigned int stride,
	     struct sg_table *st, struct scatterlist *sg)
{
	unsigned int column, row;
	unsigned int src_idx;

	for (column = 0; column < width; column++) {
		src_idx = stride * (height - 1) + column;
		for (row = 0; row < height; row++) {
			st->nents++;
			/* We don't need the pages, but need to initialize
			 * the entries so the sg list can be happily traversed.
			 * The only thing we need are DMA addresses.
			 */
			sg_set_page(sg, NULL, PAGE_SIZE, 0);
			sg_dma_address(sg) = in[offset + src_idx];
			sg_dma_len(sg) = PAGE_SIZE;
			sg = sg_next(sg);
			src_idx -= stride;
		}
	}

	return sg;
}

static struct sg_table *
intel_rotate_fb_obj_pages(const struct intel_rotation_info *rot_info,
			  struct drm_i915_gem_object *obj)
{
	const size_t n_pages = obj->base.size / PAGE_SIZE;
	unsigned int size = intel_rotation_info_size(rot_info);
	struct sgt_iter sgt_iter;
	dma_addr_t dma_addr;
	unsigned long i;
	dma_addr_t *page_addr_list;
	struct sg_table *st;
	struct scatterlist *sg;
	int ret = -ENOMEM;

	/* Allocate a temporary list of source pages for random access. */
	page_addr_list = drm_malloc_gfp(n_pages,
					sizeof(dma_addr_t),
					GFP_TEMPORARY);
	if (!page_addr_list)
		return ERR_PTR(ret);

	/* Allocate target SG list. */
	st = kmalloc(sizeof(*st), GFP_KERNEL);
	if (!st)
		goto err_st_alloc;

	ret = sg_alloc_table(st, size, GFP_KERNEL);
	if (ret)
		goto err_sg_alloc;

	/* Populate source page list from the object. */
	i = 0;
	for_each_sgt_dma(dma_addr, sgt_iter, obj->mm.pages)
		page_addr_list[i++] = dma_addr;

	GEM_BUG_ON(i != n_pages);
	st->nents = 0;
	sg = st->sgl;

	for (i = 0 ; i < ARRAY_SIZE(rot_info->plane); i++) {
		sg = rotate_pages(page_addr_list, rot_info->plane[i].offset,
				  rot_info->plane[i].width, rot_info->plane[i].height,
				  rot_info->plane[i].stride, st, sg);
	}

	DRM_DEBUG_KMS("Created rotated page mapping for object size %zu (%ux%u tiles, %u pages)\n",
		      obj->base.size, rot_info->plane[0].width, rot_info->plane[0].height, size);

	drm_free_large(page_addr_list);

	return st;

err_sg_alloc:
	kfree(st);
err_st_alloc:
	drm_free_large(page_addr_list);

	DRM_DEBUG_KMS("Failed to create rotated mapping for object size %zu! (%ux%u tiles, %u pages)\n",
		      obj->base.size, rot_info->plane[0].width, rot_info->plane[0].height, size);

	return ERR_PTR(ret);
}

static struct sg_table *
intel_partial_pages(const struct i915_ggtt_view *view,
		    struct drm_i915_gem_object *obj)
{
	struct sg_table *st;
	struct scatterlist *sg, *iter;
	unsigned int count = view->partial.size;
	unsigned int offset;
	int ret = -ENOMEM;

	st = kmalloc(sizeof(*st), GFP_KERNEL);
	if (!st)
		goto err_st_alloc;

	ret = sg_alloc_table(st, count, GFP_KERNEL);
	if (ret)
		goto err_sg_alloc;

	iter = i915_gem_object_get_sg(obj, view->partial.offset, &offset);
	GEM_BUG_ON(!iter);

	sg = st->sgl;
	st->nents = 0;
	do {
		unsigned int len;

		len = min(iter->length - (offset << PAGE_SHIFT),
			  count << PAGE_SHIFT);
		sg_set_page(sg, NULL, len, 0);
		sg_dma_address(sg) =
			sg_dma_address(iter) + (offset << PAGE_SHIFT);
		sg_dma_len(sg) = len;

		st->nents++;
		count -= len >> PAGE_SHIFT;
		if (count == 0) {
			sg_mark_end(sg);
			return st;
		}

		sg = __sg_next(sg);
		iter = __sg_next(iter);
		offset = 0;
	} while (1);

err_sg_alloc:
	kfree(st);
err_st_alloc:
	return ERR_PTR(ret);
}

static int
i915_get_ggtt_vma_pages(struct i915_vma *vma)
{
	int ret = 0;

	/* The vma->pages are only valid within the lifespan of the borrowed
	 * obj->mm.pages. When the obj->mm.pages sg_table is regenerated, so
	 * must be the vma->pages. A simple rule is that vma->pages must only
	 * be accessed when the obj->mm.pages are pinned.
	 */
	GEM_BUG_ON(!i915_gem_object_has_pinned_pages(vma->obj));

	if (vma->pages)
		return 0;

	if (vma->ggtt_view.type == I915_GGTT_VIEW_NORMAL)
		vma->pages = vma->obj->mm.pages;
	else if (vma->ggtt_view.type == I915_GGTT_VIEW_ROTATED)
		vma->pages =
			intel_rotate_fb_obj_pages(&vma->ggtt_view.rotated,
						  vma->obj);
	else if (vma->ggtt_view.type == I915_GGTT_VIEW_PARTIAL)
		vma->pages = intel_partial_pages(&vma->ggtt_view, vma->obj);
	else
		WARN_ONCE(1, "GGTT view %u not implemented!\n",
			  vma->ggtt_view.type);

	if (!vma->pages) {
		DRM_ERROR("Failed to get pages for GGTT view type %u!\n",
			  vma->ggtt_view.type);
		ret = -EINVAL;
	} else if (IS_ERR(vma->pages)) {
		ret = PTR_ERR(vma->pages);
		vma->pages = NULL;
		DRM_ERROR("Failed to get pages for VMA view type %u (%d)!\n",
			  vma->ggtt_view.type, ret);
	}

	return ret;
}

/**
 * i915_gem_gtt_reserve - reserve a node in an address_space (GTT)
 * @vm: the &struct i915_address_space
 * @node: the &struct drm_mm_node (typically i915_vma.mode)
 * @size: how much space to allocate inside the GTT,
 *        must be #I915_GTT_PAGE_SIZE aligned
 * @offset: where to insert inside the GTT,
 *          must be #I915_GTT_MIN_ALIGNMENT aligned, and the node
 *          (@offset + @size) must fit within the address space
 * @color: color to apply to node, if this node is not from a VMA,
 *         color must be #I915_COLOR_UNEVICTABLE
 * @flags: control search and eviction behaviour
<<<<<<< HEAD
 *
 * i915_gem_gtt_reserve() tries to insert the @node at the exact @offset inside
 * the address space (using @size and @color). If the @node does not fit, it
 * tries to evict any overlapping nodes from the GTT, including any
 * neighbouring nodes if the colors do not match (to ensure guard pages between
 * differing domains). See i915_gem_evict_for_node() for the gory details
 * on the eviction algorithm. #PIN_NONBLOCK may used to prevent waiting on
 * evicting active overlapping objects, and any overlapping node that is pinned
 * or marked as unevictable will also result in failure.
 *
=======
 *
 * i915_gem_gtt_reserve() tries to insert the @node at the exact @offset inside
 * the address space (using @size and @color). If the @node does not fit, it
 * tries to evict any overlapping nodes from the GTT, including any
 * neighbouring nodes if the colors do not match (to ensure guard pages between
 * differing domains). See i915_gem_evict_for_node() for the gory details
 * on the eviction algorithm. #PIN_NONBLOCK may used to prevent waiting on
 * evicting active overlapping objects, and any overlapping node that is pinned
 * or marked as unevictable will also result in failure.
 *
>>>>>>> 786cc154
 * Returns: 0 on success, -ENOSPC if no suitable hole is found, -EINTR if
 * asked to wait for eviction and interrupted.
 */
int i915_gem_gtt_reserve(struct i915_address_space *vm,
			 struct drm_mm_node *node,
			 u64 size, u64 offset, unsigned long color,
			 unsigned int flags)
{
	int err;
<<<<<<< HEAD

	GEM_BUG_ON(!size);
	GEM_BUG_ON(!IS_ALIGNED(size, I915_GTT_PAGE_SIZE));
	GEM_BUG_ON(!IS_ALIGNED(offset, I915_GTT_MIN_ALIGNMENT));
	GEM_BUG_ON(range_overflows(offset, size, vm->total));
	GEM_BUG_ON(vm == &vm->i915->mm.aliasing_ppgtt->base);
	GEM_BUG_ON(drm_mm_node_allocated(node));

=======

	GEM_BUG_ON(!size);
	GEM_BUG_ON(!IS_ALIGNED(size, I915_GTT_PAGE_SIZE));
	GEM_BUG_ON(!IS_ALIGNED(offset, I915_GTT_MIN_ALIGNMENT));
	GEM_BUG_ON(range_overflows(offset, size, vm->total));
	GEM_BUG_ON(vm == &vm->i915->mm.aliasing_ppgtt->base);
	GEM_BUG_ON(drm_mm_node_allocated(node));

>>>>>>> 786cc154
	node->size = size;
	node->start = offset;
	node->color = color;

	err = drm_mm_reserve_node(&vm->mm, node);
	if (err != -ENOSPC)
		return err;

	err = i915_gem_evict_for_node(vm, node, flags);
	if (err == 0)
		err = drm_mm_reserve_node(&vm->mm, node);

	return err;
}

static u64 random_offset(u64 start, u64 end, u64 len, u64 align)
{
	u64 range, addr;
<<<<<<< HEAD

	GEM_BUG_ON(range_overflows(start, len, end));
	GEM_BUG_ON(round_up(start, align) > round_down(end - len, align));

=======

	GEM_BUG_ON(range_overflows(start, len, end));
	GEM_BUG_ON(round_up(start, align) > round_down(end - len, align));

>>>>>>> 786cc154
	range = round_down(end - len, align) - round_up(start, align);
	if (range) {
		if (sizeof(unsigned long) == sizeof(u64)) {
			addr = get_random_long();
		} else {
			addr = get_random_int();
			if (range > U32_MAX) {
				addr <<= 32;
				addr |= get_random_int();
			}
		}
		div64_u64_rem(addr, range, &addr);
		start += addr;
	}

	return round_up(start, align);
}

/**
 * i915_gem_gtt_insert - insert a node into an address_space (GTT)
 * @vm: the &struct i915_address_space
 * @node: the &struct drm_mm_node (typically i915_vma.node)
 * @size: how much space to allocate inside the GTT,
 *        must be #I915_GTT_PAGE_SIZE aligned
 * @alignment: required alignment of starting offset, may be 0 but
 *             if specified, this must be a power-of-two and at least
 *             #I915_GTT_MIN_ALIGNMENT
 * @color: color to apply to node
 * @start: start of any range restriction inside GTT (0 for all),
 *         must be #I915_GTT_PAGE_SIZE aligned
 * @end: end of any range restriction inside GTT (U64_MAX for all),
 *       must be #I915_GTT_PAGE_SIZE aligned if not U64_MAX
 * @flags: control search and eviction behaviour
 *
 * i915_gem_gtt_insert() first searches for an available hole into which
 * is can insert the node. The hole address is aligned to @alignment and
 * its @size must then fit entirely within the [@start, @end] bounds. The
 * nodes on either side of the hole must match @color, or else a guard page
 * will be inserted between the two nodes (or the node evicted). If no
 * suitable hole is found, first a victim is randomly selected and tested
 * for eviction, otherwise then the LRU list of objects within the GTT
 * is scanned to find the first set of replacement nodes to create the hole.
 * Those old overlapping nodes are evicted from the GTT (and so must be
 * rebound before any future use). Any node that is currently pinned cannot
 * be evicted (see i915_vma_pin()). Similar if the node's VMA is currently
 * active and #PIN_NONBLOCK is specified, that node is also skipped when
 * searching for an eviction candidate. See i915_gem_evict_something() for
 * the gory details on the eviction algorithm.
 *
 * Returns: 0 on success, -ENOSPC if no suitable hole is found, -EINTR if
 * asked to wait for eviction and interrupted.
 */
int i915_gem_gtt_insert(struct i915_address_space *vm,
			struct drm_mm_node *node,
			u64 size, u64 alignment, unsigned long color,
			u64 start, u64 end, unsigned int flags)
{
<<<<<<< HEAD
	u32 search_flag, alloc_flag;
=======
	enum drm_mm_insert_mode mode;
>>>>>>> 786cc154
	u64 offset;
	int err;

	lockdep_assert_held(&vm->i915->drm.struct_mutex);
	GEM_BUG_ON(!size);
	GEM_BUG_ON(!IS_ALIGNED(size, I915_GTT_PAGE_SIZE));
	GEM_BUG_ON(alignment && !is_power_of_2(alignment));
	GEM_BUG_ON(alignment && !IS_ALIGNED(alignment, I915_GTT_MIN_ALIGNMENT));
	GEM_BUG_ON(start >= end);
	GEM_BUG_ON(start > 0  && !IS_ALIGNED(start, I915_GTT_PAGE_SIZE));
	GEM_BUG_ON(end < U64_MAX && !IS_ALIGNED(end, I915_GTT_PAGE_SIZE));
	GEM_BUG_ON(vm == &vm->i915->mm.aliasing_ppgtt->base);
	GEM_BUG_ON(drm_mm_node_allocated(node));

	if (unlikely(range_overflows(start, size, end)))
		return -ENOSPC;

	if (unlikely(round_up(start, alignment) > round_down(end - size, alignment)))
		return -ENOSPC;
<<<<<<< HEAD

	if (flags & PIN_HIGH) {
		search_flag = DRM_MM_SEARCH_BELOW;
		alloc_flag = DRM_MM_CREATE_TOP;
	} else {
		search_flag = DRM_MM_SEARCH_DEFAULT;
		alloc_flag = DRM_MM_CREATE_DEFAULT;
	}

	/* We only allocate in PAGE_SIZE/GTT_PAGE_SIZE (4096) chunks,
	 * so we know that we always have a minimum alignment of 4096.
	 * The drm_mm range manager is optimised to return results
	 * with zero alignment, so where possible use the optimal
	 * path.
	 */
	BUILD_BUG_ON(I915_GTT_MIN_ALIGNMENT > I915_GTT_PAGE_SIZE);
	if (alignment <= I915_GTT_MIN_ALIGNMENT)
		alignment = 0;

	err = drm_mm_insert_node_in_range_generic(&vm->mm, node,
						  size, alignment, color,
						  start, end,
						  search_flag, alloc_flag);
=======

	mode = DRM_MM_INSERT_BEST;
	if (flags & PIN_HIGH)
		mode = DRM_MM_INSERT_HIGH;
	if (flags & PIN_MAPPABLE)
		mode = DRM_MM_INSERT_LOW;

	/* We only allocate in PAGE_SIZE/GTT_PAGE_SIZE (4096) chunks,
	 * so we know that we always have a minimum alignment of 4096.
	 * The drm_mm range manager is optimised to return results
	 * with zero alignment, so where possible use the optimal
	 * path.
	 */
	BUILD_BUG_ON(I915_GTT_MIN_ALIGNMENT > I915_GTT_PAGE_SIZE);
	if (alignment <= I915_GTT_MIN_ALIGNMENT)
		alignment = 0;

	err = drm_mm_insert_node_in_range(&vm->mm, node,
					  size, alignment, color,
					  start, end, mode);
>>>>>>> 786cc154
	if (err != -ENOSPC)
		return err;

	/* No free space, pick a slot at random.
	 *
	 * There is a pathological case here using a GTT shared between
	 * mmap and GPU (i.e. ggtt/aliasing_ppgtt but not full-ppgtt):
	 *
	 *    |<-- 256 MiB aperture -->||<-- 1792 MiB unmappable -->|
	 *         (64k objects)             (448k objects)
	 *
	 * Now imagine that the eviction LRU is ordered top-down (just because
	 * pathology meets real life), and that we need to evict an object to
	 * make room inside the aperture. The eviction scan then has to walk
	 * the 448k list before it finds one within range. And now imagine that
	 * it has to search for a new hole between every byte inside the memcpy,
	 * for several simultaneous clients.
	 *
	 * On a full-ppgtt system, if we have run out of available space, there
	 * will be lots and lots of objects in the eviction list! Again,
	 * searching that LRU list may be slow if we are also applying any
	 * range restrictions (e.g. restriction to low 4GiB) and so, for
	 * simplicity and similarilty between different GTT, try the single
	 * random replacement first.
	 */
	offset = random_offset(start, end,
			       size, alignment ?: I915_GTT_MIN_ALIGNMENT);
	err = i915_gem_gtt_reserve(vm, node, size, offset, color, flags);
	if (err != -ENOSPC)
		return err;

	/* Randomly selected placement is pinned, do a search */
	err = i915_gem_evict_something(vm, size, alignment, color,
				       start, end, flags);
	if (err)
		return err;

<<<<<<< HEAD
	search_flag = DRM_MM_SEARCH_DEFAULT;
	return drm_mm_insert_node_in_range_generic(&vm->mm, node,
						   size, alignment, color,
						   start, end,
						   search_flag, alloc_flag);
=======
	return drm_mm_insert_node_in_range(&vm->mm, node,
					   size, alignment, color,
					   start, end, DRM_MM_INSERT_EVICT);
>>>>>>> 786cc154
}<|MERGE_RESOLUTION|>--- conflicted
+++ resolved
@@ -800,7 +800,6 @@
 
 	if (bitmap_empty(pd->used_pdes, I915_PDES))
 		return true;
-<<<<<<< HEAD
 
 	return false;
 }
@@ -821,28 +820,6 @@
 		if (WARN_ON(!pdp->page_directory[pdpe]))
 			break;
 
-=======
-
-	return false;
-}
-
-/* Removes entries from a single page dir pointer, releasing it if it's empty.
- * Caller can use the return value to update higher-level entries
- */
-static bool gen8_ppgtt_clear_pdp(struct i915_address_space *vm,
-				 struct i915_page_directory_pointer *pdp,
-				 uint64_t start,
-				 uint64_t length)
-{
-	struct i915_hw_ppgtt *ppgtt = i915_vm_to_ppgtt(vm);
-	struct i915_page_directory *pd;
-	uint64_t pdpe;
-
-	gen8_for_each_pdpe(pd, pdp, start, length, pdpe) {
-		if (WARN_ON(!pdp->page_directory[pdpe]))
-			break;
-
->>>>>>> 786cc154
 		if (gen8_ppgtt_clear_pd(vm, pd, start, length)) {
 			__clear_bit(pdpe, pdp->used_pdpes);
 			gen8_setup_pdpe(ppgtt, pdp, vm->scratch_pd, pdpe);
@@ -2425,15 +2402,9 @@
 	struct i915_ggtt *ggtt = i915_vm_to_ggtt(vm);
 	gen8_pte_t __iomem *pte =
 		(gen8_pte_t __iomem *)ggtt->gsm + (offset >> PAGE_SHIFT);
-<<<<<<< HEAD
 
 	gen8_set_pte(pte, gen8_pte_encode(addr, level));
 
-=======
-
-	gen8_set_pte(pte, gen8_pte_encode(addr, level));
-
->>>>>>> 786cc154
 	ggtt->invalidate(vm->i915);
 }
 
@@ -2508,15 +2479,9 @@
 	struct i915_ggtt *ggtt = i915_vm_to_ggtt(vm);
 	gen6_pte_t __iomem *pte =
 		(gen6_pte_t __iomem *)ggtt->gsm + (offset >> PAGE_SHIFT);
-<<<<<<< HEAD
 
 	iowrite32(vm->pte_encode(addr, level, flags), pte);
 
-=======
-
-	iowrite32(vm->pte_encode(addr, level, flags), pte);
-
->>>>>>> 786cc154
 	ggtt->invalidate(vm->i915);
 }
 
@@ -2789,19 +2754,10 @@
 		return ret;
 
 	/* Reserve a mappable slot for our lockless error capture */
-<<<<<<< HEAD
-	ret = drm_mm_insert_node_in_range_generic(&ggtt->base.mm,
-						  &ggtt->error_capture,
-						  PAGE_SIZE, 0,
-						  I915_COLOR_UNEVICTABLE,
-						  0, ggtt->mappable_end,
-						  0, 0);
-=======
 	ret = drm_mm_insert_node_in_range(&ggtt->base.mm, &ggtt->error_capture,
 					  PAGE_SIZE, 0, I915_COLOR_UNEVICTABLE,
 					  0, ggtt->mappable_end,
 					  DRM_MM_INSERT_LOW);
->>>>>>> 786cc154
 	if (ret)
 		return ret;
 
@@ -3605,7 +3561,6 @@
  * @color: color to apply to node, if this node is not from a VMA,
  *         color must be #I915_COLOR_UNEVICTABLE
  * @flags: control search and eviction behaviour
-<<<<<<< HEAD
  *
  * i915_gem_gtt_reserve() tries to insert the @node at the exact @offset inside
  * the address space (using @size and @color). If the @node does not fit, it
@@ -3616,18 +3571,6 @@
  * evicting active overlapping objects, and any overlapping node that is pinned
  * or marked as unevictable will also result in failure.
  *
-=======
- *
- * i915_gem_gtt_reserve() tries to insert the @node at the exact @offset inside
- * the address space (using @size and @color). If the @node does not fit, it
- * tries to evict any overlapping nodes from the GTT, including any
- * neighbouring nodes if the colors do not match (to ensure guard pages between
- * differing domains). See i915_gem_evict_for_node() for the gory details
- * on the eviction algorithm. #PIN_NONBLOCK may used to prevent waiting on
- * evicting active overlapping objects, and any overlapping node that is pinned
- * or marked as unevictable will also result in failure.
- *
->>>>>>> 786cc154
  * Returns: 0 on success, -ENOSPC if no suitable hole is found, -EINTR if
  * asked to wait for eviction and interrupted.
  */
@@ -3637,7 +3580,6 @@
 			 unsigned int flags)
 {
 	int err;
-<<<<<<< HEAD
 
 	GEM_BUG_ON(!size);
 	GEM_BUG_ON(!IS_ALIGNED(size, I915_GTT_PAGE_SIZE));
@@ -3646,16 +3588,6 @@
 	GEM_BUG_ON(vm == &vm->i915->mm.aliasing_ppgtt->base);
 	GEM_BUG_ON(drm_mm_node_allocated(node));
 
-=======
-
-	GEM_BUG_ON(!size);
-	GEM_BUG_ON(!IS_ALIGNED(size, I915_GTT_PAGE_SIZE));
-	GEM_BUG_ON(!IS_ALIGNED(offset, I915_GTT_MIN_ALIGNMENT));
-	GEM_BUG_ON(range_overflows(offset, size, vm->total));
-	GEM_BUG_ON(vm == &vm->i915->mm.aliasing_ppgtt->base);
-	GEM_BUG_ON(drm_mm_node_allocated(node));
-
->>>>>>> 786cc154
 	node->size = size;
 	node->start = offset;
 	node->color = color;
@@ -3674,17 +3606,10 @@
 static u64 random_offset(u64 start, u64 end, u64 len, u64 align)
 {
 	u64 range, addr;
-<<<<<<< HEAD
 
 	GEM_BUG_ON(range_overflows(start, len, end));
 	GEM_BUG_ON(round_up(start, align) > round_down(end - len, align));
 
-=======
-
-	GEM_BUG_ON(range_overflows(start, len, end));
-	GEM_BUG_ON(round_up(start, align) > round_down(end - len, align));
-
->>>>>>> 786cc154
 	range = round_down(end - len, align) - round_up(start, align);
 	if (range) {
 		if (sizeof(unsigned long) == sizeof(u64)) {
@@ -3742,11 +3667,7 @@
 			u64 size, u64 alignment, unsigned long color,
 			u64 start, u64 end, unsigned int flags)
 {
-<<<<<<< HEAD
-	u32 search_flag, alloc_flag;
-=======
 	enum drm_mm_insert_mode mode;
->>>>>>> 786cc154
 	u64 offset;
 	int err;
 
@@ -3766,15 +3687,12 @@
 
 	if (unlikely(round_up(start, alignment) > round_down(end - size, alignment)))
 		return -ENOSPC;
-<<<<<<< HEAD
-
-	if (flags & PIN_HIGH) {
-		search_flag = DRM_MM_SEARCH_BELOW;
-		alloc_flag = DRM_MM_CREATE_TOP;
-	} else {
-		search_flag = DRM_MM_SEARCH_DEFAULT;
-		alloc_flag = DRM_MM_CREATE_DEFAULT;
-	}
+
+	mode = DRM_MM_INSERT_BEST;
+	if (flags & PIN_HIGH)
+		mode = DRM_MM_INSERT_HIGH;
+	if (flags & PIN_MAPPABLE)
+		mode = DRM_MM_INSERT_LOW;
 
 	/* We only allocate in PAGE_SIZE/GTT_PAGE_SIZE (4096) chunks,
 	 * so we know that we always have a minimum alignment of 4096.
@@ -3786,32 +3704,9 @@
 	if (alignment <= I915_GTT_MIN_ALIGNMENT)
 		alignment = 0;
 
-	err = drm_mm_insert_node_in_range_generic(&vm->mm, node,
-						  size, alignment, color,
-						  start, end,
-						  search_flag, alloc_flag);
-=======
-
-	mode = DRM_MM_INSERT_BEST;
-	if (flags & PIN_HIGH)
-		mode = DRM_MM_INSERT_HIGH;
-	if (flags & PIN_MAPPABLE)
-		mode = DRM_MM_INSERT_LOW;
-
-	/* We only allocate in PAGE_SIZE/GTT_PAGE_SIZE (4096) chunks,
-	 * so we know that we always have a minimum alignment of 4096.
-	 * The drm_mm range manager is optimised to return results
-	 * with zero alignment, so where possible use the optimal
-	 * path.
-	 */
-	BUILD_BUG_ON(I915_GTT_MIN_ALIGNMENT > I915_GTT_PAGE_SIZE);
-	if (alignment <= I915_GTT_MIN_ALIGNMENT)
-		alignment = 0;
-
 	err = drm_mm_insert_node_in_range(&vm->mm, node,
 					  size, alignment, color,
 					  start, end, mode);
->>>>>>> 786cc154
 	if (err != -ENOSPC)
 		return err;
 
@@ -3849,15 +3744,7 @@
 	if (err)
 		return err;
 
-<<<<<<< HEAD
-	search_flag = DRM_MM_SEARCH_DEFAULT;
-	return drm_mm_insert_node_in_range_generic(&vm->mm, node,
-						   size, alignment, color,
-						   start, end,
-						   search_flag, alloc_flag);
-=======
 	return drm_mm_insert_node_in_range(&vm->mm, node,
 					   size, alignment, color,
 					   start, end, DRM_MM_INSERT_EVICT);
->>>>>>> 786cc154
 }