/*
 * Copyright(c) 2011-2016 Intel Corporation. All rights reserved.
 *
 * Permission is hereby granted, free of charge, to any person obtaining a
 * copy of this software and associated documentation files (the "Software"),
 * to deal in the Software without restriction, including without limitation
 * the rights to use, copy, modify, merge, publish, distribute, sublicense,
 * and/or sell copies of the Software, and to permit persons to whom the
 * Software is furnished to do so, subject to the following conditions:
 *
 * The above copyright notice and this permission notice (including the next
 * paragraph) shall be included in all copies or substantial portions of the
 * Software.
 *
 * THE SOFTWARE IS PROVIDED "AS IS", WITHOUT WARRANTY OF ANY KIND, EXPRESS OR
 * IMPLIED, INCLUDING BUT NOT LIMITED TO THE WARRANTIES OF MERCHANTABILITY,
 * FITNESS FOR A PARTICULAR PURPOSE AND NONINFRINGEMENT.  IN NO EVENT SHALL
 * THE AUTHORS OR COPYRIGHT HOLDERS BE LIABLE FOR ANY CLAIM, DAMAGES OR OTHER
 * LIABILITY, WHETHER IN AN ACTION OF CONTRACT, TORT OR OTHERWISE, ARISING FROM,
 * OUT OF OR IN CONNECTION WITH THE SOFTWARE OR THE USE OR OTHER DEALINGS IN THE
 * SOFTWARE.
 *
 * Authors:
 *    Kevin Tian <kevin.tian@intel.com>
 *    Eddie Dong <eddie.dong@intel.com>
 *    Zhiyuan Lv <zhiyuan.lv@intel.com>
 *
 * Contributors:
 *    Min He <min.he@intel.com>
 *    Tina Zhang <tina.zhang@intel.com>
 *    Pei Zhang <pei.zhang@intel.com>
 *    Niu Bing <bing.niu@intel.com>
 *    Ping Gao <ping.a.gao@intel.com>
 *    Zhi Wang <zhi.a.wang@intel.com>
 *

 */

#include "i915_drv.h"
#include "gvt.h"
#include "i915_pvinfo.h"

/* XXX FIXME i915 has changed PP_XXX definition */
#define PCH_PP_STATUS  _MMIO(0xc7200)
#define PCH_PP_CONTROL _MMIO(0xc7204)
#define PCH_PP_ON_DELAYS _MMIO(0xc7208)
#define PCH_PP_OFF_DELAYS _MMIO(0xc720c)
#define PCH_PP_DIVISOR _MMIO(0xc7210)

unsigned long intel_gvt_get_device_type(struct intel_gvt *gvt)
{
	if (IS_BROADWELL(gvt->dev_priv))
		return D_BDW;
	else if (IS_SKYLAKE(gvt->dev_priv))
		return D_SKL;
	else if (IS_KABYLAKE(gvt->dev_priv))
		return D_KBL;
	else if (IS_BROXTON(gvt->dev_priv))
		return D_BXT;

	return 0;
}

bool intel_gvt_match_device(struct intel_gvt *gvt,
		unsigned long device)
{
	return intel_gvt_get_device_type(gvt) & device;
}

static void read_vreg(struct intel_vgpu *vgpu, unsigned int offset,
	void *p_data, unsigned int bytes)
{
	memcpy(p_data, &vgpu_vreg(vgpu, offset), bytes);
}

static void write_vreg(struct intel_vgpu *vgpu, unsigned int offset,
	void *p_data, unsigned int bytes)
{
	memcpy(&vgpu_vreg(vgpu, offset), p_data, bytes);
}

static struct intel_gvt_mmio_info *find_mmio_info(struct intel_gvt *gvt,
						  unsigned int offset)
{
	struct intel_gvt_mmio_info *e;

	hash_for_each_possible(gvt->mmio.mmio_info_table, e, node, offset) {
		if (e->offset == offset)
			return e;
	}
	return NULL;
}

static int new_mmio_info(struct intel_gvt *gvt,
		u32 offset, u8 flags, u32 size,
		u32 addr_mask, u32 ro_mask, u32 device,
		gvt_mmio_func read, gvt_mmio_func write)
{
	struct intel_gvt_mmio_info *info, *p;
	u32 start, end, i;

	if (!intel_gvt_match_device(gvt, device))
		return 0;

	if (WARN_ON(!IS_ALIGNED(offset, 4)))
		return -EINVAL;

	start = offset;
	end = offset + size;

	for (i = start; i < end; i += 4) {
		info = kzalloc(sizeof(*info), GFP_KERNEL);
		if (!info)
			return -ENOMEM;

		info->offset = i;
		p = find_mmio_info(gvt, info->offset);
		if (p) {
			WARN(1, "dup mmio definition offset %x\n",
				info->offset);
			kfree(info);

			/* We return -EEXIST here to make GVT-g load fail.
			 * So duplicated MMIO can be found as soon as
			 * possible.
			 */
			return -EEXIST;
		}

		info->ro_mask = ro_mask;
		info->device = device;
		info->read = read ? read : intel_vgpu_default_mmio_read;
		info->write = write ? write : intel_vgpu_default_mmio_write;
		gvt->mmio.mmio_attribute[info->offset / 4] = flags;
		INIT_HLIST_NODE(&info->node);
		hash_add(gvt->mmio.mmio_info_table, &info->node, info->offset);
		gvt->mmio.num_tracked_mmio++;
	}
	return 0;
}

static int render_mmio_to_ring_id(struct intel_gvt *gvt, unsigned int reg)
{
	enum intel_engine_id id;
	struct intel_engine_cs *engine;

	reg &= ~GENMASK(11, 0);
	for_each_engine(engine, gvt->dev_priv, id) {
		if (engine->mmio_base == reg)
			return id;
	}
	return -1;
}

#define offset_to_fence_num(offset) \
	((offset - i915_mmio_reg_offset(FENCE_REG_GEN6_LO(0))) >> 3)

#define fence_num_to_offset(num) \
	(num * 8 + i915_mmio_reg_offset(FENCE_REG_GEN6_LO(0)))


static void enter_failsafe_mode(struct intel_vgpu *vgpu, int reason)
{
	switch (reason) {
	case GVT_FAILSAFE_UNSUPPORTED_GUEST:
		pr_err("Detected your guest driver doesn't support GVT-g.\n");
		break;
	case GVT_FAILSAFE_INSUFFICIENT_RESOURCE:
		pr_err("Graphics resource is not enough for the guest\n");
	default:
		break;
	}
	pr_err("Now vgpu %d will enter failsafe mode.\n", vgpu->id);
	vgpu->failsafe = true;
}

static int sanitize_fence_mmio_access(struct intel_vgpu *vgpu,
		unsigned int fence_num, void *p_data, unsigned int bytes)
{
	if (fence_num >= vgpu_fence_sz(vgpu)) {

		/* When guest access oob fence regs without access
		 * pv_info first, we treat guest not supporting GVT,
		 * and we will let vgpu enter failsafe mode.
		 */
		if (!vgpu->pv_notified)
			enter_failsafe_mode(vgpu,
					GVT_FAILSAFE_UNSUPPORTED_GUEST);

		if (!vgpu->mmio.disable_warn_untrack) {
			gvt_vgpu_err("found oob fence register access\n");
			gvt_vgpu_err("total fence %d, access fence %d\n",
					vgpu_fence_sz(vgpu), fence_num);
		}
		memset(p_data, 0, bytes);
		return -EINVAL;
	}
	return 0;
}

static int fence_mmio_read(struct intel_vgpu *vgpu, unsigned int off,
		void *p_data, unsigned int bytes)
{
	int ret;

	ret = sanitize_fence_mmio_access(vgpu, offset_to_fence_num(off),
			p_data, bytes);
	if (ret)
		return ret;
	read_vreg(vgpu, off, p_data, bytes);
	return 0;
}

static int fence_mmio_write(struct intel_vgpu *vgpu, unsigned int off,
		void *p_data, unsigned int bytes)
{
	struct drm_i915_private *dev_priv = vgpu->gvt->dev_priv;
	unsigned int fence_num = offset_to_fence_num(off);
	int ret;

	ret = sanitize_fence_mmio_access(vgpu, fence_num, p_data, bytes);
	if (ret)
		return ret;
	write_vreg(vgpu, off, p_data, bytes);

	mmio_hw_access_pre(dev_priv);
	intel_vgpu_write_fence(vgpu, fence_num,
			vgpu_vreg64(vgpu, fence_num_to_offset(fence_num)));
	mmio_hw_access_post(dev_priv);
	return 0;
}

#define CALC_MODE_MASK_REG(old, new) \
	(((new) & GENMASK(31, 16)) \
	 | ((((old) & GENMASK(15, 0)) & ~((new) >> 16)) \
	 | ((new) & ((new) >> 16))))

static int mul_force_wake_write(struct intel_vgpu *vgpu,
		unsigned int offset, void *p_data, unsigned int bytes)
{
	u32 old, new;
	uint32_t ack_reg_offset;

	old = vgpu_vreg(vgpu, offset);
	new = CALC_MODE_MASK_REG(old, *(u32 *)p_data);

	if (IS_SKYLAKE(vgpu->gvt->dev_priv)
		|| IS_BROXTON(vgpu->gvt->dev_priv)
		|| IS_KABYLAKE(vgpu->gvt->dev_priv)) {
		switch (offset) {
		case FORCEWAKE_RENDER_GEN9_REG:
			ack_reg_offset = FORCEWAKE_ACK_RENDER_GEN9_REG;
			break;
		case FORCEWAKE_BLITTER_GEN9_REG:
			ack_reg_offset = FORCEWAKE_ACK_BLITTER_GEN9_REG;
			break;
		case FORCEWAKE_MEDIA_GEN9_REG:
			ack_reg_offset = FORCEWAKE_ACK_MEDIA_GEN9_REG;
			break;
		default:
			/*should not hit here*/
			gvt_vgpu_err("invalid forcewake offset 0x%x\n", offset);
			return -EINVAL;
		}
	} else {
		ack_reg_offset = FORCEWAKE_ACK_HSW_REG;
	}

	vgpu_vreg(vgpu, offset) = new;
	vgpu_vreg(vgpu, ack_reg_offset) = (new & GENMASK(15, 0));
	return 0;
}

static int gdrst_mmio_write(struct intel_vgpu *vgpu, unsigned int offset,
			    void *p_data, unsigned int bytes)
{
	unsigned int engine_mask = 0;
	u32 data;

	write_vreg(vgpu, offset, p_data, bytes);
	data = vgpu_vreg(vgpu, offset);

	if (data & GEN6_GRDOM_FULL) {
		gvt_dbg_mmio("vgpu%d: request full GPU reset\n", vgpu->id);
		engine_mask = ALL_ENGINES;
	} else {
		if (data & GEN6_GRDOM_RENDER) {
			gvt_dbg_mmio("vgpu%d: request RCS reset\n", vgpu->id);
			engine_mask |= (1 << RCS);
		}
		if (data & GEN6_GRDOM_MEDIA) {
			gvt_dbg_mmio("vgpu%d: request VCS reset\n", vgpu->id);
			engine_mask |= (1 << VCS);
		}
		if (data & GEN6_GRDOM_BLT) {
			gvt_dbg_mmio("vgpu%d: request BCS Reset\n", vgpu->id);
			engine_mask |= (1 << BCS);
		}
		if (data & GEN6_GRDOM_VECS) {
			gvt_dbg_mmio("vgpu%d: request VECS Reset\n", vgpu->id);
			engine_mask |= (1 << VECS);
		}
		if (data & GEN8_GRDOM_MEDIA2) {
			gvt_dbg_mmio("vgpu%d: request VCS2 Reset\n", vgpu->id);
			if (HAS_BSD2(vgpu->gvt->dev_priv))
				engine_mask |= (1 << VCS2);
		}
	}

	mutex_unlock(&vgpu->gvt->lock);
	mutex_lock(&vgpu->gvt->sched_lock);
	mutex_lock(&vgpu->gvt->lock);
	intel_gvt_reset_vgpu_locked(vgpu, false, engine_mask);
	mutex_unlock(&vgpu->gvt->sched_lock);

	/* sw will wait for the device to ack the reset request */
	 vgpu_vreg(vgpu, offset) = 0;

	return 0;
}

static int gmbus_mmio_read(struct intel_vgpu *vgpu, unsigned int offset,
		void *p_data, unsigned int bytes)
{
	return intel_gvt_i2c_handle_gmbus_read(vgpu, offset, p_data, bytes);
}

static int gmbus_mmio_write(struct intel_vgpu *vgpu, unsigned int offset,
		void *p_data, unsigned int bytes)
{
	return intel_gvt_i2c_handle_gmbus_write(vgpu, offset, p_data, bytes);
}

static int pch_pp_control_mmio_write(struct intel_vgpu *vgpu,
		unsigned int offset, void *p_data, unsigned int bytes)
{
	write_vreg(vgpu, offset, p_data, bytes);

	if (vgpu_vreg(vgpu, offset) & PANEL_POWER_ON) {
		vgpu_vreg(vgpu, PCH_PP_STATUS) |= PP_ON;
		vgpu_vreg(vgpu, PCH_PP_STATUS) |= PP_SEQUENCE_STATE_ON_IDLE;
		vgpu_vreg(vgpu, PCH_PP_STATUS) &= ~PP_SEQUENCE_POWER_DOWN;
		vgpu_vreg(vgpu, PCH_PP_STATUS) &= ~PP_CYCLE_DELAY_ACTIVE;

	} else
		vgpu_vreg(vgpu, PCH_PP_STATUS) &=
			~(PP_ON | PP_SEQUENCE_POWER_DOWN
					| PP_CYCLE_DELAY_ACTIVE);
	return 0;
}

static int transconf_mmio_write(struct intel_vgpu *vgpu,
		unsigned int offset, void *p_data, unsigned int bytes)
{
	write_vreg(vgpu, offset, p_data, bytes);

	if (vgpu_vreg(vgpu, offset) & TRANS_ENABLE)
		vgpu_vreg(vgpu, offset) |= TRANS_STATE_ENABLE;
	else
		vgpu_vreg(vgpu, offset) &= ~TRANS_STATE_ENABLE;
	return 0;
}

static int lcpll_ctl_mmio_write(struct intel_vgpu *vgpu, unsigned int offset,
		void *p_data, unsigned int bytes)
{
	write_vreg(vgpu, offset, p_data, bytes);

	if (vgpu_vreg(vgpu, offset) & LCPLL_PLL_DISABLE)
		vgpu_vreg(vgpu, offset) &= ~LCPLL_PLL_LOCK;
	else
		vgpu_vreg(vgpu, offset) |= LCPLL_PLL_LOCK;

	if (vgpu_vreg(vgpu, offset) & LCPLL_CD_SOURCE_FCLK)
		vgpu_vreg(vgpu, offset) |= LCPLL_CD_SOURCE_FCLK_DONE;
	else
		vgpu_vreg(vgpu, offset) &= ~LCPLL_CD_SOURCE_FCLK_DONE;

	return 0;
}

static int mmio_write_empty(struct intel_vgpu *vgpu, unsigned int offset,
		void *p_data, unsigned int bytes)
{
	return 0;
}

static int pipeconf_mmio_write(struct intel_vgpu *vgpu, unsigned int offset,
		void *p_data, unsigned int bytes)
{
	u32 data;
	struct drm_device *dev = &vgpu->gvt->dev_priv->drm;
	unsigned int pipe = SKL_PLANE_REG_TO_PIPE(offset);
	struct intel_crtc *crtc;

	crtc = intel_get_crtc_for_pipe(vgpu->gvt->dev_priv, pipe);
	if (!crtc) {
		DRM_ERROR("No CRTC for pipe=%d\n", pipe);
		return 0;
	}

	write_vreg(vgpu, offset, p_data, bytes);
	data = vgpu_vreg(vgpu, offset);

	if (data & PIPECONF_ENABLE) {
		vgpu_vreg(vgpu, offset) |= I965_PIPECONF_ACTIVE;
		dev->driver->enable_vblank(dev, drm_crtc_index(&crtc->base));
	} else {
		vgpu_vreg(vgpu, offset) &= ~I965_PIPECONF_ACTIVE;
	}
	intel_gvt_check_vblank_emulation(vgpu->gvt);
	return 0;
}

/* ascendingly sorted */
static i915_reg_t force_nonpriv_white_list[] = {
	GEN9_CS_DEBUG_MODE1, //_MMIO(0x20ec)
	GEN9_CTX_PREEMPT_REG,//_MMIO(0x2248)
	GEN8_CS_CHICKEN1,//_MMIO(0x2580)
	_MMIO(0x2690),
	_MMIO(0x2694),
	_MMIO(0x2698),
	_MMIO(0x4de0),
	_MMIO(0x4de4),
	_MMIO(0x4dfc),
	GEN7_COMMON_SLICE_CHICKEN1,//_MMIO(0x7010)
	_MMIO(0x7014),
	HDC_CHICKEN0,//_MMIO(0x7300)
	GEN8_HDC_CHICKEN1,//_MMIO(0x7304)
	_MMIO(0x7700),
	_MMIO(0x7704),
	_MMIO(0x7708),
	_MMIO(0x770c),
	_MMIO(0xb110),
	GEN8_L3SQCREG4,//_MMIO(0xb118)
	_MMIO(0xe100),
	_MMIO(0xe18c),
	_MMIO(0xe48c),
	_MMIO(0xe5f4),
};

/* a simple bsearch */
static inline bool in_whitelist(unsigned int reg)
{
	int left = 0, right = ARRAY_SIZE(force_nonpriv_white_list);
	i915_reg_t *array = force_nonpriv_white_list;

	while (left < right) {
		int mid = (left + right)/2;

		if (reg > array[mid].reg)
			left = mid + 1;
		else if (reg < array[mid].reg)
			right = mid;
		else
			return true;
	}
	return false;
}

static int force_nonpriv_write(struct intel_vgpu *vgpu,
	unsigned int offset, void *p_data, unsigned int bytes)
{
	u32 reg_nonpriv = *(u32 *)p_data;
	int ret = -EINVAL;

	if ((bytes != 4) || ((offset & (bytes - 1)) != 0)) {
		gvt_err("vgpu(%d) Invalid FORCE_NONPRIV offset %x(%dB)\n",
			vgpu->id, offset, bytes);
		return ret;
	}

	if (in_whitelist(reg_nonpriv)) {
		ret = intel_vgpu_default_mmio_write(vgpu, offset, p_data,
			bytes);
	} else {
		gvt_err("vgpu(%d) Invalid FORCE_NONPRIV write %x\n",
			vgpu->id, reg_nonpriv);
	}
	return ret;
}

static int pipe_dsl_mmio_read(struct intel_vgpu *vgpu,
		unsigned int offset, void *p_data, unsigned int bytes)
{
	struct drm_i915_private *dev_priv = vgpu->gvt->dev_priv;
	vgpu_vreg(vgpu, offset) = I915_READ(_MMIO(offset));
	return intel_vgpu_default_mmio_read(vgpu, offset, p_data, bytes);
}

static int ddi_buf_ctl_mmio_write(struct intel_vgpu *vgpu, unsigned int offset,
		void *p_data, unsigned int bytes)
{
	write_vreg(vgpu, offset, p_data, bytes);

	if (vgpu_vreg(vgpu, offset) & DDI_BUF_CTL_ENABLE) {
		vgpu_vreg(vgpu, offset) &= ~DDI_BUF_IS_IDLE;
	} else {
		vgpu_vreg(vgpu, offset) |= DDI_BUF_IS_IDLE;
		if (offset == i915_mmio_reg_offset(DDI_BUF_CTL(PORT_E)))
			vgpu_vreg(vgpu, DP_TP_STATUS(PORT_E))
				&= ~DP_TP_STATUS_AUTOTRAIN_DONE;
	}
	return 0;
}

static int fdi_rx_iir_mmio_write(struct intel_vgpu *vgpu,
		unsigned int offset, void *p_data, unsigned int bytes)
{
	vgpu_vreg(vgpu, offset) &= ~*(u32 *)p_data;
	return 0;
}

#define FDI_LINK_TRAIN_PATTERN1         0
#define FDI_LINK_TRAIN_PATTERN2         1

static int fdi_auto_training_started(struct intel_vgpu *vgpu)
{
	u32 ddi_buf_ctl = vgpu_vreg(vgpu, DDI_BUF_CTL(PORT_E));
	u32 rx_ctl = vgpu_vreg(vgpu, _FDI_RXA_CTL);
	u32 tx_ctl = vgpu_vreg(vgpu, DP_TP_CTL(PORT_E));

	if ((ddi_buf_ctl & DDI_BUF_CTL_ENABLE) &&
			(rx_ctl & FDI_RX_ENABLE) &&
			(rx_ctl & FDI_AUTO_TRAINING) &&
			(tx_ctl & DP_TP_CTL_ENABLE) &&
			(tx_ctl & DP_TP_CTL_FDI_AUTOTRAIN))
		return 1;
	else
		return 0;
}

static int check_fdi_rx_train_status(struct intel_vgpu *vgpu,
		enum pipe pipe, unsigned int train_pattern)
{
	i915_reg_t fdi_rx_imr, fdi_tx_ctl, fdi_rx_ctl;
	unsigned int fdi_rx_check_bits, fdi_tx_check_bits;
	unsigned int fdi_rx_train_bits, fdi_tx_train_bits;
	unsigned int fdi_iir_check_bits;

	fdi_rx_imr = FDI_RX_IMR(pipe);
	fdi_tx_ctl = FDI_TX_CTL(pipe);
	fdi_rx_ctl = FDI_RX_CTL(pipe);

	if (train_pattern == FDI_LINK_TRAIN_PATTERN1) {
		fdi_rx_train_bits = FDI_LINK_TRAIN_PATTERN_1_CPT;
		fdi_tx_train_bits = FDI_LINK_TRAIN_PATTERN_1;
		fdi_iir_check_bits = FDI_RX_BIT_LOCK;
	} else if (train_pattern == FDI_LINK_TRAIN_PATTERN2) {
		fdi_rx_train_bits = FDI_LINK_TRAIN_PATTERN_2_CPT;
		fdi_tx_train_bits = FDI_LINK_TRAIN_PATTERN_2;
		fdi_iir_check_bits = FDI_RX_SYMBOL_LOCK;
	} else {
		gvt_vgpu_err("Invalid train pattern %d\n", train_pattern);
		return -EINVAL;
	}

	fdi_rx_check_bits = FDI_RX_ENABLE | fdi_rx_train_bits;
	fdi_tx_check_bits = FDI_TX_ENABLE | fdi_tx_train_bits;

	/* If imr bit has been masked */
	if (vgpu_vreg(vgpu, fdi_rx_imr) & fdi_iir_check_bits)
		return 0;

	if (((vgpu_vreg(vgpu, fdi_tx_ctl) & fdi_tx_check_bits)
			== fdi_tx_check_bits)
		&& ((vgpu_vreg(vgpu, fdi_rx_ctl) & fdi_rx_check_bits)
			== fdi_rx_check_bits))
		return 1;
	else
		return 0;
}

#define INVALID_INDEX (~0U)

static unsigned int calc_index(unsigned int offset, unsigned int start,
	unsigned int next, unsigned int end, i915_reg_t i915_end)
{
	unsigned int range = next - start;

	if (!end)
		end = i915_mmio_reg_offset(i915_end);
	if (offset < start || offset > end)
		return INVALID_INDEX;
	offset -= start;
	return offset / range;
}

#define FDI_RX_CTL_TO_PIPE(offset) \
	calc_index(offset, _FDI_RXA_CTL, _FDI_RXB_CTL, 0, FDI_RX_CTL(PIPE_C))

#define FDI_TX_CTL_TO_PIPE(offset) \
	calc_index(offset, _FDI_TXA_CTL, _FDI_TXB_CTL, 0, FDI_TX_CTL(PIPE_C))

#define FDI_RX_IMR_TO_PIPE(offset) \
	calc_index(offset, _FDI_RXA_IMR, _FDI_RXB_IMR, 0, FDI_RX_IMR(PIPE_C))

static int update_fdi_rx_iir_status(struct intel_vgpu *vgpu,
		unsigned int offset, void *p_data, unsigned int bytes)
{
	i915_reg_t fdi_rx_iir;
	unsigned int index;
	int ret;

	if (FDI_RX_CTL_TO_PIPE(offset) != INVALID_INDEX)
		index = FDI_RX_CTL_TO_PIPE(offset);
	else if (FDI_TX_CTL_TO_PIPE(offset) != INVALID_INDEX)
		index = FDI_TX_CTL_TO_PIPE(offset);
	else if (FDI_RX_IMR_TO_PIPE(offset) != INVALID_INDEX)
		index = FDI_RX_IMR_TO_PIPE(offset);
	else {
		gvt_vgpu_err("Unsupport registers %x\n", offset);
		return -EINVAL;
	}

	write_vreg(vgpu, offset, p_data, bytes);

	fdi_rx_iir = FDI_RX_IIR(index);

	ret = check_fdi_rx_train_status(vgpu, index, FDI_LINK_TRAIN_PATTERN1);
	if (ret < 0)
		return ret;
	if (ret)
		vgpu_vreg(vgpu, fdi_rx_iir) |= FDI_RX_BIT_LOCK;

	ret = check_fdi_rx_train_status(vgpu, index, FDI_LINK_TRAIN_PATTERN2);
	if (ret < 0)
		return ret;
	if (ret)
		vgpu_vreg(vgpu, fdi_rx_iir) |= FDI_RX_SYMBOL_LOCK;

	if (offset == _FDI_RXA_CTL)
		if (fdi_auto_training_started(vgpu))
			vgpu_vreg(vgpu, DP_TP_STATUS(PORT_E)) |=
				DP_TP_STATUS_AUTOTRAIN_DONE;
	return 0;
}

#define DP_TP_CTL_TO_PORT(offset) \
	calc_index(offset, _DP_TP_CTL_A, _DP_TP_CTL_B, 0, DP_TP_CTL(PORT_E))

static int dp_tp_ctl_mmio_write(struct intel_vgpu *vgpu, unsigned int offset,
		void *p_data, unsigned int bytes)
{
	i915_reg_t status_reg;
	unsigned int index;
	u32 data;

	write_vreg(vgpu, offset, p_data, bytes);

	index = DP_TP_CTL_TO_PORT(offset);
	data = (vgpu_vreg(vgpu, offset) & GENMASK(10, 8)) >> 8;
	if (data == 0x2) {
		status_reg = DP_TP_STATUS(index);
		vgpu_vreg(vgpu, status_reg) |= (1 << 25);
	}
	return 0;
}

static int dp_tp_status_mmio_write(struct intel_vgpu *vgpu,
		unsigned int offset, void *p_data, unsigned int bytes)
{
	u32 reg_val;
	u32 sticky_mask;

	reg_val = *((u32 *)p_data);
	sticky_mask = GENMASK(27, 26) | (1 << 24);

	vgpu_vreg(vgpu, offset) = (reg_val & ~sticky_mask) |
		(vgpu_vreg(vgpu, offset) & sticky_mask);
	vgpu_vreg(vgpu, offset) &= ~(reg_val & sticky_mask);
	return 0;
}

static int pch_adpa_mmio_write(struct intel_vgpu *vgpu,
		unsigned int offset, void *p_data, unsigned int bytes)
{
	u32 data;

	write_vreg(vgpu, offset, p_data, bytes);
	data = vgpu_vreg(vgpu, offset);

	if (data & ADPA_CRT_HOTPLUG_FORCE_TRIGGER)
		vgpu_vreg(vgpu, offset) &= ~ADPA_CRT_HOTPLUG_FORCE_TRIGGER;
	return 0;
}

static int south_chicken2_mmio_write(struct intel_vgpu *vgpu,
		unsigned int offset, void *p_data, unsigned int bytes)
{
	u32 data;

	write_vreg(vgpu, offset, p_data, bytes);
	data = vgpu_vreg(vgpu, offset);

	if (data & FDI_MPHY_IOSFSB_RESET_CTL)
		vgpu_vreg(vgpu, offset) |= FDI_MPHY_IOSFSB_RESET_STATUS;
	else
		vgpu_vreg(vgpu, offset) &= ~FDI_MPHY_IOSFSB_RESET_STATUS;
	return 0;
}

#define DSPSURF_TO_PIPE(offset) \
	calc_index(offset, _DSPASURF, _DSPBSURF, 0, DSPSURF(PIPE_C))

static int pri_surf_mmio_write(struct intel_vgpu *vgpu, unsigned int offset,
		void *p_data, unsigned int bytes)
{
	struct drm_i915_private *dev_priv = vgpu->gvt->dev_priv;
	unsigned int index = DSPSURF_TO_PIPE(offset);
	i915_reg_t surflive_reg = DSPSURFLIVE(index);
	int flip_event[] = {
		[PIPE_A] = PRIMARY_A_FLIP_DONE,
		[PIPE_B] = PRIMARY_B_FLIP_DONE,
		[PIPE_C] = PRIMARY_C_FLIP_DONE,
	};

	write_vreg(vgpu, offset, p_data, bytes);
	vgpu_vreg(vgpu, surflive_reg) = vgpu_vreg(vgpu, offset);

	set_bit(flip_event[index], vgpu->irq.flip_done_event[index]);
	return 0;
}

#define SPRSURF_TO_PIPE(offset) \
	calc_index(offset, _SPRA_SURF, _SPRB_SURF, 0, SPRSURF(PIPE_C))

static int spr_surf_mmio_write(struct intel_vgpu *vgpu, unsigned int offset,
		void *p_data, unsigned int bytes)
{
	unsigned int index = SPRSURF_TO_PIPE(offset);
	i915_reg_t surflive_reg = SPRSURFLIVE(index);
	int flip_event[] = {
		[PIPE_A] = SPRITE_A_FLIP_DONE,
		[PIPE_B] = SPRITE_B_FLIP_DONE,
		[PIPE_C] = SPRITE_C_FLIP_DONE,
	};

	write_vreg(vgpu, offset, p_data, bytes);
	vgpu_vreg(vgpu, surflive_reg) = vgpu_vreg(vgpu, offset);

	set_bit(flip_event[index], vgpu->irq.flip_done_event[index]);
	return 0;
}

<<<<<<< HEAD
=======
static int skl_plane_mmio_write(struct intel_vgpu *vgpu, unsigned int offset,
		void *p_data, unsigned int bytes);
static int skl_ps_mmio_write(struct intel_vgpu *vgpu, unsigned int offset,
		void *p_data, unsigned int bytes);

static void pvmmio_update_plane_register(struct intel_vgpu *vgpu,
	unsigned int pipe, unsigned int plane)
{
	struct pv_plane_update *pv_plane = &vgpu->mmio.shared_page->pv_plane;

	/* null function for PLANE_COLOR_CTL, PLANE_AUX_DIST, PLANE_AUX_OFFSET,
	 * and SKL_PS_PWR_GATE register trap
	 */

	if (pv_plane->flags & PLANE_KEY_BIT) {
		skl_plane_mmio_write(vgpu,
			i915_mmio_reg_offset(PLANE_KEYVAL(pipe, plane)),
			&pv_plane->plane_key_val, 4);
		skl_plane_mmio_write(vgpu,
			i915_mmio_reg_offset(PLANE_KEYMAX(pipe, plane)),
			&pv_plane->plane_key_max, 4);
		skl_plane_mmio_write(vgpu,
			i915_mmio_reg_offset(PLANE_KEYMSK(pipe, plane)),
			&pv_plane->plane_key_msk, 4);
	}
	skl_plane_mmio_write(vgpu,
		i915_mmio_reg_offset(PLANE_OFFSET(pipe, plane)),
		&pv_plane->plane_offset, 4);
	skl_plane_mmio_write(vgpu,
		i915_mmio_reg_offset(PLANE_STRIDE(pipe, plane)),
		&pv_plane->plane_stride, 4);
	skl_plane_mmio_write(vgpu,
		i915_mmio_reg_offset(PLANE_SIZE(pipe, plane)),
		&pv_plane->plane_size, 4);
	skl_plane_mmio_write(vgpu,
		i915_mmio_reg_offset(PLANE_AUX_DIST(pipe, plane)),
		&pv_plane->plane_aux_dist, 4);
	skl_plane_mmio_write(vgpu,
		i915_mmio_reg_offset(PLANE_AUX_OFFSET(pipe, plane)),
		&pv_plane->plane_aux_offset, 4);

	if (pv_plane->flags & PLANE_SCALER_BIT) {
		skl_ps_mmio_write(vgpu,
			i915_mmio_reg_offset(SKL_PS_CTRL(pipe, plane)),
			&pv_plane->ps_ctrl, 4);
		skl_ps_mmio_write(vgpu,
			i915_mmio_reg_offset(SKL_PS_WIN_POS(pipe, plane)),
			&pv_plane->ps_win_ps, 4);
		skl_ps_mmio_write(vgpu,
			i915_mmio_reg_offset(SKL_PS_WIN_SZ(pipe, plane)),
			&pv_plane->ps_win_sz, 4);
	}
	skl_plane_mmio_write(vgpu,
		i915_mmio_reg_offset(PLANE_POS(pipe, plane)),
		&pv_plane->plane_pos, 4);
	skl_plane_mmio_write(vgpu,
		i915_mmio_reg_offset(PLANE_CTL(pipe, plane)),
		&pv_plane->plane_ctl, 4);
}

>>>>>>> 9c2b6ffd
static int skl_plane_surf_write(struct intel_vgpu *vgpu, unsigned int offset,
		void *p_data, unsigned int bytes)
{
	struct drm_i915_private *dev_priv = vgpu->gvt->dev_priv;
	unsigned int pipe = SKL_PLANE_REG_TO_PIPE(offset);
	unsigned int plane = SKL_PLANE_REG_TO_PLANE(offset);
	i915_reg_t reg_1ac = _MMIO(_REG_701AC(pipe, plane));
	int flip_event = SKL_FLIP_EVENT(pipe, plane);

<<<<<<< HEAD
=======
	/* plane disable is not pv and it is indicated by value 0 */
	if (*(u32 *)p_data != 0 && VGPU_PVMMIO(vgpu) & PVMMIO_PLANE_UPDATE)
		pvmmio_update_plane_register(vgpu, pipe, plane);

>>>>>>> 9c2b6ffd
	write_vreg(vgpu, offset, p_data, bytes);
	vgpu_vreg(vgpu, reg_1ac) = vgpu_vreg(vgpu, offset);

	if ((vgpu_vreg(vgpu, PIPECONF(pipe)) & I965_PIPECONF_ACTIVE) &&
			(vgpu->gvt->pipe_info[pipe].plane_owner[plane] == vgpu->id)) {
		I915_WRITE(_MMIO(offset), vgpu_vreg(vgpu, offset));
	}

	set_bit(flip_event, vgpu->irq.flip_done_event[pipe]);
	return 0;
}

static int skl_ps_mmio_write(struct intel_vgpu *vgpu, unsigned int offset,
		void *p_data, unsigned int bytes)
{
	struct drm_i915_private *dev_priv = vgpu->gvt->dev_priv;
	unsigned int pipe = SKL_PS_REG_TO_PIPE(offset);
	unsigned int scaler = SKL_PS_REG_TO_SCALER(offset) - 1;

	if (pipe >=  I915_MAX_PIPES || scaler >= SKL_NUM_SCALERS ||
	    vgpu->gvt->pipe_info[pipe].scaler_owner[scaler] != vgpu->id) {
		gvt_vgpu_err("Unsupport pipe %d, scaler %d scaling\n",
			pipe, scaler);
		return 0;
	}

	if (!(vgpu_vreg(vgpu, PIPECONF(pipe)) & I965_PIPECONF_ACTIVE))
		return 0;

	if (offset == _PS_1A_CTRL || offset == _PS_2A_CTRL ||
	   offset == _PS_1B_CTRL || offset == _PS_2B_CTRL ||
	   offset == _PS_1C_CTRL) {
		unsigned int plane;

		if (SKL_PS_REG_VALUE_TO_PLANE(*(u32 *)p_data) == 0) {
			gvt_vgpu_err("Unsupport crtc scaling for UOS\n");
			return 0;
		}
		plane = SKL_PS_REG_VALUE_TO_PLANE(*(u32 *)p_data) - 1;
		if (plane >= I915_MAX_PLANES ||
		    vgpu->gvt->pipe_info[pipe].plane_owner[plane] != vgpu->id) {
			gvt_vgpu_err("Unsupport plane %d scaling\n", plane);
			return 0;
		}
	}

	write_vreg(vgpu, offset, p_data, bytes);
	I915_WRITE(_MMIO(offset), vgpu_vreg(vgpu, offset));
	return 0;
}

static int skl_plane_mmio_write(struct intel_vgpu *vgpu, unsigned int offset,
		void *p_data, unsigned int bytes)
{
	struct drm_i915_private *dev_priv = vgpu->gvt->dev_priv;
	unsigned int pipe = SKL_PLANE_REG_TO_PIPE(offset);
	unsigned int plane = SKL_PLANE_REG_TO_PLANE(offset);

<<<<<<< HEAD
=======
	if (WARN_ON_ONCE(pipe >= I915_MAX_PIPES))
		return -EINVAL;

>>>>>>> 9c2b6ffd
	write_vreg(vgpu, offset, p_data, bytes);
	if ((vgpu_vreg(vgpu, PIPECONF(pipe)) & I965_PIPECONF_ACTIVE) &&
			(vgpu->gvt->pipe_info[pipe].plane_owner[plane] == vgpu->id)) {
		I915_WRITE(_MMIO(offset), vgpu_vreg(vgpu, offset));
	}
	return 0;
}

<<<<<<< HEAD
=======
static int pv_plane_wm_mmio_write(struct intel_vgpu *vgpu, unsigned int offset,
		void *p_data, unsigned int bytes)
{
	unsigned int pipe = SKL_PLANE_REG_TO_PIPE(offset);
	unsigned int plane = SKL_PLANE_REG_TO_PLANE(offset);
	struct pv_plane_wm_update *pv_plane_wm =
		&vgpu->mmio.shared_page->pv_plane_wm;
	int level;

	if (VGPU_PVMMIO(vgpu) & PVMMIO_PLANE_WM_UPDATE) {
		for (level = 0; level <= pv_plane_wm->max_wm_level; level++)
			skl_plane_mmio_write(vgpu,
			    i915_mmio_reg_offset(PLANE_WM(pipe, plane, level)),
			    &pv_plane_wm->plane_wm_level[level], 4);
		skl_plane_mmio_write(vgpu,
			i915_mmio_reg_offset(PLANE_WM_TRANS(pipe, plane)),
			&pv_plane_wm->plane_trans_wm_level, 4);
		/* null function for PLANE_BUF_CFG and PLANE_NV12_BUF_CFG */
	}
	return 0;
}

>>>>>>> 9c2b6ffd
static int trigger_aux_channel_interrupt(struct intel_vgpu *vgpu,
		unsigned int reg)
{
	struct drm_i915_private *dev_priv = vgpu->gvt->dev_priv;
	enum intel_gvt_event_type event;

	if (reg == _DPA_AUX_CH_CTL)
		event = AUX_CHANNEL_A;
	else if (reg == _PCH_DPB_AUX_CH_CTL || reg == _DPB_AUX_CH_CTL)
		event = AUX_CHANNEL_B;
	else if (reg == _PCH_DPC_AUX_CH_CTL || reg == _DPC_AUX_CH_CTL)
		event = AUX_CHANNEL_C;
	else if (reg == _PCH_DPD_AUX_CH_CTL || reg == _DPD_AUX_CH_CTL)
		event = AUX_CHANNEL_D;
	else {
		WARN_ON(true);
		return -EINVAL;
	}

	intel_vgpu_trigger_virtual_event(vgpu, event);
	return 0;
}

static int dp_aux_ch_ctl_trans_done(struct intel_vgpu *vgpu, u32 value,
		unsigned int reg, int len, bool data_valid)
{
	/* mark transaction done */
	value |= DP_AUX_CH_CTL_DONE;
	value &= ~DP_AUX_CH_CTL_SEND_BUSY;
	value &= ~DP_AUX_CH_CTL_RECEIVE_ERROR;

	if (data_valid)
		value &= ~DP_AUX_CH_CTL_TIME_OUT_ERROR;
	else
		value |= DP_AUX_CH_CTL_TIME_OUT_ERROR;

	/* message size */
	value &= ~(0xf << 20);
	value |= (len << 20);
	vgpu_vreg(vgpu, reg) = value;

	if (value & DP_AUX_CH_CTL_INTERRUPT)
		return trigger_aux_channel_interrupt(vgpu, reg);
	return 0;
}

static void dp_aux_ch_ctl_link_training(struct intel_vgpu_dpcd_data *dpcd,
		uint8_t t)
{
	if ((t & DPCD_TRAINING_PATTERN_SET_MASK) == DPCD_TRAINING_PATTERN_1) {
		/* training pattern 1 for CR */
		/* set LANE0_CR_DONE, LANE1_CR_DONE */
		dpcd->data[DPCD_LANE0_1_STATUS] |= DPCD_LANES_CR_DONE;
		/* set LANE2_CR_DONE, LANE3_CR_DONE */
		dpcd->data[DPCD_LANE2_3_STATUS] |= DPCD_LANES_CR_DONE;
	} else if ((t & DPCD_TRAINING_PATTERN_SET_MASK) ==
			DPCD_TRAINING_PATTERN_2) {
		/* training pattern 2 for EQ */
		/* Set CHANNEL_EQ_DONE and  SYMBOL_LOCKED for Lane0_1 */
		dpcd->data[DPCD_LANE0_1_STATUS] |= DPCD_LANES_EQ_DONE;
		dpcd->data[DPCD_LANE0_1_STATUS] |= DPCD_SYMBOL_LOCKED;
		/* Set CHANNEL_EQ_DONE and  SYMBOL_LOCKED for Lane2_3 */
		dpcd->data[DPCD_LANE2_3_STATUS] |= DPCD_LANES_EQ_DONE;
		dpcd->data[DPCD_LANE2_3_STATUS] |= DPCD_SYMBOL_LOCKED;
		/* set INTERLANE_ALIGN_DONE */
		dpcd->data[DPCD_LANE_ALIGN_STATUS_UPDATED] |=
			DPCD_INTERLANE_ALIGN_DONE;
	} else if ((t & DPCD_TRAINING_PATTERN_SET_MASK) ==
			DPCD_LINK_TRAINING_DISABLED) {
		/* finish link training */
		/* set sink status as synchronized */
		dpcd->data[DPCD_SINK_STATUS] = DPCD_SINK_IN_SYNC;
	}
}

#define _REG_HSW_DP_AUX_CH_CTL(dp) \
	((dp) ? (_PCH_DPB_AUX_CH_CTL + ((dp)-1)*0x100) : 0x64010)

#define _REG_SKL_DP_AUX_CH_CTL(dp) (0x64010 + (dp) * 0x100)

#define OFFSET_TO_DP_AUX_PORT(offset) (((offset) & 0xF00) >> 8)

#define dpy_is_valid_port(port)	\
		(((port) >= PORT_A) && ((port) < I915_MAX_PORTS))

static int dp_aux_ch_ctl_mmio_write(struct intel_vgpu *vgpu,
		unsigned int offset, void *p_data, unsigned int bytes)
{
	struct intel_vgpu_display *display = &vgpu->display;
	int msg, addr, ctrl, op, len;
	int port_index = OFFSET_TO_DP_AUX_PORT(offset);
	struct intel_vgpu_dpcd_data *dpcd = NULL;
	struct intel_vgpu_port *port = NULL;
	u32 data;

	if (!dpy_is_valid_port(port_index)) {
		gvt_vgpu_err("Unsupported DP port access!\n");
		return 0;
	}

	write_vreg(vgpu, offset, p_data, bytes);
	data = vgpu_vreg(vgpu, offset);

	if ((IS_SKYLAKE(vgpu->gvt->dev_priv)
		|| IS_BROXTON(vgpu->gvt->dev_priv)
		|| IS_KABYLAKE(vgpu->gvt->dev_priv))
		&& offset != _REG_SKL_DP_AUX_CH_CTL(port_index)) {
		/* SKL DPB/C/D aux ctl register changed */
		return 0;
	} else if (IS_BROADWELL(vgpu->gvt->dev_priv) &&
		   offset != _REG_HSW_DP_AUX_CH_CTL(port_index)) {
		/* write to the data registers */
		return 0;
	}

	if (!(data & DP_AUX_CH_CTL_SEND_BUSY)) {
		/* just want to clear the sticky bits */
		vgpu_vreg(vgpu, offset) = 0;
		return 0;
	}

	port = &display->ports[port_index];
	dpcd = port->dpcd;

	/* read out message from DATA1 register */
	msg = vgpu_vreg(vgpu, offset + 4);
	addr = (msg >> 8) & 0xffff;
	ctrl = (msg >> 24) & 0xff;
	len = msg & 0xff;
	op = ctrl >> 4;

	if (op == GVT_AUX_NATIVE_WRITE) {
		int t;
		uint8_t buf[16];

		if ((addr + len + 1) >= DPCD_SIZE) {
			/*
			 * Write request exceeds what we supported,
			 * DCPD spec: When a Source Device is writing a DPCD
			 * address not supported by the Sink Device, the Sink
			 * Device shall reply with AUX NACK and “M” equal to
			 * zero.
			 */

			/* NAK the write */
			vgpu_vreg(vgpu, offset + 4) = AUX_NATIVE_REPLY_NAK;
			dp_aux_ch_ctl_trans_done(vgpu, data, offset, 2, true);
			return 0;
		}

		/*
		 * Write request format: (command + address) occupies
		 * 3 bytes, followed by (len + 1) bytes of data.
		 */
		if (WARN_ON((len + 4) > AUX_BURST_SIZE))
			return -EINVAL;

		/* unpack data from vreg to buf */
		for (t = 0; t < 4; t++) {
			u32 r = vgpu_vreg(vgpu, offset + 8 + t * 4);

			buf[t * 4] = (r >> 24) & 0xff;
			buf[t * 4 + 1] = (r >> 16) & 0xff;
			buf[t * 4 + 2] = (r >> 8) & 0xff;
			buf[t * 4 + 3] = r & 0xff;
		}

		/* write to virtual DPCD */
		if (dpcd && dpcd->data_valid) {
			for (t = 0; t <= len; t++) {
				int p = addr + t;

				dpcd->data[p] = buf[t];
				/* check for link training */
				if (p == DPCD_TRAINING_PATTERN_SET)
					dp_aux_ch_ctl_link_training(dpcd,
							buf[t]);
			}
		}

		/* ACK the write */
		vgpu_vreg(vgpu, offset + 4) = 0;
		dp_aux_ch_ctl_trans_done(vgpu, data, offset, 1,
				dpcd && dpcd->data_valid);
		return 0;
	}

	if (op == GVT_AUX_NATIVE_READ) {
		int idx, i, ret = 0;

		if ((addr + len + 1) >= DPCD_SIZE) {
			/*
			 * read request exceeds what we supported
			 * DPCD spec: A Sink Device receiving a Native AUX CH
			 * read request for an unsupported DPCD address must
			 * reply with an AUX ACK and read data set equal to
			 * zero instead of replying with AUX NACK.
			 */

			/* ACK the READ*/
			vgpu_vreg(vgpu, offset + 4) = 0;
			vgpu_vreg(vgpu, offset + 8) = 0;
			vgpu_vreg(vgpu, offset + 12) = 0;
			vgpu_vreg(vgpu, offset + 16) = 0;
			vgpu_vreg(vgpu, offset + 20) = 0;

			dp_aux_ch_ctl_trans_done(vgpu, data, offset, len + 2,
					true);
			return 0;
		}

		for (idx = 1; idx <= 5; idx++) {
			/* clear the data registers */
			vgpu_vreg(vgpu, offset + 4 * idx) = 0;
		}

		/*
		 * Read reply format: ACK (1 byte) plus (len + 1) bytes of data.
		 */
		if (WARN_ON((len + 2) > AUX_BURST_SIZE))
			return -EINVAL;

		/* read from virtual DPCD to vreg */
		/* first 4 bytes: [ACK][addr][addr+1][addr+2] */
		if (dpcd && dpcd->data_valid) {
			for (i = 1; i <= (len + 1); i++) {
				int t;

				t = dpcd->data[addr + i - 1];
				t <<= (24 - 8 * (i % 4));
				ret |= t;

				if ((i % 4 == 3) || (i == (len + 1))) {
					vgpu_vreg(vgpu, offset +
							(i / 4 + 1) * 4) = ret;
					ret = 0;
				}
			}
		}
		dp_aux_ch_ctl_trans_done(vgpu, data, offset, len + 2,
				dpcd && dpcd->data_valid);
		return 0;
	}

	/* i2c transaction starts */
	intel_gvt_i2c_handle_aux_ch_write(vgpu, port_index, offset, p_data);

	if (data & DP_AUX_CH_CTL_INTERRUPT)
		trigger_aux_channel_interrupt(vgpu, offset);
	return 0;
}

static int mbctl_write(struct intel_vgpu *vgpu, unsigned int offset,
		void *p_data, unsigned int bytes)
{
	*(u32 *)p_data &= (~GEN6_MBCTL_ENABLE_BOOT_FETCH);
	write_vreg(vgpu, offset, p_data, bytes);
	return 0;
}

static int vga_control_mmio_write(struct intel_vgpu *vgpu, unsigned int offset,
		void *p_data, unsigned int bytes)
{
	bool vga_disable;

	write_vreg(vgpu, offset, p_data, bytes);
	vga_disable = vgpu_vreg(vgpu, offset) & VGA_DISP_DISABLE;

	gvt_dbg_core("vgpu%d: %s VGA mode\n", vgpu->id,
			vga_disable ? "Disable" : "Enable");
	return 0;
}

static u32 read_virtual_sbi_register(struct intel_vgpu *vgpu,
		unsigned int sbi_offset)
{
	struct intel_vgpu_display *display = &vgpu->display;
	int num = display->sbi.number;
	int i;

	for (i = 0; i < num; ++i)
		if (display->sbi.registers[i].offset == sbi_offset)
			break;

	if (i == num)
		return 0;

	return display->sbi.registers[i].value;
}

static void write_virtual_sbi_register(struct intel_vgpu *vgpu,
		unsigned int offset, u32 value)
{
	struct intel_vgpu_display *display = &vgpu->display;
	int num = display->sbi.number;
	int i;

	for (i = 0; i < num; ++i) {
		if (display->sbi.registers[i].offset == offset)
			break;
	}

	if (i == num) {
		if (num == SBI_REG_MAX) {
			gvt_vgpu_err("SBI caching meets maximum limits\n");
			return;
		}
		display->sbi.number++;
	}

	display->sbi.registers[i].offset = offset;
	display->sbi.registers[i].value = value;
}

static int sbi_data_mmio_read(struct intel_vgpu *vgpu, unsigned int offset,
		void *p_data, unsigned int bytes)
{
	if (((vgpu_vreg(vgpu, SBI_CTL_STAT) & SBI_OPCODE_MASK) >>
				SBI_OPCODE_SHIFT) == SBI_CMD_CRRD) {
		unsigned int sbi_offset = (vgpu_vreg(vgpu, SBI_ADDR) &
				SBI_ADDR_OFFSET_MASK) >> SBI_ADDR_OFFSET_SHIFT;
		vgpu_vreg(vgpu, offset) = read_virtual_sbi_register(vgpu,
				sbi_offset);
	}
	read_vreg(vgpu, offset, p_data, bytes);
	return 0;
}

static int sbi_ctl_mmio_write(struct intel_vgpu *vgpu, unsigned int offset,
		void *p_data, unsigned int bytes)
{
	u32 data;

	write_vreg(vgpu, offset, p_data, bytes);
	data = vgpu_vreg(vgpu, offset);

	data &= ~(SBI_STAT_MASK << SBI_STAT_SHIFT);
	data |= SBI_READY;

	data &= ~(SBI_RESPONSE_MASK << SBI_RESPONSE_SHIFT);
	data |= SBI_RESPONSE_SUCCESS;

	vgpu_vreg(vgpu, offset) = data;

	if (((vgpu_vreg(vgpu, SBI_CTL_STAT) & SBI_OPCODE_MASK) >>
				SBI_OPCODE_SHIFT) == SBI_CMD_CRWR) {
		unsigned int sbi_offset = (vgpu_vreg(vgpu, SBI_ADDR) &
				SBI_ADDR_OFFSET_MASK) >> SBI_ADDR_OFFSET_SHIFT;

		write_virtual_sbi_register(vgpu, sbi_offset,
				vgpu_vreg(vgpu, SBI_DATA));
	}
	return 0;
}

#define _vgtif_reg(x) \
	(VGT_PVINFO_PAGE + offsetof(struct vgt_if, x))

static int pvinfo_mmio_read(struct intel_vgpu *vgpu, unsigned int offset,
		void *p_data, unsigned int bytes)
{
	bool invalid_read = false;
	int ret = 0;

	read_vreg(vgpu, offset, p_data, bytes);

	switch (offset) {
	case _vgtif_reg(magic) ... _vgtif_reg(vgt_id):
		if (offset + bytes > _vgtif_reg(vgt_id) + 4)
			invalid_read = true;
		break;
	case _vgtif_reg(avail_rs.mappable_gmadr.base) ...
		_vgtif_reg(avail_rs.fence_num):
		if (offset + bytes >
			_vgtif_reg(avail_rs.fence_num) + 4)
			invalid_read = true;
		break;
	case _vgtif_reg(pv_mmio):
	/* a remap happens from guest mmio read operation, the target reg offset
	 * is in the first DWORD of shared_page.
	 */
	{
		u32 reg = vgpu->mmio.shared_page->reg_addr;
		struct intel_gvt_mmio_info *mmio;

		mmio = find_mmio_info(vgpu->gvt, rounddown(reg, 4));
		if (mmio)
			ret = mmio->read(vgpu, reg, p_data, bytes);
		else
			ret = intel_vgpu_default_mmio_read(vgpu, reg, p_data,
					bytes);
		break;
	}

	case 0x78010:	/* vgt_caps */
	case 0x7881c:
		break;
	default:
		invalid_read = true;
		break;
	}
	if (invalid_read)
		gvt_vgpu_err("invalid pvinfo read: [%x:%x] = %x\n",
				offset, bytes, *(u32 *)p_data);
	vgpu->pv_notified = true;
	return ret;
}

static int handle_g2v_notification(struct intel_vgpu *vgpu, int notification)
{
	int ret = 0;

	switch (notification) {
	case VGT_G2V_PPGTT_L3_PAGE_TABLE_CREATE:
		ret = intel_vgpu_g2v_create_ppgtt_mm(vgpu, 3);
		break;
	case VGT_G2V_PPGTT_L3_PAGE_TABLE_DESTROY:
		ret = intel_vgpu_g2v_destroy_ppgtt_mm(vgpu, 3);
		break;
	case VGT_G2V_PPGTT_L4_PAGE_TABLE_CREATE:
		ret = intel_vgpu_g2v_create_ppgtt_mm(vgpu, 4);
		break;
	case VGT_G2V_PPGTT_L4_PAGE_TABLE_DESTROY:
		ret = intel_vgpu_g2v_destroy_ppgtt_mm(vgpu, 4);
		break;
	case VGT_G2V_PPGTT_L4_ALLOC:
		ret = intel_vgpu_g2v_pv_ppgtt_alloc_4lvl(vgpu, 4);
			break;
	case VGT_G2V_PPGTT_L4_INSERT:
		ret = intel_vgpu_g2v_pv_ppgtt_insert_4lvl(vgpu, 4);
		break;
	case VGT_G2V_PPGTT_L4_CLEAR:
		ret = intel_vgpu_g2v_pv_ppgtt_clear_4lvl(vgpu, 4);
		break;
	case VGT_G2V_EXECLIST_CONTEXT_CREATE:
	case VGT_G2V_EXECLIST_CONTEXT_DESTROY:
	case 1:	/* Remove this in guest driver. */
		break;
	default:
		gvt_vgpu_err("Invalid PV notification %d\n", notification);
	}
	return ret;
}

static int send_display_ready_uevent(struct intel_vgpu *vgpu, int ready)
{
	struct drm_i915_private *dev_priv = vgpu->gvt->dev_priv;
	struct kobject *kobj = &dev_priv->drm.primary->kdev->kobj;
	char *env[3] = {NULL, NULL, NULL};
	char vmid_str[20];
	char display_ready_str[20];

	snprintf(display_ready_str, 20, "GVT_DISPLAY_READY=%d", ready);
	env[0] = display_ready_str;

	snprintf(vmid_str, 20, "VMID=%d", vgpu->id);
	env[1] = vmid_str;

	return kobject_uevent_env(kobj, KOBJ_ADD, env);
}

#define INTEL_GVT_PCI_BAR_GTTMMIO 0
static int set_pvmmio(struct intel_vgpu *vgpu, bool map)
{
	u64 start, end;
	u64 val;
	int ret;

	val = vgpu_cfg_space(vgpu)[PCI_BASE_ADDRESS_0];
	if (val & PCI_BASE_ADDRESS_MEM_TYPE_64)
		start = *(u64 *)(vgpu_cfg_space(vgpu) + PCI_BASE_ADDRESS_0);
	else
		start = *(u32 *)(vgpu_cfg_space(vgpu) + PCI_BASE_ADDRESS_0);

	start &= ~GENMASK(3, 0);
	end = start + vgpu->cfg_space.bar[INTEL_GVT_PCI_BAR_GTTMMIO].size - 1;

	ret = intel_gvt_hypervisor_set_pvmmio(vgpu, start, end, map);
	return ret;
}

static int pvinfo_mmio_write(struct intel_vgpu *vgpu, unsigned int offset,
		void *p_data, unsigned int bytes)
{
	u32 data;
	int ret;

	write_vreg(vgpu, offset, p_data, bytes);
	data = vgpu_vreg(vgpu, offset);

	switch (offset) {
	case _vgtif_reg(display_ready):
		send_display_ready_uevent(vgpu, data ? 1 : 0);
		break;
	case _vgtif_reg(g2v_notify):
		ret = handle_g2v_notification(vgpu, data);
		break;
	case _vgtif_reg(enable_pvmmio):
		if (i915_modparams.enable_pvmmio) {
			if (set_pvmmio(vgpu, !!data)) {
				vgpu_vreg(vgpu, offset) = 0;
				break;
			}
			vgpu_vreg(vgpu, offset) = data & i915_modparams.enable_pvmmio;
<<<<<<< HEAD
=======
			DRM_INFO("vgpu id=%d pvmmio=0x%x\n",
					vgpu->id, VGPU_PVMMIO(vgpu));
>>>>>>> 9c2b6ffd
		} else {
			vgpu_vreg(vgpu, offset) = 0;
		}
		break;
	/* add xhot and yhot to handled list to avoid error log */
	case 0x78830:
	case 0x78834:
	case _vgtif_reg(pdp[0].lo):
	case _vgtif_reg(pdp[0].hi):
	case _vgtif_reg(pdp[1].lo):
	case _vgtif_reg(pdp[1].hi):
	case _vgtif_reg(pdp[2].lo):
	case _vgtif_reg(pdp[2].hi):
	case _vgtif_reg(pdp[3].lo):
	case _vgtif_reg(pdp[3].hi):
	case _vgtif_reg(execlist_context_descriptor_lo):
	case _vgtif_reg(execlist_context_descriptor_hi):
		break;
	case _vgtif_reg(rsv5[0])..._vgtif_reg(rsv5[3]):
		enter_failsafe_mode(vgpu, GVT_FAILSAFE_INSUFFICIENT_RESOURCE);
		break;
	default:
		gvt_vgpu_err("invalid pvinfo write offset %x bytes %x data %x\n",
				offset, bytes, data);
		break;
	}
	return 0;
}

static int power_well_ctl_mmio_write(struct intel_vgpu *vgpu,
		unsigned int offset, void *p_data, unsigned int bytes)
{
	write_vreg(vgpu, offset, p_data, bytes);

	if (vgpu_vreg(vgpu, offset) & HSW_PWR_WELL_CTL_REQ(HSW_DISP_PW_GLOBAL))
		vgpu_vreg(vgpu, offset) |=
			HSW_PWR_WELL_CTL_STATE(HSW_DISP_PW_GLOBAL);
	else
		vgpu_vreg(vgpu, offset) &=
			~HSW_PWR_WELL_CTL_STATE(HSW_DISP_PW_GLOBAL);
	return 0;
}

static int fpga_dbg_mmio_write(struct intel_vgpu *vgpu,
	unsigned int offset, void *p_data, unsigned int bytes)
{
	write_vreg(vgpu, offset, p_data, bytes);

	if (vgpu_vreg(vgpu, offset) & FPGA_DBG_RM_NOCLAIM)
		vgpu_vreg(vgpu, offset) &= ~FPGA_DBG_RM_NOCLAIM;
	return 0;
}

static int dma_ctrl_write(struct intel_vgpu *vgpu, unsigned int offset,
		void *p_data, unsigned int bytes)
{
	u32 mode;

	write_vreg(vgpu, offset, p_data, bytes);
	mode = vgpu_vreg(vgpu, offset);

	if (GFX_MODE_BIT_SET_IN_MASK(mode, START_DMA)) {
		WARN_ONCE(1, "VM(%d): iGVT-g doesn't support GuC\n",
				vgpu->id);
		return 0;
	}

	return 0;
}

static int gen9_trtte_write(struct intel_vgpu *vgpu, unsigned int offset,
		void *p_data, unsigned int bytes)
{
	struct drm_i915_private *dev_priv = vgpu->gvt->dev_priv;
	u32 trtte = *(u32 *)p_data;

	if ((trtte & 1) && (trtte & (1 << 1)) == 0) {
		WARN(1, "VM(%d): Use physical address for TRTT!\n",
				vgpu->id);
		return -EINVAL;
	}
	write_vreg(vgpu, offset, p_data, bytes);
	/* TRTTE is not per-context */

	mmio_hw_access_pre(dev_priv);
	I915_WRITE(_MMIO(offset), vgpu_vreg(vgpu, offset));
	mmio_hw_access_post(dev_priv);

	return 0;
}

static int gen9_trtt_chicken_write(struct intel_vgpu *vgpu, unsigned int offset,
		void *p_data, unsigned int bytes)
{
	struct drm_i915_private *dev_priv = vgpu->gvt->dev_priv;
	u32 val = *(u32 *)p_data;

	if (val & 1) {
		/* unblock hw logic */
		mmio_hw_access_pre(dev_priv);
		I915_WRITE(_MMIO(offset), val);
		mmio_hw_access_post(dev_priv);
	}
	write_vreg(vgpu, offset, p_data, bytes);
	return 0;
}

static int dpll_status_read(struct intel_vgpu *vgpu, unsigned int offset,
		void *p_data, unsigned int bytes)
{
	u32 v = 0;

	if (vgpu_vreg(vgpu, 0x46010) & (1 << 31))
		v |= (1 << 0);

	if (vgpu_vreg(vgpu, 0x46014) & (1 << 31))
		v |= (1 << 8);

	if (vgpu_vreg(vgpu, 0x46040) & (1 << 31))
		v |= (1 << 16);

	if (vgpu_vreg(vgpu, 0x46060) & (1 << 31))
		v |= (1 << 24);

	vgpu_vreg(vgpu, offset) = v;

	return intel_vgpu_default_mmio_read(vgpu, offset, p_data, bytes);
}

static int mailbox_write(struct intel_vgpu *vgpu, unsigned int offset,
		void *p_data, unsigned int bytes)
{
	u32 value = *(u32 *)p_data;
	u32 cmd = value & 0xff;
	u32 *data0 = &vgpu_vreg(vgpu, GEN6_PCODE_DATA);

	switch (cmd) {
	case GEN9_PCODE_READ_MEM_LATENCY:
		if (IS_SKYLAKE(vgpu->gvt->dev_priv)
			 || IS_KABYLAKE(vgpu->gvt->dev_priv)) {
			/**
			 * "Read memory latency" command on gen9.
			 * Below memory latency values are read
			 * from skylake platform.
			 */
			if (!*data0)
				*data0 = 0x1e1a1100;
			else
				*data0 = 0x61514b3d;
		} else if(IS_BROXTON(vgpu->gvt->dev_priv)) {
			/**
			 * "Read memory latency" command on gen9.
			 * Below memory latency values are read
			 * from broxton MRB.
			 */
			if (!*data0)
				*data0 = 0x16080707;
			else
				*data0 = 0x16161616;
		}
		break;
	case SKL_PCODE_CDCLK_CONTROL:
		if (IS_SKYLAKE(vgpu->gvt->dev_priv)
			 || IS_KABYLAKE(vgpu->gvt->dev_priv))
			*data0 = SKL_CDCLK_READY_FOR_CHANGE;
		break;
	case GEN6_PCODE_READ_RC6VIDS:
		*data0 |= 0x1;
		break;
	}

	gvt_dbg_core("VM(%d) write %x to mailbox, return data0 %x\n",
		     vgpu->id, value, *data0);
	/**
	 * PCODE_READY clear means ready for pcode read/write,
	 * PCODE_ERROR_MASK clear means no error happened. In GVT-g we
	 * always emulate as pcode read/write success and ready for access
	 * anytime, since we don't touch real physical registers here.
	 */
	value &= ~(GEN6_PCODE_READY | GEN6_PCODE_ERROR_MASK);
	return intel_vgpu_default_mmio_write(vgpu, offset, &value, bytes);
}

static int skl_power_well_ctl_write(struct intel_vgpu *vgpu,
		unsigned int offset, void *p_data, unsigned int bytes)
{
	u32 v = *(u32 *)p_data;

	if (IS_BROXTON(vgpu->gvt->dev_priv))
		v &= (1 << 31) | (1 << 29);
	else
		v &= (1 << 31) | (1 << 29) | (1 << 9) |
			(1 << 7) | (1 << 5) | (1 << 3) | (1 << 1);
	v |= (v >> 1);

	vgpu_vreg(vgpu, i915_mmio_reg_offset(SKL_FUSE_STATUS)) =
		(SKL_FUSE_PG_DIST_STATUS(0)
		 | SKL_FUSE_PG_DIST_STATUS(1)
		 | SKL_FUSE_PG_DIST_STATUS(2));

	return intel_vgpu_default_mmio_write(vgpu, offset, &v, bytes);
}

static int skl_misc_ctl_write(struct intel_vgpu *vgpu, unsigned int offset,
		void *p_data, unsigned int bytes)
{
	struct drm_i915_private *dev_priv = vgpu->gvt->dev_priv;
	u32 v = *(u32 *)p_data;

	if (!IS_SKYLAKE(dev_priv) && !IS_KABYLAKE(dev_priv))
		return intel_vgpu_default_mmio_write(vgpu,
				offset, p_data, bytes);

	switch (offset) {
	case 0x4ddc:
		/* bypass WaCompressedResourceSamplerPbeMediaNewHashMode */
		vgpu_vreg(vgpu, offset) = v & ~(1 << 31);
		break;
	case 0x42080:
		/* bypass WaCompressedResourceDisplayNewHashMode */
		vgpu_vreg(vgpu, offset) = v & ~(1 << 15);
		break;
	case 0xe194:
		/* bypass WaCompressedResourceSamplerPbeMediaNewHashMode */
		vgpu_vreg(vgpu, offset) = v & ~(1 << 8);
		break;
	case 0x7014:
		/* bypass WaCompressedResourceSamplerPbeMediaNewHashMode */
		vgpu_vreg(vgpu, offset) = v & ~(1 << 13);
		break;
	default:
		return -EINVAL;
	}

	return 0;
}

static int skl_lcpll_write(struct intel_vgpu *vgpu, unsigned int offset,
		void *p_data, unsigned int bytes)
{
	u32 v = *(u32 *)p_data;

	/* other bits are MBZ. */
	v &= (1 << 31) | (1 << 30);
	v & (1 << 31) ? (v |= (1 << 30)) : (v &= ~(1 << 30));

	vgpu_vreg(vgpu, offset) = v;

	return 0;
}

static int bxt_de_pll_enable_write(struct intel_vgpu *vgpu, unsigned int offset,
		void *p_data, unsigned int bytes)
{
	u32 v = *(u32 *)p_data;
	if (v & BXT_DE_PLL_PLL_ENABLE)
		v |= BXT_DE_PLL_LOCK;

	vgpu_vreg(vgpu, offset) = v;

	return 0;
}

static int bxt_port_pll_enable_write(struct intel_vgpu *vgpu, unsigned int offset,
		void *p_data, unsigned int bytes)
{
	u32 v = *(u32 *)p_data;
	if (v & PORT_PLL_ENABLE)
		v |= PORT_PLL_LOCK;

	vgpu_vreg(vgpu, offset) = v;

	return 0;
}

static int bxt_dbuf_ctl_write(struct intel_vgpu *vgpu, unsigned int offset,
		void *p_data, unsigned int bytes)
{
	u32 v = *(u32 *)p_data;
	if (v & DBUF_POWER_REQUEST)
		v |= DBUF_POWER_STATE;
	else
		v &= ~DBUF_POWER_STATE;

	vgpu_vreg(vgpu, offset) = v;

	return 0;
}

static int bxt_phy_ctl_family_write(struct intel_vgpu *vgpu, unsigned int offset,
		void *p_data, unsigned int bytes)
{
	u32 v = *(u32 *)p_data;
	u32 data = v & COMMON_RESET_DIS ? BXT_PHY_LANE_ENABLED : 0;

	vgpu_vreg(vgpu, _BXT_PHY_CTL_DDI_A) = data;
	vgpu_vreg(vgpu, _BXT_PHY_CTL_DDI_B) = data;
	vgpu_vreg(vgpu, _BXT_PHY_CTL_DDI_C) = data;

	vgpu_vreg(vgpu, offset) = v;

	return 0;
}

static int bxt_port_tx_dw3_read(struct intel_vgpu *vgpu, unsigned int offset,
		void *p_data, unsigned int bytes)
{
	u32 v = vgpu_vreg(vgpu, offset);
	v &= ~UNIQUE_TRANGE_EN_METHOD;

	vgpu_vreg(vgpu, offset) = v;

	return intel_vgpu_default_mmio_read(vgpu, offset, p_data, bytes);
}

static int bxt_pcs_dw12_grp_write(struct intel_vgpu *vgpu, unsigned int offset,
		void *p_data, unsigned int bytes)
{
	u32 v = *(u32 *)p_data;

	if (offset == _PORT_PCS_DW12_GRP_A || offset == _PORT_PCS_DW12_GRP_B) {
		vgpu_vreg(vgpu, offset - 0x600) = v;
		vgpu_vreg(vgpu, offset - 0x800) = v;
	} else {
		vgpu_vreg(vgpu, offset - 0x400) = v;
		vgpu_vreg(vgpu, offset - 0x600) = v;
	}

	vgpu_vreg(vgpu, offset) = v;

	return 0;
}

static int bxt_gt_disp_pwron_write(struct intel_vgpu *vgpu, unsigned int offset,
		void *p_data, unsigned int bytes)
{
	u32 v = *(u32 *)p_data;

	if (v & BIT(0)) {
		vgpu_vreg(vgpu, BXT_PORT_CL1CM_DW0(DPIO_PHY0)) &= ~PHY_RESERVED;
		vgpu_vreg(vgpu, BXT_PORT_CL1CM_DW0(DPIO_PHY0)) |= PHY_POWER_GOOD;
	}

	if (v & BIT(1)) {
		vgpu_vreg(vgpu, BXT_PORT_CL1CM_DW0(DPIO_PHY1)) &= ~PHY_RESERVED;
		vgpu_vreg(vgpu, BXT_PORT_CL1CM_DW0(DPIO_PHY1)) |= PHY_POWER_GOOD;
	}


	vgpu_vreg(vgpu, offset) = v;

	return 0;
}

static int mmio_read_from_hw(struct intel_vgpu *vgpu,
		unsigned int offset, void *p_data, unsigned int bytes)
{
	struct drm_i915_private *dev_priv = vgpu->gvt->dev_priv;

	mmio_hw_access_pre(dev_priv);
	vgpu_vreg(vgpu, offset) = I915_READ(_MMIO(offset));
	mmio_hw_access_post(dev_priv);
	return intel_vgpu_default_mmio_read(vgpu, offset, p_data, bytes);
}

static int elsp_mmio_write(struct intel_vgpu *vgpu, unsigned int offset,
		void *p_data, unsigned int bytes)
{
	int ring_id = render_mmio_to_ring_id(vgpu->gvt, offset);
	struct intel_vgpu_execlist *execlist;
	u32 data = *(u32 *)p_data;
	u32 *elsp_data = vgpu->mmio.shared_page->elsp_data;
	int ret = 0;

	if (WARN_ON(ring_id < 0 || ring_id > I915_NUM_ENGINES - 1))
		return -EINVAL;

	execlist = &vgpu->execlist[ring_id];

	if (VGPU_PVMMIO(vgpu) & PVMMIO_ELSP_SUBMIT) {
		execlist->elsp_dwords.data[0] = elsp_data[0];
		execlist->elsp_dwords.data[1] = elsp_data[1];
		execlist->elsp_dwords.data[2] = elsp_data[2];
		execlist->elsp_dwords.data[3] = data;
		ret = intel_vgpu_submit_execlist(vgpu, ring_id);
	} else {
		execlist->elsp_dwords.data[execlist->elsp_dwords.index] = data;
		if (execlist->elsp_dwords.index == 3)
			ret = intel_vgpu_submit_execlist(vgpu, ring_id);
		++execlist->elsp_dwords.index;
		execlist->elsp_dwords.index &= 0x3;
	}

	if (ret)
		gvt_vgpu_err("fail submit workload on ring %d\n", ring_id);

	return ret;
}

static int ring_mode_mmio_write(struct intel_vgpu *vgpu, unsigned int offset,
		void *p_data, unsigned int bytes)
{
	u32 data = *(u32 *)p_data;
	int ring_id = render_mmio_to_ring_id(vgpu->gvt, offset);
	bool enable_execlist;

	write_vreg(vgpu, offset, p_data, bytes);

	/* when PPGTT mode enabled, we will check if guest has called
	 * pvinfo, if not, we will treat this guest as non-gvtg-aware
	 * guest, and stop emulating its cfg space, mmio, gtt, etc.
	 */
	if (((data & _MASKED_BIT_ENABLE(GFX_PPGTT_ENABLE)) ||
			(data & _MASKED_BIT_ENABLE(GFX_RUN_LIST_ENABLE)))
			&& !vgpu->pv_notified) {
		enter_failsafe_mode(vgpu, GVT_FAILSAFE_UNSUPPORTED_GUEST);
		return 0;
	}
	if ((data & _MASKED_BIT_ENABLE(GFX_RUN_LIST_ENABLE))
			|| (data & _MASKED_BIT_DISABLE(GFX_RUN_LIST_ENABLE))) {
		enable_execlist = !!(data & GFX_RUN_LIST_ENABLE);

		gvt_dbg_core("EXECLIST %s on ring %d\n",
				(enable_execlist ? "enabling" : "disabling"),
				ring_id);

		if (enable_execlist) {
			mutex_unlock(&vgpu->gvt->lock);
			mutex_lock(&vgpu->gvt->sched_lock);
			mutex_lock(&vgpu->gvt->lock);
			intel_vgpu_start_schedule(vgpu);
			mutex_unlock(&vgpu->gvt->sched_lock);
		}
	}
	return 0;
}

static int gvt_reg_tlb_control_handler(struct intel_vgpu *vgpu,
		unsigned int offset, void *p_data, unsigned int bytes)
{
	unsigned int id = 0;

	write_vreg(vgpu, offset, p_data, bytes);
	vgpu_vreg(vgpu, offset) = 0;

	switch (offset) {
	case 0x4260:
		id = RCS;
		break;
	case 0x4264:
		id = VCS;
		break;
	case 0x4268:
		id = VCS2;
		break;
	case 0x426c:
		id = BCS;
		break;
	case 0x4270:
		id = VECS;
		break;
	default:
		return -EINVAL;
	}
	set_bit(id, (void *)vgpu->tlb_handle_pending);

	return 0;
}

static int ring_reset_ctl_write(struct intel_vgpu *vgpu,
	unsigned int offset, void *p_data, unsigned int bytes)
{
	u32 data;

	write_vreg(vgpu, offset, p_data, bytes);
	data = vgpu_vreg(vgpu, offset);

	if (data & _MASKED_BIT_ENABLE(RESET_CTL_REQUEST_RESET))
		data |= RESET_CTL_READY_TO_RESET;
	else if (data & _MASKED_BIT_DISABLE(RESET_CTL_REQUEST_RESET))
		data &= ~RESET_CTL_READY_TO_RESET;

	vgpu_vreg(vgpu, offset) = data;
	return 0;
}

#define MMIO_F(reg, s, f, am, rm, d, r, w) do { \
	ret = new_mmio_info(gvt, INTEL_GVT_MMIO_OFFSET(reg), \
		f, s, am, rm, d, r, w); \
	if (ret) \
		return ret; \
} while (0)

#define MMIO_D(reg, d) \
	MMIO_F(reg, 4, 0, 0, 0, d, NULL, NULL)

#define MMIO_DH(reg, d, r, w) \
	MMIO_F(reg, 4, 0, 0, 0, d, r, w)

#define MMIO_DFH(reg, d, f, r, w) \
	MMIO_F(reg, 4, f, 0, 0, d, r, w)

#define MMIO_GM(reg, d, r, w) \
	MMIO_F(reg, 4, F_GMADR, 0xFFFFF000, 0, d, r, w)

#define MMIO_GM_RDR(reg, d, r, w) \
	MMIO_F(reg, 4, F_GMADR | F_CMD_ACCESS, 0xFFFFF000, 0, d, r, w)

#define MMIO_RO(reg, d, f, rm, r, w) \
	MMIO_F(reg, 4, F_RO | f, 0, rm, d, r, w)

#define MMIO_RING_F(prefix, s, f, am, rm, d, r, w) do { \
	MMIO_F(prefix(RENDER_RING_BASE), s, f, am, rm, d, r, w); \
	MMIO_F(prefix(BLT_RING_BASE), s, f, am, rm, d, r, w); \
	MMIO_F(prefix(GEN6_BSD_RING_BASE), s, f, am, rm, d, r, w); \
	MMIO_F(prefix(VEBOX_RING_BASE), s, f, am, rm, d, r, w); \
	if (HAS_BSD2(dev_priv)) \
		MMIO_F(prefix(GEN8_BSD2_RING_BASE), s, f, am, rm, d, r, w); \
} while (0)

#define MMIO_RING_D(prefix, d) \
	MMIO_RING_F(prefix, 4, 0, 0, 0, d, NULL, NULL)

#define MMIO_RING_DFH(prefix, d, f, r, w) \
	MMIO_RING_F(prefix, 4, f, 0, 0, d, r, w)

#define MMIO_RING_GM(prefix, d, r, w) \
	MMIO_RING_F(prefix, 4, F_GMADR, 0xFFFF0000, 0, d, r, w)

#define MMIO_RING_GM_RDR(prefix, d, r, w) \
	MMIO_RING_F(prefix, 4, F_GMADR | F_CMD_ACCESS, 0xFFFF0000, 0, d, r, w)

#define MMIO_RING_RO(prefix, d, f, rm, r, w) \
	MMIO_RING_F(prefix, 4, F_RO | f, 0, rm, d, r, w)

#define MMIO_PIPES_SDH(prefix, plane, s, d, r, w) do { \
	int pipe; \
	for_each_pipe(dev_priv, pipe) \
		MMIO_F(prefix(pipe, plane), s, 0, 0, 0, d, r, w); \
} while (0)

#define MMIO_PLANES_SDH(prefix, s, d, r, w) do { \
	int pipe, plane; \
	for_each_pipe(dev_priv, pipe) \
		for_each_universal_plane(dev_priv, pipe, plane) \
			MMIO_F(prefix(pipe, plane), s, 0, 0, 0, d, r, w); \
} while (0)

#define MMIO_PLANES_DH(prefix, d, r, w) \
	MMIO_PLANES_SDH(prefix, 4, d, r, w)

#define MMIO_PORT_CL_REF(phy) \
	MMIO_D(BXT_PORT_CL1CM_DW0(phy), D_BXT); \
	MMIO_D(BXT_PORT_CL1CM_DW9(phy), D_BXT); \
	MMIO_D(BXT_PORT_CL1CM_DW10(phy), D_BXT); \
	MMIO_D(BXT_PORT_CL1CM_DW28(phy), D_BXT); \
	MMIO_D(BXT_PORT_CL1CM_DW30(phy), D_BXT); \
	MMIO_D(BXT_PORT_CL2CM_DW6(phy), D_BXT); \
	MMIO_D(BXT_PORT_REF_DW3(phy), D_BXT); \
	MMIO_D(BXT_PORT_REF_DW6(phy), D_BXT); \
	MMIO_D(BXT_PORT_REF_DW8(phy), D_BXT)

#define MMIO_PORT_PCS_TX(phy, ch) \
	MMIO_D(BXT_PORT_PLL_EBB_0(phy, ch), D_BXT); \
	MMIO_D(BXT_PORT_PLL_EBB_4(phy, ch), D_BXT); \
	MMIO_D(BXT_PORT_PCS_DW10_LN01(phy, ch), D_BXT); \
	MMIO_D(BXT_PORT_PCS_DW10_GRP(phy, ch), D_BXT); \
	MMIO_D(BXT_PORT_PCS_DW12_LN01(phy, ch), D_BXT); \
	MMIO_D(BXT_PORT_PCS_DW12_LN23(phy, ch), D_BXT); \
	MMIO_DH(BXT_PORT_PCS_DW12_GRP(phy, ch), D_BXT, NULL, bxt_pcs_dw12_grp_write); \
	MMIO_D(BXT_PORT_TX_DW2_LN0(phy, ch), D_BXT); \
	MMIO_D(BXT_PORT_TX_DW2_GRP(phy, ch), D_BXT); \
	MMIO_DH(BXT_PORT_TX_DW3_LN0(phy, ch), D_BXT, bxt_port_tx_dw3_read, NULL); \
	MMIO_D(BXT_PORT_TX_DW3_GRP(phy, ch), D_BXT); \
	MMIO_D(BXT_PORT_TX_DW4_LN0(phy, ch), D_BXT); \
	MMIO_D(BXT_PORT_TX_DW4_GRP(phy, ch), D_BXT); \
	MMIO_D(BXT_PORT_TX_DW14_LN(phy, ch, 0), D_BXT); \
	MMIO_D(BXT_PORT_TX_DW14_LN(phy, ch, 1), D_BXT); \
	MMIO_D(BXT_PORT_TX_DW14_LN(phy, ch, 2), D_BXT); \
	MMIO_D(BXT_PORT_TX_DW14_LN(phy, ch, 3), D_BXT); \
	MMIO_D(BXT_PORT_PLL(phy, ch, 0), D_BXT); \
	MMIO_D(BXT_PORT_PLL(phy, ch, 1), D_BXT); \
	MMIO_D(BXT_PORT_PLL(phy, ch, 2), D_BXT); \
	MMIO_D(BXT_PORT_PLL(phy, ch, 3), D_BXT); \
	MMIO_D(BXT_PORT_PLL(phy, ch, 6), D_BXT); \
	MMIO_D(BXT_PORT_PLL(phy, ch, 8), D_BXT); \
	MMIO_D(BXT_PORT_PLL(phy, ch, 9), D_BXT); \
	MMIO_D(BXT_PORT_PLL(phy, ch, 10), D_BXT)

static int init_generic_mmio_info(struct intel_gvt *gvt)
{
	struct drm_i915_private *dev_priv = gvt->dev_priv;
	int ret;

	MMIO_RING_DFH(RING_IMR, D_ALL, F_CMD_ACCESS, NULL,
		intel_vgpu_reg_imr_handler);

	MMIO_DFH(SDEIMR, D_ALL, 0, NULL, intel_vgpu_reg_imr_handler);
	MMIO_DFH(SDEIER, D_ALL, 0, NULL, intel_vgpu_reg_ier_handler);
	MMIO_DFH(SDEIIR, D_ALL, 0, NULL, intel_vgpu_reg_iir_handler);
	MMIO_D(SDEISR, D_ALL);

	MMIO_RING_DFH(RING_HWSTAM, D_ALL, F_CMD_ACCESS, NULL, NULL);

	MMIO_GM_RDR(RENDER_HWS_PGA_GEN7, D_ALL, NULL, NULL);
	MMIO_GM_RDR(BSD_HWS_PGA_GEN7, D_ALL, NULL, NULL);
	MMIO_GM_RDR(BLT_HWS_PGA_GEN7, D_ALL, NULL, NULL);
	MMIO_GM_RDR(VEBOX_HWS_PGA_GEN7, D_ALL, NULL, NULL);

#define RING_REG(base) (base + 0x28)
	MMIO_RING_DFH(RING_REG, D_ALL, F_CMD_ACCESS, NULL, NULL);
#undef RING_REG

#define RING_REG(base) (base + 0x134)
	MMIO_RING_DFH(RING_REG, D_ALL, F_CMD_ACCESS, NULL, NULL);
#undef RING_REG

#define RING_REG(base) (base + 0x6c)
	MMIO_RING_DFH(RING_REG, D_ALL, 0, mmio_read_from_hw, NULL);
#undef RING_REG
	MMIO_DH(GEN7_SC_INSTDONE, D_BDW_PLUS, mmio_read_from_hw, NULL);

	MMIO_GM_RDR(0x2148, D_ALL, NULL, NULL);
	MMIO_GM_RDR(CCID, D_ALL, NULL, NULL);
	MMIO_GM_RDR(0x12198, D_ALL, NULL, NULL);
	MMIO_D(GEN7_CXT_SIZE, D_ALL);

	MMIO_RING_DFH(RING_TAIL, D_ALL, F_CMD_ACCESS, NULL, NULL);
	MMIO_RING_DFH(RING_HEAD, D_ALL, F_CMD_ACCESS, NULL, NULL);
	MMIO_RING_DFH(RING_CTL, D_ALL, F_CMD_ACCESS, NULL, NULL);
	MMIO_RING_DFH(RING_ACTHD, D_ALL, F_CMD_ACCESS, mmio_read_from_hw, NULL);
	MMIO_RING_GM_RDR(RING_START, D_ALL, NULL, NULL);

	/* RING MODE */
#define RING_REG(base) (base + 0x29c)
	MMIO_RING_DFH(RING_REG, D_ALL, F_MODE_MASK | F_CMD_ACCESS, NULL,
		ring_mode_mmio_write);
#undef RING_REG

	MMIO_RING_DFH(RING_MI_MODE, D_ALL, F_MODE_MASK | F_CMD_ACCESS,
		NULL, NULL);
	MMIO_RING_DFH(RING_INSTPM, D_ALL, F_MODE_MASK | F_CMD_ACCESS,
			NULL, NULL);
	MMIO_RING_DFH(RING_TIMESTAMP, D_ALL, F_CMD_ACCESS,
			mmio_read_from_hw, NULL);
	MMIO_RING_DFH(RING_TIMESTAMP_UDW, D_ALL, F_CMD_ACCESS,
			mmio_read_from_hw, NULL);

	MMIO_DFH(GEN7_GT_MODE, D_ALL, F_MODE_MASK | F_CMD_ACCESS, NULL, NULL);
	MMIO_DFH(CACHE_MODE_0_GEN7, D_ALL, F_MODE_MASK | F_CMD_ACCESS,
		NULL, NULL);
	MMIO_DFH(CACHE_MODE_1, D_ALL, F_MODE_MASK | F_CMD_ACCESS, NULL, NULL);
	MMIO_DFH(CACHE_MODE_0, D_ALL, F_MODE_MASK | F_CMD_ACCESS, NULL, NULL);
	MMIO_DFH(0x2124, D_ALL, F_MODE_MASK | F_CMD_ACCESS, NULL, NULL);

	MMIO_DFH(0x20dc, D_ALL, F_MODE_MASK | F_CMD_ACCESS, NULL, NULL);
	MMIO_DFH(_3D_CHICKEN3, D_ALL, F_MODE_MASK | F_CMD_ACCESS, NULL, NULL);
	MMIO_DFH(0x2088, D_ALL, F_MODE_MASK | F_CMD_ACCESS, NULL, NULL);
	MMIO_DFH(0x20e4, D_ALL, F_MODE_MASK | F_CMD_ACCESS, NULL, NULL);
	MMIO_DFH(0x2470, D_ALL, F_MODE_MASK | F_CMD_ACCESS, NULL, NULL);
	MMIO_DFH(GAM_ECOCHK, D_ALL, F_CMD_ACCESS, NULL, NULL);
	MMIO_DFH(GEN7_COMMON_SLICE_CHICKEN1, D_ALL, F_MODE_MASK | F_CMD_ACCESS,
		NULL, NULL);
	MMIO_DFH(COMMON_SLICE_CHICKEN2, D_ALL, F_MODE_MASK | F_CMD_ACCESS, NULL,
		 skl_misc_ctl_write);
	MMIO_DFH(0x9030, D_ALL, F_CMD_ACCESS, NULL, NULL);
	MMIO_DFH(0x20a0, D_ALL, F_CMD_ACCESS, NULL, NULL);
	MMIO_DFH(0x2420, D_ALL, F_CMD_ACCESS, NULL, NULL);
	MMIO_DFH(0x2430, D_ALL, F_CMD_ACCESS, NULL, NULL);
	MMIO_DFH(0x2434, D_ALL, F_CMD_ACCESS, NULL, NULL);
	MMIO_DFH(0x2438, D_ALL, F_CMD_ACCESS, NULL, NULL);
	MMIO_DFH(0x243c, D_ALL, F_CMD_ACCESS, NULL, NULL);
	MMIO_DFH(0x7018, D_ALL, F_MODE_MASK | F_CMD_ACCESS, NULL, NULL);
	MMIO_DFH(HALF_SLICE_CHICKEN3, D_ALL, F_MODE_MASK | F_CMD_ACCESS, NULL, NULL);
	MMIO_DFH(GEN7_HALF_SLICE_CHICKEN1, D_ALL, F_MODE_MASK | F_CMD_ACCESS, NULL, NULL);

	/* display */
	MMIO_F(0x60220, 0x20, 0, 0, 0, D_ALL, NULL, NULL);
	MMIO_D(0x602a0, D_ALL);

	MMIO_D(0x65050, D_ALL);
	MMIO_D(0x650b4, D_ALL);

	MMIO_D(0xc4040, D_ALL);
	MMIO_D(DERRMR, D_ALL);

	MMIO_DH(PIPEDSL(PIPE_A), D_ALL, pipe_dsl_mmio_read, NULL);
	MMIO_DH(PIPEDSL(PIPE_B), D_ALL, pipe_dsl_mmio_read, NULL);
	MMIO_DH(PIPEDSL(PIPE_C), D_ALL, pipe_dsl_mmio_read, NULL);
	MMIO_D(PIPEDSL(_PIPE_EDP), D_ALL);

	MMIO_DH(PIPECONF(PIPE_A), D_ALL, NULL, pipeconf_mmio_write);
	MMIO_DH(PIPECONF(PIPE_B), D_ALL, NULL, pipeconf_mmio_write);
	MMIO_DH(PIPECONF(PIPE_C), D_ALL, NULL, pipeconf_mmio_write);
	MMIO_DH(PIPECONF(_PIPE_EDP), D_ALL, NULL, pipeconf_mmio_write);

	MMIO_D(PIPESTAT(PIPE_A), D_ALL);
	MMIO_D(PIPESTAT(PIPE_B), D_ALL);
	MMIO_D(PIPESTAT(PIPE_C), D_ALL);
	MMIO_D(PIPESTAT(_PIPE_EDP), D_ALL);

	MMIO_D(PIPE_FLIPCOUNT_G4X(PIPE_A), D_ALL);
	MMIO_D(PIPE_FLIPCOUNT_G4X(PIPE_B), D_ALL);
	MMIO_D(PIPE_FLIPCOUNT_G4X(PIPE_C), D_ALL);
	MMIO_D(PIPE_FLIPCOUNT_G4X(_PIPE_EDP), D_ALL);

	MMIO_D(PIPE_FRMCOUNT_G4X(PIPE_A), D_ALL);
	MMIO_D(PIPE_FRMCOUNT_G4X(PIPE_B), D_ALL);
	MMIO_D(PIPE_FRMCOUNT_G4X(PIPE_C), D_ALL);
	MMIO_D(PIPE_FRMCOUNT_G4X(_PIPE_EDP), D_ALL);

	MMIO_D(CURCNTR(PIPE_A), D_ALL);
	MMIO_D(CURCNTR(PIPE_B), D_ALL);
	MMIO_D(CURCNTR(PIPE_C), D_ALL);

	MMIO_D(CURPOS(PIPE_A), D_ALL);
	MMIO_D(CURPOS(PIPE_B), D_ALL);
	MMIO_D(CURPOS(PIPE_C), D_ALL);

	MMIO_D(CURBASE(PIPE_A), D_ALL);
	MMIO_D(CURBASE(PIPE_B), D_ALL);
	MMIO_D(CURBASE(PIPE_C), D_ALL);

	MMIO_D(0x700ac, D_ALL);
	MMIO_D(0x710ac, D_ALL);
	MMIO_D(0x720ac, D_ALL);

	MMIO_D(0x70090, D_ALL);
	MMIO_D(0x70094, D_ALL);
	MMIO_D(0x70098, D_ALL);
	MMIO_D(0x7009c, D_ALL);

	MMIO_D(DSPCNTR(PIPE_A), D_BDW);
	MMIO_D(DSPADDR(PIPE_A), D_BDW);
	MMIO_D(DSPSTRIDE(PIPE_A), D_BDW);
	MMIO_D(DSPPOS(PIPE_A), D_BDW);
	MMIO_D(DSPSIZE(PIPE_A), D_BDW);
	MMIO_DH(DSPSURF(PIPE_A), D_BDW, NULL, pri_surf_mmio_write);
	MMIO_D(DSPOFFSET(PIPE_A), D_BDW);
	MMIO_D(DSPSURFLIVE(PIPE_A), D_BDW);

	MMIO_D(DSPCNTR(PIPE_B), D_BDW);
	MMIO_D(DSPADDR(PIPE_B), D_BDW);
	MMIO_D(DSPSTRIDE(PIPE_B), D_BDW);
	MMIO_D(DSPPOS(PIPE_B), D_BDW);
	MMIO_D(DSPSIZE(PIPE_B), D_BDW);
	MMIO_DH(DSPSURF(PIPE_B), D_BDW, NULL, pri_surf_mmio_write);
	MMIO_D(DSPOFFSET(PIPE_B), D_BDW);
	MMIO_D(DSPSURFLIVE(PIPE_B), D_BDW);

	MMIO_D(DSPCNTR(PIPE_C), D_BDW);
	MMIO_D(DSPADDR(PIPE_C), D_BDW);
	MMIO_D(DSPSTRIDE(PIPE_C), D_BDW);
	MMIO_D(DSPPOS(PIPE_C), D_BDW);
	MMIO_D(DSPSIZE(PIPE_C), D_BDW);
	MMIO_DH(DSPSURF(PIPE_C), D_BDW, NULL, pri_surf_mmio_write);
	MMIO_D(DSPOFFSET(PIPE_C), D_BDW);
	MMIO_D(DSPSURFLIVE(PIPE_C), D_BDW);

	MMIO_D(SPRCTL(PIPE_A), D_BDW);
	MMIO_D(SPRLINOFF(PIPE_A), D_BDW);
	MMIO_D(SPRSTRIDE(PIPE_A), D_BDW);
	MMIO_D(SPRPOS(PIPE_A), D_BDW);
	MMIO_D(SPRSIZE(PIPE_A), D_BDW);
	MMIO_D(SPRKEYVAL(PIPE_A), D_BDW);
	MMIO_D(SPRKEYMSK(PIPE_A), D_BDW);
	MMIO_DH(SPRSURF(PIPE_A), D_BDW, NULL, spr_surf_mmio_write);
	MMIO_D(SPRKEYMAX(PIPE_A), D_BDW);
	MMIO_D(SPROFFSET(PIPE_A), D_BDW);
	MMIO_D(SPRSCALE(PIPE_A), D_BDW);
	MMIO_D(SPRSURFLIVE(PIPE_A), D_BDW);

	MMIO_D(SPRCTL(PIPE_B), D_BDW);
	MMIO_D(SPRLINOFF(PIPE_B), D_BDW);
	MMIO_D(SPRSTRIDE(PIPE_B), D_BDW);
	MMIO_D(SPRPOS(PIPE_B), D_BDW);
	MMIO_D(SPRSIZE(PIPE_B), D_BDW);
	MMIO_D(SPRKEYVAL(PIPE_B), D_BDW);
	MMIO_D(SPRKEYMSK(PIPE_B), D_BDW);
	MMIO_DH(SPRSURF(PIPE_B), D_BDW, NULL, spr_surf_mmio_write);
	MMIO_D(SPRKEYMAX(PIPE_B), D_BDW);
	MMIO_D(SPROFFSET(PIPE_B), D_BDW);
	MMIO_D(SPRSCALE(PIPE_B), D_BDW);
	MMIO_D(SPRSURFLIVE(PIPE_B), D_BDW);

	MMIO_D(SPRCTL(PIPE_C), D_BDW);
	MMIO_D(SPRLINOFF(PIPE_C), D_BDW);
	MMIO_D(SPRSTRIDE(PIPE_C), D_BDW);
	MMIO_D(SPRPOS(PIPE_C), D_BDW);
	MMIO_D(SPRSIZE(PIPE_C), D_BDW);
	MMIO_D(SPRKEYVAL(PIPE_C), D_BDW);
	MMIO_D(SPRKEYMSK(PIPE_C), D_BDW);
	MMIO_DH(SPRSURF(PIPE_C), D_BDW, NULL, spr_surf_mmio_write);
	MMIO_D(SPRKEYMAX(PIPE_C), D_BDW);
	MMIO_D(SPROFFSET(PIPE_C), D_BDW);
	MMIO_D(SPRSCALE(PIPE_C), D_BDW);
	MMIO_D(SPRSURFLIVE(PIPE_C), D_BDW);

	MMIO_D(HTOTAL(TRANSCODER_A), D_ALL);
	MMIO_D(HBLANK(TRANSCODER_A), D_ALL);
	MMIO_D(HSYNC(TRANSCODER_A), D_ALL);
	MMIO_D(VTOTAL(TRANSCODER_A), D_ALL);
	MMIO_D(VBLANK(TRANSCODER_A), D_ALL);
	MMIO_D(VSYNC(TRANSCODER_A), D_ALL);
	MMIO_D(BCLRPAT(TRANSCODER_A), D_ALL);
	MMIO_D(VSYNCSHIFT(TRANSCODER_A), D_ALL);
	MMIO_D(PIPESRC(TRANSCODER_A), D_ALL);

	MMIO_D(HTOTAL(TRANSCODER_B), D_ALL);
	MMIO_D(HBLANK(TRANSCODER_B), D_ALL);
	MMIO_D(HSYNC(TRANSCODER_B), D_ALL);
	MMIO_D(VTOTAL(TRANSCODER_B), D_ALL);
	MMIO_D(VBLANK(TRANSCODER_B), D_ALL);
	MMIO_D(VSYNC(TRANSCODER_B), D_ALL);
	MMIO_D(BCLRPAT(TRANSCODER_B), D_ALL);
	MMIO_D(VSYNCSHIFT(TRANSCODER_B), D_ALL);
	MMIO_D(PIPESRC(TRANSCODER_B), D_ALL);

	MMIO_D(HTOTAL(TRANSCODER_C), D_ALL);
	MMIO_D(HBLANK(TRANSCODER_C), D_ALL);
	MMIO_D(HSYNC(TRANSCODER_C), D_ALL);
	MMIO_D(VTOTAL(TRANSCODER_C), D_ALL);
	MMIO_D(VBLANK(TRANSCODER_C), D_ALL);
	MMIO_D(VSYNC(TRANSCODER_C), D_ALL);
	MMIO_D(BCLRPAT(TRANSCODER_C), D_ALL);
	MMIO_D(VSYNCSHIFT(TRANSCODER_C), D_ALL);
	MMIO_D(PIPESRC(TRANSCODER_C), D_ALL);

	MMIO_D(HTOTAL(TRANSCODER_EDP), D_ALL);
	MMIO_D(HBLANK(TRANSCODER_EDP), D_ALL);
	MMIO_D(HSYNC(TRANSCODER_EDP), D_ALL);
	MMIO_D(VTOTAL(TRANSCODER_EDP), D_ALL);
	MMIO_D(VBLANK(TRANSCODER_EDP), D_ALL);
	MMIO_D(VSYNC(TRANSCODER_EDP), D_ALL);
	MMIO_D(BCLRPAT(TRANSCODER_EDP), D_ALL);
	MMIO_D(VSYNCSHIFT(TRANSCODER_EDP), D_ALL);

	MMIO_D(PIPE_DATA_M1(TRANSCODER_A), D_ALL);
	MMIO_D(PIPE_DATA_N1(TRANSCODER_A), D_ALL);
	MMIO_D(PIPE_DATA_M2(TRANSCODER_A), D_ALL);
	MMIO_D(PIPE_DATA_N2(TRANSCODER_A), D_ALL);
	MMIO_D(PIPE_LINK_M1(TRANSCODER_A), D_ALL);
	MMIO_D(PIPE_LINK_N1(TRANSCODER_A), D_ALL);
	MMIO_D(PIPE_LINK_M2(TRANSCODER_A), D_ALL);
	MMIO_D(PIPE_LINK_N2(TRANSCODER_A), D_ALL);

	MMIO_D(PIPE_DATA_M1(TRANSCODER_B), D_ALL);
	MMIO_D(PIPE_DATA_N1(TRANSCODER_B), D_ALL);
	MMIO_D(PIPE_DATA_M2(TRANSCODER_B), D_ALL);
	MMIO_D(PIPE_DATA_N2(TRANSCODER_B), D_ALL);
	MMIO_D(PIPE_LINK_M1(TRANSCODER_B), D_ALL);
	MMIO_D(PIPE_LINK_N1(TRANSCODER_B), D_ALL);
	MMIO_D(PIPE_LINK_M2(TRANSCODER_B), D_ALL);
	MMIO_D(PIPE_LINK_N2(TRANSCODER_B), D_ALL);

	MMIO_D(PIPE_DATA_M1(TRANSCODER_C), D_ALL);
	MMIO_D(PIPE_DATA_N1(TRANSCODER_C), D_ALL);
	MMIO_D(PIPE_DATA_M2(TRANSCODER_C), D_ALL);
	MMIO_D(PIPE_DATA_N2(TRANSCODER_C), D_ALL);
	MMIO_D(PIPE_LINK_M1(TRANSCODER_C), D_ALL);
	MMIO_D(PIPE_LINK_N1(TRANSCODER_C), D_ALL);
	MMIO_D(PIPE_LINK_M2(TRANSCODER_C), D_ALL);
	MMIO_D(PIPE_LINK_N2(TRANSCODER_C), D_ALL);

	MMIO_D(PIPE_DATA_M1(TRANSCODER_EDP), D_ALL);
	MMIO_D(PIPE_DATA_N1(TRANSCODER_EDP), D_ALL);
	MMIO_D(PIPE_DATA_M2(TRANSCODER_EDP), D_ALL);
	MMIO_D(PIPE_DATA_N2(TRANSCODER_EDP), D_ALL);
	MMIO_D(PIPE_LINK_M1(TRANSCODER_EDP), D_ALL);
	MMIO_D(PIPE_LINK_N1(TRANSCODER_EDP), D_ALL);
	MMIO_D(PIPE_LINK_M2(TRANSCODER_EDP), D_ALL);
	MMIO_D(PIPE_LINK_N2(TRANSCODER_EDP), D_ALL);

	MMIO_D(PF_CTL(PIPE_A), D_ALL);
	MMIO_D(PF_WIN_SZ(PIPE_A), D_ALL);
	MMIO_D(PF_WIN_POS(PIPE_A), D_ALL);
	MMIO_D(PF_VSCALE(PIPE_A), D_ALL);
	MMIO_D(PF_HSCALE(PIPE_A), D_ALL);

	MMIO_D(PF_CTL(PIPE_B), D_ALL);
	MMIO_D(PF_WIN_SZ(PIPE_B), D_ALL);
	MMIO_D(PF_WIN_POS(PIPE_B), D_ALL);
	MMIO_D(PF_VSCALE(PIPE_B), D_ALL);
	MMIO_D(PF_HSCALE(PIPE_B), D_ALL);

	MMIO_D(PF_CTL(PIPE_C), D_ALL);
	MMIO_D(PF_WIN_SZ(PIPE_C), D_ALL);
	MMIO_D(PF_WIN_POS(PIPE_C), D_ALL);
	MMIO_D(PF_VSCALE(PIPE_C), D_ALL);
	MMIO_D(PF_HSCALE(PIPE_C), D_ALL);

	MMIO_D(WM0_PIPEA_ILK, D_ALL);
	MMIO_D(WM0_PIPEB_ILK, D_ALL);
	MMIO_D(WM0_PIPEC_IVB, D_ALL);
	MMIO_D(WM1_LP_ILK, D_ALL);
	MMIO_D(WM2_LP_ILK, D_ALL);
	MMIO_D(WM3_LP_ILK, D_ALL);
	MMIO_D(WM1S_LP_ILK, D_ALL);
	MMIO_D(WM2S_LP_IVB, D_ALL);
	MMIO_D(WM3S_LP_IVB, D_ALL);

	MMIO_D(BLC_PWM_CPU_CTL2, D_ALL);
	MMIO_D(BLC_PWM_CPU_CTL, D_ALL);
	MMIO_D(BLC_PWM_PCH_CTL1, D_ALL & ~D_BXT);
	MMIO_D(BLC_PWM_PCH_CTL2, D_ALL & ~D_BXT);

	MMIO_D(0x48268, D_ALL);

	MMIO_F(PCH_GMBUS0, 4 * 4, 0, 0, 0, D_ALL, gmbus_mmio_read,
		gmbus_mmio_write);
	MMIO_F(PCH_GPIOA, 6 * 4, F_UNALIGN, 0, 0, D_ALL, NULL, NULL);
	MMIO_F(0xe4f00, 0x28, 0, 0, 0, D_ALL, NULL, NULL);

	MMIO_F(_PCH_DPB_AUX_CH_CTL, 6 * 4, 0, 0, 0, D_PRE_SKL, NULL,
		dp_aux_ch_ctl_mmio_write);
	MMIO_F(_PCH_DPC_AUX_CH_CTL, 6 * 4, 0, 0, 0, D_PRE_SKL, NULL,
		dp_aux_ch_ctl_mmio_write);
	MMIO_F(_PCH_DPD_AUX_CH_CTL, 6 * 4, 0, 0, 0, D_PRE_SKL, NULL,
		dp_aux_ch_ctl_mmio_write);

	MMIO_DH(PCH_ADPA, D_PRE_SKL, NULL, pch_adpa_mmio_write);

	MMIO_DH(_PCH_TRANSACONF, D_ALL, NULL, transconf_mmio_write);
	MMIO_DH(_PCH_TRANSBCONF, D_ALL, NULL, transconf_mmio_write);

	MMIO_DH(FDI_RX_IIR(PIPE_A), D_ALL, NULL, fdi_rx_iir_mmio_write);
	MMIO_DH(FDI_RX_IIR(PIPE_B), D_ALL, NULL, fdi_rx_iir_mmio_write);
	MMIO_DH(FDI_RX_IIR(PIPE_C), D_ALL, NULL, fdi_rx_iir_mmio_write);
	MMIO_DH(FDI_RX_IMR(PIPE_A), D_ALL, NULL, update_fdi_rx_iir_status);
	MMIO_DH(FDI_RX_IMR(PIPE_B), D_ALL, NULL, update_fdi_rx_iir_status);
	MMIO_DH(FDI_RX_IMR(PIPE_C), D_ALL, NULL, update_fdi_rx_iir_status);
	MMIO_DH(FDI_RX_CTL(PIPE_A), D_ALL, NULL, update_fdi_rx_iir_status);
	MMIO_DH(FDI_RX_CTL(PIPE_B), D_ALL, NULL, update_fdi_rx_iir_status);
	MMIO_DH(FDI_RX_CTL(PIPE_C), D_ALL, NULL, update_fdi_rx_iir_status);

	MMIO_D(_PCH_TRANS_HTOTAL_A, D_ALL);
	MMIO_D(_PCH_TRANS_HBLANK_A, D_ALL);
	MMIO_D(_PCH_TRANS_HSYNC_A, D_ALL);
	MMIO_D(_PCH_TRANS_VTOTAL_A, D_ALL);
	MMIO_D(_PCH_TRANS_VBLANK_A, D_ALL);
	MMIO_D(_PCH_TRANS_VSYNC_A, D_ALL);
	MMIO_D(_PCH_TRANS_VSYNCSHIFT_A, D_ALL);

	MMIO_D(_PCH_TRANS_HTOTAL_B, D_ALL);
	MMIO_D(_PCH_TRANS_HBLANK_B, D_ALL);
	MMIO_D(_PCH_TRANS_HSYNC_B, D_ALL);
	MMIO_D(_PCH_TRANS_VTOTAL_B, D_ALL);
	MMIO_D(_PCH_TRANS_VBLANK_B, D_ALL);
	MMIO_D(_PCH_TRANS_VSYNC_B, D_ALL);
	MMIO_D(_PCH_TRANS_VSYNCSHIFT_B, D_ALL);

	MMIO_D(_PCH_TRANSA_DATA_M1, D_ALL);
	MMIO_D(_PCH_TRANSA_DATA_N1, D_ALL);
	MMIO_D(_PCH_TRANSA_DATA_M2, D_ALL);
	MMIO_D(_PCH_TRANSA_DATA_N2, D_ALL);
	MMIO_D(_PCH_TRANSA_LINK_M1, D_ALL);
	MMIO_D(_PCH_TRANSA_LINK_N1, D_ALL);
	MMIO_D(_PCH_TRANSA_LINK_M2, D_ALL);
	MMIO_D(_PCH_TRANSA_LINK_N2, D_ALL);

	MMIO_D(TRANS_DP_CTL(PIPE_A), D_ALL);
	MMIO_D(TRANS_DP_CTL(PIPE_B), D_ALL);
	MMIO_D(TRANS_DP_CTL(PIPE_C), D_ALL);

	MMIO_D(TVIDEO_DIP_CTL(PIPE_A), D_ALL);
	MMIO_D(TVIDEO_DIP_DATA(PIPE_A), D_ALL);
	MMIO_D(TVIDEO_DIP_GCP(PIPE_A), D_ALL);

	MMIO_D(TVIDEO_DIP_CTL(PIPE_B), D_ALL);
	MMIO_D(TVIDEO_DIP_DATA(PIPE_B), D_ALL);
	MMIO_D(TVIDEO_DIP_GCP(PIPE_B), D_ALL);

	MMIO_D(TVIDEO_DIP_CTL(PIPE_C), D_ALL);
	MMIO_D(TVIDEO_DIP_DATA(PIPE_C), D_ALL);
	MMIO_D(TVIDEO_DIP_GCP(PIPE_C), D_ALL);

	MMIO_D(_FDI_RXA_MISC, D_ALL);
	MMIO_D(_FDI_RXB_MISC, D_ALL);
	MMIO_D(_FDI_RXA_TUSIZE1, D_ALL);
	MMIO_D(_FDI_RXA_TUSIZE2, D_ALL);
	MMIO_D(_FDI_RXB_TUSIZE1, D_ALL);
	MMIO_D(_FDI_RXB_TUSIZE2, D_ALL);

	MMIO_DH(PCH_PP_CONTROL, D_ALL, NULL, pch_pp_control_mmio_write);
	MMIO_D(PCH_PP_DIVISOR, D_ALL);
	MMIO_D(PCH_PP_STATUS,  D_ALL);
	MMIO_D(PCH_LVDS, D_ALL);
	MMIO_D(_PCH_DPLL_A, D_ALL);
	MMIO_D(_PCH_DPLL_B, D_ALL);
	MMIO_D(_PCH_FPA0, D_ALL);
	MMIO_D(_PCH_FPA1, D_ALL);
	MMIO_D(_PCH_FPB0, D_ALL);
	MMIO_D(_PCH_FPB1, D_ALL);
	MMIO_D(PCH_DREF_CONTROL, D_ALL);
	MMIO_D(PCH_RAWCLK_FREQ, D_ALL);
	MMIO_D(PCH_DPLL_SEL, D_ALL);

	MMIO_D(0x61208, D_ALL);
	MMIO_D(0x6120c, D_ALL);
	MMIO_D(PCH_PP_ON_DELAYS, D_ALL);
	MMIO_D(PCH_PP_OFF_DELAYS, D_ALL);

	MMIO_DH(0xe651c, D_ALL, NULL, mmio_write_empty);
	MMIO_DH(0xe661c, D_ALL, NULL, mmio_write_empty);
	MMIO_DH(0xe671c, D_ALL, NULL, mmio_write_empty);
	MMIO_DH(0xe681c, D_ALL, NULL, mmio_write_empty);
	MMIO_DH(0xe6c04, D_ALL, NULL, mmio_write_empty);
	MMIO_DH(0xe6e1c, D_ALL, NULL, mmio_write_empty);

	MMIO_RO(PCH_PORT_HOTPLUG, D_ALL, 0,
		PORTA_HOTPLUG_STATUS_MASK
		| PORTB_HOTPLUG_STATUS_MASK
		| PORTC_HOTPLUG_STATUS_MASK
		| PORTD_HOTPLUG_STATUS_MASK,
		NULL, NULL);

	MMIO_DH(LCPLL_CTL, D_ALL, NULL, lcpll_ctl_mmio_write);
	MMIO_D(FUSE_STRAP, D_ALL);
	MMIO_D(DIGITAL_PORT_HOTPLUG_CNTRL, D_ALL);

	MMIO_D(DISP_ARB_CTL, D_ALL);
	MMIO_D(DISP_ARB_CTL2, D_ALL);

	MMIO_D(ILK_DISPLAY_CHICKEN1, D_ALL);
	MMIO_D(ILK_DISPLAY_CHICKEN2, D_ALL);
	MMIO_D(ILK_DSPCLK_GATE_D, D_ALL);

	MMIO_D(SOUTH_CHICKEN1, D_ALL);
	MMIO_DH(SOUTH_CHICKEN2, D_ALL, NULL, south_chicken2_mmio_write);
	MMIO_D(_TRANSA_CHICKEN1, D_ALL);
	MMIO_D(_TRANSB_CHICKEN1, D_ALL);
	MMIO_D(SOUTH_DSPCLK_GATE_D, D_ALL);
	MMIO_D(_TRANSA_CHICKEN2, D_ALL);
	MMIO_D(_TRANSB_CHICKEN2, D_ALL);

	MMIO_D(ILK_DPFC_CB_BASE, D_ALL);
	MMIO_D(ILK_DPFC_CONTROL, D_ALL);
	MMIO_D(ILK_DPFC_RECOMP_CTL, D_ALL);
	MMIO_D(ILK_DPFC_STATUS, D_ALL);
	MMIO_D(ILK_DPFC_FENCE_YOFF, D_ALL);
	MMIO_D(ILK_DPFC_CHICKEN, D_ALL);
	MMIO_D(ILK_FBC_RT_BASE, D_ALL);

	MMIO_D(IPS_CTL, D_ALL);

	MMIO_D(PIPE_CSC_COEFF_RY_GY(PIPE_A), D_ALL);
	MMIO_D(PIPE_CSC_COEFF_BY(PIPE_A), D_ALL);
	MMIO_D(PIPE_CSC_COEFF_RU_GU(PIPE_A), D_ALL);
	MMIO_D(PIPE_CSC_COEFF_BU(PIPE_A), D_ALL);
	MMIO_D(PIPE_CSC_COEFF_RV_GV(PIPE_A), D_ALL);
	MMIO_D(PIPE_CSC_COEFF_BV(PIPE_A), D_ALL);
	MMIO_D(PIPE_CSC_MODE(PIPE_A), D_ALL);
	MMIO_D(PIPE_CSC_PREOFF_HI(PIPE_A), D_ALL);
	MMIO_D(PIPE_CSC_PREOFF_ME(PIPE_A), D_ALL);
	MMIO_D(PIPE_CSC_PREOFF_LO(PIPE_A), D_ALL);
	MMIO_D(PIPE_CSC_POSTOFF_HI(PIPE_A), D_ALL);
	MMIO_D(PIPE_CSC_POSTOFF_ME(PIPE_A), D_ALL);
	MMIO_D(PIPE_CSC_POSTOFF_LO(PIPE_A), D_ALL);

	MMIO_D(PIPE_CSC_COEFF_RY_GY(PIPE_B), D_ALL);
	MMIO_D(PIPE_CSC_COEFF_BY(PIPE_B), D_ALL);
	MMIO_D(PIPE_CSC_COEFF_RU_GU(PIPE_B), D_ALL);
	MMIO_D(PIPE_CSC_COEFF_BU(PIPE_B), D_ALL);
	MMIO_D(PIPE_CSC_COEFF_RV_GV(PIPE_B), D_ALL);
	MMIO_D(PIPE_CSC_COEFF_BV(PIPE_B), D_ALL);
	MMIO_D(PIPE_CSC_MODE(PIPE_B), D_ALL);
	MMIO_D(PIPE_CSC_PREOFF_HI(PIPE_B), D_ALL);
	MMIO_D(PIPE_CSC_PREOFF_ME(PIPE_B), D_ALL);
	MMIO_D(PIPE_CSC_PREOFF_LO(PIPE_B), D_ALL);
	MMIO_D(PIPE_CSC_POSTOFF_HI(PIPE_B), D_ALL);
	MMIO_D(PIPE_CSC_POSTOFF_ME(PIPE_B), D_ALL);
	MMIO_D(PIPE_CSC_POSTOFF_LO(PIPE_B), D_ALL);

	MMIO_D(PIPE_CSC_COEFF_RY_GY(PIPE_C), D_ALL);
	MMIO_D(PIPE_CSC_COEFF_BY(PIPE_C), D_ALL);
	MMIO_D(PIPE_CSC_COEFF_RU_GU(PIPE_C), D_ALL);
	MMIO_D(PIPE_CSC_COEFF_BU(PIPE_C), D_ALL);
	MMIO_D(PIPE_CSC_COEFF_RV_GV(PIPE_C), D_ALL);
	MMIO_D(PIPE_CSC_COEFF_BV(PIPE_C), D_ALL);
	MMIO_D(PIPE_CSC_MODE(PIPE_C), D_ALL);
	MMIO_D(PIPE_CSC_PREOFF_HI(PIPE_C), D_ALL);
	MMIO_D(PIPE_CSC_PREOFF_ME(PIPE_C), D_ALL);
	MMIO_D(PIPE_CSC_PREOFF_LO(PIPE_C), D_ALL);
	MMIO_D(PIPE_CSC_POSTOFF_HI(PIPE_C), D_ALL);
	MMIO_D(PIPE_CSC_POSTOFF_ME(PIPE_C), D_ALL);
	MMIO_D(PIPE_CSC_POSTOFF_LO(PIPE_C), D_ALL);

	MMIO_D(PREC_PAL_INDEX(PIPE_A), D_ALL);
	MMIO_D(PREC_PAL_DATA(PIPE_A), D_ALL);
	MMIO_F(PREC_PAL_GC_MAX(PIPE_A, 0), 4 * 3, 0, 0, 0, D_ALL, NULL, NULL);

	MMIO_D(PREC_PAL_INDEX(PIPE_B), D_ALL);
	MMIO_D(PREC_PAL_DATA(PIPE_B), D_ALL);
	MMIO_F(PREC_PAL_GC_MAX(PIPE_B, 0), 4 * 3, 0, 0, 0, D_ALL, NULL, NULL);

	MMIO_D(PREC_PAL_INDEX(PIPE_C), D_ALL);
	MMIO_D(PREC_PAL_DATA(PIPE_C), D_ALL);
	MMIO_F(PREC_PAL_GC_MAX(PIPE_C, 0), 4 * 3, 0, 0, 0, D_ALL, NULL, NULL);

	MMIO_D(0x60110, D_ALL);
	MMIO_D(0x61110, D_ALL);
	MMIO_F(0x70400, 0x40, 0, 0, 0, D_ALL, NULL, NULL);
	MMIO_F(0x71400, 0x40, 0, 0, 0, D_ALL, NULL, NULL);
	MMIO_F(0x72400, 0x40, 0, 0, 0, D_ALL, NULL, NULL);
	MMIO_F(0x70440, 0xc, 0, 0, 0, D_PRE_SKL, NULL, NULL);
	MMIO_F(0x71440, 0xc, 0, 0, 0, D_PRE_SKL, NULL, NULL);
	MMIO_F(0x72440, 0xc, 0, 0, 0, D_PRE_SKL, NULL, NULL);
	MMIO_F(0x7044c, 0xc, 0, 0, 0, D_PRE_SKL, NULL, NULL);
	MMIO_F(0x7144c, 0xc, 0, 0, 0, D_PRE_SKL, NULL, NULL);
	MMIO_F(0x7244c, 0xc, 0, 0, 0, D_PRE_SKL, NULL, NULL);

	MMIO_D(PIPE_WM_LINETIME(PIPE_A), D_ALL);
	MMIO_D(PIPE_WM_LINETIME(PIPE_B), D_ALL);
	MMIO_D(PIPE_WM_LINETIME(PIPE_C), D_ALL);
	MMIO_D(SPLL_CTL, D_ALL);
	MMIO_D(_WRPLL_CTL1, D_ALL);
	MMIO_D(_WRPLL_CTL2, D_ALL);
	MMIO_D(PORT_CLK_SEL(PORT_A), D_ALL);
	MMIO_D(PORT_CLK_SEL(PORT_B), D_ALL);
	MMIO_D(PORT_CLK_SEL(PORT_C), D_ALL);
	MMIO_D(PORT_CLK_SEL(PORT_D), D_ALL);
	MMIO_D(PORT_CLK_SEL(PORT_E), D_ALL);
	MMIO_D(TRANS_CLK_SEL(TRANSCODER_A), D_ALL);
	MMIO_D(TRANS_CLK_SEL(TRANSCODER_B), D_ALL);
	MMIO_D(TRANS_CLK_SEL(TRANSCODER_C), D_ALL);

	MMIO_D(HSW_NDE_RSTWRN_OPT, D_ALL);
	MMIO_D(0x46508, D_ALL);

	MMIO_D(0x49080, D_ALL);
	MMIO_D(0x49180, D_ALL);
	MMIO_D(0x49280, D_ALL);

	MMIO_F(0x49090, 0x14, 0, 0, 0, D_ALL, NULL, NULL);
	MMIO_F(0x49190, 0x14, 0, 0, 0, D_ALL, NULL, NULL);
	MMIO_F(0x49290, 0x14, 0, 0, 0, D_ALL, NULL, NULL);

	MMIO_D(GAMMA_MODE(PIPE_A), D_ALL);
	MMIO_D(GAMMA_MODE(PIPE_B), D_ALL);
	MMIO_D(GAMMA_MODE(PIPE_C), D_ALL);

	MMIO_D(PIPE_MULT(PIPE_A), D_ALL);
	MMIO_D(PIPE_MULT(PIPE_B), D_ALL);
	MMIO_D(PIPE_MULT(PIPE_C), D_ALL);

	MMIO_D(HSW_TVIDEO_DIP_CTL(TRANSCODER_A), D_ALL);
	MMIO_D(HSW_TVIDEO_DIP_CTL(TRANSCODER_B), D_ALL);
	MMIO_D(HSW_TVIDEO_DIP_CTL(TRANSCODER_C), D_ALL);

	MMIO_DH(SFUSE_STRAP, D_ALL, NULL, NULL);
	MMIO_D(SBI_ADDR, D_ALL);
	MMIO_DH(SBI_DATA, D_ALL, sbi_data_mmio_read, NULL);
	MMIO_DH(SBI_CTL_STAT, D_ALL, NULL, sbi_ctl_mmio_write);
	MMIO_D(PIXCLK_GATE, D_ALL);

	MMIO_F(_DPA_AUX_CH_CTL, 6 * 4, 0, 0, 0, D_ALL, NULL,
		dp_aux_ch_ctl_mmio_write);

	MMIO_DH(DDI_BUF_CTL(PORT_A), D_ALL, NULL, ddi_buf_ctl_mmio_write);
	MMIO_DH(DDI_BUF_CTL(PORT_B), D_ALL, NULL, ddi_buf_ctl_mmio_write);
	MMIO_DH(DDI_BUF_CTL(PORT_C), D_ALL, NULL, ddi_buf_ctl_mmio_write);
	MMIO_DH(DDI_BUF_CTL(PORT_D), D_ALL, NULL, ddi_buf_ctl_mmio_write);
	MMIO_DH(DDI_BUF_CTL(PORT_E), D_ALL, NULL, ddi_buf_ctl_mmio_write);

	MMIO_DH(DP_TP_CTL(PORT_A), D_ALL, NULL, dp_tp_ctl_mmio_write);
	MMIO_DH(DP_TP_CTL(PORT_B), D_ALL, NULL, dp_tp_ctl_mmio_write);
	MMIO_DH(DP_TP_CTL(PORT_C), D_ALL, NULL, dp_tp_ctl_mmio_write);
	MMIO_DH(DP_TP_CTL(PORT_D), D_ALL, NULL, dp_tp_ctl_mmio_write);
	MMIO_DH(DP_TP_CTL(PORT_E), D_ALL, NULL, dp_tp_ctl_mmio_write);

	MMIO_DH(DP_TP_STATUS(PORT_A), D_ALL, NULL, dp_tp_status_mmio_write);
	MMIO_DH(DP_TP_STATUS(PORT_B), D_ALL, NULL, dp_tp_status_mmio_write);
	MMIO_DH(DP_TP_STATUS(PORT_C), D_ALL, NULL, dp_tp_status_mmio_write);
	MMIO_DH(DP_TP_STATUS(PORT_D), D_ALL, NULL, dp_tp_status_mmio_write);
	MMIO_DH(DP_TP_STATUS(PORT_E), D_ALL, NULL, NULL);

	MMIO_F(_DDI_BUF_TRANS_A, 0x50, 0, 0, 0, D_ALL, NULL, NULL);
	MMIO_F(0x64e60, 0x50, 0, 0, 0, D_ALL, NULL, NULL);
	MMIO_F(0x64eC0, 0x50, 0, 0, 0, D_ALL, NULL, NULL);
	MMIO_F(0x64f20, 0x50, 0, 0, 0, D_ALL, NULL, NULL);
	MMIO_F(0x64f80, 0x50, 0, 0, 0, D_ALL, NULL, NULL);

	MMIO_D(HSW_AUD_CFG(PIPE_A), D_ALL);
	MMIO_D(HSW_AUD_PIN_ELD_CP_VLD, D_ALL);

	MMIO_DH(_TRANS_DDI_FUNC_CTL_A, D_ALL, NULL, NULL);
	MMIO_DH(_TRANS_DDI_FUNC_CTL_B, D_ALL, NULL, NULL);
	MMIO_DH(_TRANS_DDI_FUNC_CTL_C, D_ALL, NULL, NULL);
	MMIO_DH(_TRANS_DDI_FUNC_CTL_EDP, D_ALL, NULL, NULL);

	MMIO_D(_TRANSA_MSA_MISC, D_ALL);
	MMIO_D(_TRANSB_MSA_MISC, D_ALL);
	MMIO_D(_TRANSC_MSA_MISC, D_ALL);
	MMIO_D(_TRANS_EDP_MSA_MISC, D_ALL);

	MMIO_DH(FORCEWAKE, D_ALL, NULL, NULL);
	MMIO_D(FORCEWAKE_ACK, D_ALL);
	MMIO_D(GEN6_GT_CORE_STATUS, D_ALL);
	MMIO_D(GEN6_GT_THREAD_STATUS_REG, D_ALL);
	MMIO_DFH(GTFIFODBG, D_ALL, F_CMD_ACCESS, NULL, NULL);
	MMIO_DFH(GTFIFOCTL, D_ALL, F_CMD_ACCESS, NULL, NULL);
	MMIO_DH(FORCEWAKE_MT, D_PRE_SKL, NULL, mul_force_wake_write);
	MMIO_DH(FORCEWAKE_ACK_HSW, D_BDW, NULL, NULL);
	MMIO_D(ECOBUS, D_ALL);
	MMIO_DH(GEN6_RC_CONTROL, D_ALL, NULL, NULL);
	MMIO_DH(GEN6_RC_STATE, D_ALL, NULL, NULL);
	MMIO_D(GEN6_RPNSWREQ, D_ALL);
	MMIO_D(GEN6_RC_VIDEO_FREQ, D_ALL);
	MMIO_D(GEN6_RP_DOWN_TIMEOUT, D_ALL);
	MMIO_D(GEN6_RP_INTERRUPT_LIMITS, D_ALL);
	MMIO_D(GEN6_RPSTAT1, D_ALL);
	MMIO_D(GEN6_RP_CONTROL, D_ALL);
	MMIO_D(GEN6_RP_UP_THRESHOLD, D_ALL);
	MMIO_D(GEN6_RP_DOWN_THRESHOLD, D_ALL);
	MMIO_D(GEN6_RP_CUR_UP_EI, D_ALL);
	MMIO_D(GEN6_RP_CUR_UP, D_ALL);
	MMIO_D(GEN6_RP_PREV_UP, D_ALL);
	MMIO_D(GEN6_RP_CUR_DOWN_EI, D_ALL);
	MMIO_D(GEN6_RP_CUR_DOWN, D_ALL);
	MMIO_D(GEN6_RP_PREV_DOWN, D_ALL);
	MMIO_D(GEN6_RP_UP_EI, D_ALL);
	MMIO_D(GEN6_RP_DOWN_EI, D_ALL);
	MMIO_D(GEN6_RP_IDLE_HYSTERSIS, D_ALL);
	MMIO_D(GEN6_RC1_WAKE_RATE_LIMIT, D_ALL);
	MMIO_D(GEN6_RC6_WAKE_RATE_LIMIT, D_ALL);
	MMIO_D(GEN6_RC6pp_WAKE_RATE_LIMIT, D_ALL);
	MMIO_D(GEN6_RC_EVALUATION_INTERVAL, D_ALL);
	MMIO_D(GEN6_RC_IDLE_HYSTERSIS, D_ALL);
	MMIO_D(GEN6_RC_SLEEP, D_ALL);
	MMIO_D(GEN6_RC1e_THRESHOLD, D_ALL);
	MMIO_D(GEN6_RC6_THRESHOLD, D_ALL);
	MMIO_D(GEN6_RC6p_THRESHOLD, D_ALL);
	MMIO_D(GEN6_RC6pp_THRESHOLD, D_ALL);
	MMIO_D(GEN6_PMINTRMSK, D_ALL);
	/*
	 * Use an arbitrary power well controlled by the PWR_WELL_CTL
	 * register.
	 */
	MMIO_DH(HSW_PWR_WELL_CTL_BIOS(HSW_DISP_PW_GLOBAL), D_BDW, NULL,
		power_well_ctl_mmio_write);
	MMIO_DH(HSW_PWR_WELL_CTL_DRIVER(HSW_DISP_PW_GLOBAL), D_BDW, NULL,
		power_well_ctl_mmio_write);
	MMIO_DH(HSW_PWR_WELL_CTL_KVMR, D_BDW, NULL, power_well_ctl_mmio_write);
	MMIO_DH(HSW_PWR_WELL_CTL_DEBUG(HSW_DISP_PW_GLOBAL), D_BDW, NULL,
		power_well_ctl_mmio_write);
	MMIO_DH(HSW_PWR_WELL_CTL5, D_BDW, NULL, power_well_ctl_mmio_write);
	MMIO_DH(HSW_PWR_WELL_CTL6, D_BDW, NULL, power_well_ctl_mmio_write);

	MMIO_D(RSTDBYCTL, D_ALL);

	MMIO_DH(GEN6_GDRST, D_ALL, NULL, gdrst_mmio_write);
	MMIO_F(FENCE_REG_GEN6_LO(0), 0x80, 0, 0, 0, D_ALL, fence_mmio_read, fence_mmio_write);
	MMIO_DH(CPU_VGACNTRL, D_ALL, NULL, vga_control_mmio_write);

	MMIO_D(TILECTL, D_ALL);

	MMIO_D(GEN6_UCGCTL1, D_ALL);
	MMIO_D(GEN6_UCGCTL2, D_ALL);

	MMIO_F(0x4f000, 0x90, 0, 0, 0, D_ALL, NULL, NULL);

	MMIO_D(GEN6_PCODE_DATA, D_ALL);
	MMIO_D(0x13812c, D_ALL);
	MMIO_DH(GEN7_ERR_INT, D_ALL, NULL, NULL);
	MMIO_D(HSW_EDRAM_CAP, D_ALL);
	MMIO_D(HSW_IDICR, D_ALL);
	MMIO_DH(GFX_FLSH_CNTL_GEN6, D_ALL, NULL, NULL);

	MMIO_D(0x3c, D_ALL);
	MMIO_D(0x860, D_ALL);
	MMIO_D(ECOSKPD, D_ALL);
	MMIO_D(0x121d0, D_ALL);
	MMIO_D(GEN6_BLITTER_ECOSKPD, D_ALL);
	MMIO_D(0x41d0, D_ALL);
	MMIO_D(GAC_ECO_BITS, D_ALL);
	MMIO_D(0x6200, D_ALL);
	MMIO_D(0x6204, D_ALL);
	MMIO_D(0x6208, D_ALL);
	MMIO_D(0x7118, D_ALL);
	MMIO_D(0x7180, D_ALL);
	MMIO_D(0x7408, D_ALL);
	MMIO_D(0x7c00, D_ALL);
	MMIO_DH(GEN6_MBCTL, D_ALL, NULL, mbctl_write);
	MMIO_D(0x911c, D_ALL);
	MMIO_D(0x9120, D_ALL);
	MMIO_DFH(GEN7_UCGCTL4, D_ALL, F_CMD_ACCESS, NULL, NULL);

	MMIO_D(GAB_CTL, D_ALL);
	MMIO_D(0x48800, D_ALL);
	MMIO_D(0xce044, D_ALL);
	MMIO_D(0xe6500, D_ALL);
	MMIO_D(0xe6504, D_ALL);
	MMIO_D(0xe6600, D_ALL);
	MMIO_D(0xe6604, D_ALL);
	MMIO_D(0xe6700, D_ALL);
	MMIO_D(0xe6704, D_ALL);
	MMIO_D(0xe6800, D_ALL);
	MMIO_D(0xe6804, D_ALL);
	MMIO_D(PCH_GMBUS4, D_ALL);
	MMIO_D(PCH_GMBUS5, D_ALL);

	MMIO_D(0x902c, D_ALL);
	MMIO_D(0xec008, D_ALL);
	MMIO_D(0xec00c, D_ALL);
	MMIO_D(0xec008 + 0x18, D_ALL);
	MMIO_D(0xec00c + 0x18, D_ALL);
	MMIO_D(0xec008 + 0x18 * 2, D_ALL);
	MMIO_D(0xec00c + 0x18 * 2, D_ALL);
	MMIO_D(0xec008 + 0x18 * 3, D_ALL);
	MMIO_D(0xec00c + 0x18 * 3, D_ALL);
	MMIO_D(0xec408, D_ALL);
	MMIO_D(0xec40c, D_ALL);
	MMIO_D(0xec408 + 0x18, D_ALL);
	MMIO_D(0xec40c + 0x18, D_ALL);
	MMIO_D(0xec408 + 0x18 * 2, D_ALL);
	MMIO_D(0xec40c + 0x18 * 2, D_ALL);
	MMIO_D(0xec408 + 0x18 * 3, D_ALL);
	MMIO_D(0xec40c + 0x18 * 3, D_ALL);
	MMIO_D(0xfc810, D_ALL);
	MMIO_D(0xfc81c, D_ALL);
	MMIO_D(0xfc828, D_ALL);
	MMIO_D(0xfc834, D_ALL);
	MMIO_D(0xfcc00, D_ALL);
	MMIO_D(0xfcc0c, D_ALL);
	MMIO_D(0xfcc18, D_ALL);
	MMIO_D(0xfcc24, D_ALL);
	MMIO_D(0xfd000, D_ALL);
	MMIO_D(0xfd00c, D_ALL);
	MMIO_D(0xfd018, D_ALL);
	MMIO_D(0xfd024, D_ALL);
	MMIO_D(0xfd034, D_ALL);

	MMIO_DH(FPGA_DBG, D_ALL, NULL, fpga_dbg_mmio_write);
	MMIO_D(0x2054, D_ALL);
	MMIO_D(0x12054, D_ALL);
	MMIO_D(0x22054, D_ALL);
	MMIO_D(0x1a054, D_ALL);

	MMIO_D(0x44070, D_ALL);
	MMIO_DFH(0x215c, D_BDW_PLUS, F_CMD_ACCESS, NULL, NULL);
	MMIO_DFH(0x2178, D_ALL, F_CMD_ACCESS, NULL, NULL);
	MMIO_DFH(0x217c, D_ALL, F_CMD_ACCESS, NULL, NULL);
	MMIO_DFH(0x12178, D_ALL, F_CMD_ACCESS, NULL, NULL);
	MMIO_DFH(0x1217c, D_ALL, F_CMD_ACCESS, NULL, NULL);

	MMIO_F(0x2290, 8, F_CMD_ACCESS, 0, 0, D_BDW_PLUS, NULL, NULL);
	MMIO_D(0x2b00, D_BDW_PLUS);
	MMIO_D(0x2360, D_BDW_PLUS);
	MMIO_F(0x5200, 32, F_CMD_ACCESS, 0, 0, D_ALL, NULL, NULL);
	MMIO_F(0x5240, 32, F_CMD_ACCESS, 0, 0, D_ALL, NULL, NULL);
	MMIO_F(0x5280, 16, F_CMD_ACCESS, 0, 0, D_ALL, NULL, NULL);

	MMIO_DFH(0x1c17c, D_BDW_PLUS, F_CMD_ACCESS, NULL, NULL);
	MMIO_DFH(0x1c178, D_BDW_PLUS, F_CMD_ACCESS, NULL, NULL);
	MMIO_DFH(BCS_SWCTRL, D_ALL, F_CMD_ACCESS, NULL, NULL);

	MMIO_F(HS_INVOCATION_COUNT, 8, F_CMD_ACCESS, 0, 0, D_ALL, NULL, NULL);
	MMIO_F(DS_INVOCATION_COUNT, 8, F_CMD_ACCESS, 0, 0, D_ALL, NULL, NULL);
	MMIO_F(IA_VERTICES_COUNT, 8, F_CMD_ACCESS, 0, 0, D_ALL, NULL, NULL);
	MMIO_F(IA_PRIMITIVES_COUNT, 8, F_CMD_ACCESS, 0, 0, D_ALL, NULL, NULL);
	MMIO_F(VS_INVOCATION_COUNT, 8, F_CMD_ACCESS, 0, 0, D_ALL, NULL, NULL);
	MMIO_F(GS_INVOCATION_COUNT, 8, F_CMD_ACCESS, 0, 0, D_ALL, NULL, NULL);
	MMIO_F(GS_PRIMITIVES_COUNT, 8, F_CMD_ACCESS, 0, 0, D_ALL, NULL, NULL);
	MMIO_F(CL_INVOCATION_COUNT, 8, F_CMD_ACCESS, 0, 0, D_ALL, NULL, NULL);
	MMIO_F(CL_PRIMITIVES_COUNT, 8, F_CMD_ACCESS, 0, 0, D_ALL, NULL, NULL);
	MMIO_F(PS_INVOCATION_COUNT, 8, F_CMD_ACCESS, 0, 0, D_ALL, NULL, NULL);
	MMIO_F(PS_DEPTH_COUNT, 8, F_CMD_ACCESS, 0, 0, D_ALL, NULL, NULL);
	MMIO_DH(0x4260, D_BDW_PLUS, NULL, gvt_reg_tlb_control_handler);
	MMIO_DH(0x4264, D_BDW_PLUS, NULL, gvt_reg_tlb_control_handler);
	MMIO_DH(0x4268, D_BDW_PLUS, NULL, gvt_reg_tlb_control_handler);
	MMIO_DH(0x426c, D_BDW_PLUS, NULL, gvt_reg_tlb_control_handler);
	MMIO_DH(0x4270, D_BDW_PLUS, NULL, gvt_reg_tlb_control_handler);
	MMIO_DFH(0x4094, D_BDW_PLUS, F_CMD_ACCESS, NULL, NULL);

	MMIO_DFH(ARB_MODE, D_ALL, F_MODE_MASK | F_CMD_ACCESS, NULL, NULL);
	MMIO_RING_GM_RDR(RING_BBADDR, D_ALL, NULL, NULL);
	MMIO_DFH(0x2220, D_ALL, F_CMD_ACCESS, NULL, NULL);
	MMIO_DFH(0x12220, D_ALL, F_CMD_ACCESS, NULL, NULL);
	MMIO_DFH(0x22220, D_ALL, F_CMD_ACCESS, NULL, NULL);
	MMIO_RING_DFH(RING_SYNC_1, D_ALL, F_CMD_ACCESS, NULL, NULL);
	MMIO_RING_DFH(RING_SYNC_0, D_ALL, F_CMD_ACCESS, NULL, NULL);
	MMIO_DFH(0x22178, D_BDW_PLUS, F_CMD_ACCESS, NULL, NULL);
	MMIO_DFH(0x1a178, D_BDW_PLUS, F_CMD_ACCESS, NULL, NULL);
	MMIO_DFH(0x1a17c, D_BDW_PLUS, F_CMD_ACCESS, NULL, NULL);
	MMIO_DFH(0x2217c, D_BDW_PLUS, F_CMD_ACCESS, NULL, NULL);
	return 0;
}

static int init_broadwell_mmio_info(struct intel_gvt *gvt)
{
	struct drm_i915_private *dev_priv = gvt->dev_priv;
	int ret;

	MMIO_DH(GEN8_GT_IMR(0), D_BDW_PLUS, NULL, intel_vgpu_reg_imr_handler);
	MMIO_DH(GEN8_GT_IER(0), D_BDW_PLUS, NULL, intel_vgpu_reg_ier_handler);
	MMIO_DH(GEN8_GT_IIR(0), D_BDW_PLUS, NULL, intel_vgpu_reg_iir_handler);
	MMIO_D(GEN8_GT_ISR(0), D_BDW_PLUS);

	MMIO_DH(GEN8_GT_IMR(1), D_BDW_PLUS, NULL, intel_vgpu_reg_imr_handler);
	MMIO_DH(GEN8_GT_IER(1), D_BDW_PLUS, NULL, intel_vgpu_reg_ier_handler);
	MMIO_DH(GEN8_GT_IIR(1), D_BDW_PLUS, NULL, intel_vgpu_reg_iir_handler);
	MMIO_D(GEN8_GT_ISR(1), D_BDW_PLUS);

	MMIO_DH(GEN8_GT_IMR(2), D_BDW_PLUS, NULL, intel_vgpu_reg_imr_handler);
	MMIO_DH(GEN8_GT_IER(2), D_BDW_PLUS, NULL, intel_vgpu_reg_ier_handler);
	MMIO_DH(GEN8_GT_IIR(2), D_BDW_PLUS, NULL, intel_vgpu_reg_iir_handler);
	MMIO_D(GEN8_GT_ISR(2), D_BDW_PLUS);

	MMIO_DH(GEN8_GT_IMR(3), D_BDW_PLUS, NULL, intel_vgpu_reg_imr_handler);
	MMIO_DH(GEN8_GT_IER(3), D_BDW_PLUS, NULL, intel_vgpu_reg_ier_handler);
	MMIO_DH(GEN8_GT_IIR(3), D_BDW_PLUS, NULL, intel_vgpu_reg_iir_handler);
	MMIO_D(GEN8_GT_ISR(3), D_BDW_PLUS);

	MMIO_DH(GEN8_DE_PIPE_IMR(PIPE_A), D_BDW_PLUS, NULL,
		intel_vgpu_reg_imr_handler);
	MMIO_DH(GEN8_DE_PIPE_IER(PIPE_A), D_BDW_PLUS, NULL,
		intel_vgpu_reg_ier_handler);
	MMIO_DH(GEN8_DE_PIPE_IIR(PIPE_A), D_BDW_PLUS, NULL,
		intel_vgpu_reg_iir_handler);
	MMIO_D(GEN8_DE_PIPE_ISR(PIPE_A), D_BDW_PLUS);

	MMIO_DH(GEN8_DE_PIPE_IMR(PIPE_B), D_BDW_PLUS, NULL,
		intel_vgpu_reg_imr_handler);
	MMIO_DH(GEN8_DE_PIPE_IER(PIPE_B), D_BDW_PLUS, NULL,
		intel_vgpu_reg_ier_handler);
	MMIO_DH(GEN8_DE_PIPE_IIR(PIPE_B), D_BDW_PLUS, NULL,
		intel_vgpu_reg_iir_handler);
	MMIO_D(GEN8_DE_PIPE_ISR(PIPE_B), D_BDW_PLUS);

	MMIO_DH(GEN8_DE_PIPE_IMR(PIPE_C), D_BDW_PLUS, NULL,
		intel_vgpu_reg_imr_handler);
	MMIO_DH(GEN8_DE_PIPE_IER(PIPE_C), D_BDW_PLUS, NULL,
		intel_vgpu_reg_ier_handler);
	MMIO_DH(GEN8_DE_PIPE_IIR(PIPE_C), D_BDW_PLUS, NULL,
		intel_vgpu_reg_iir_handler);
	MMIO_D(GEN8_DE_PIPE_ISR(PIPE_C), D_BDW_PLUS);

	MMIO_DH(GEN8_DE_PORT_IMR, D_BDW_PLUS, NULL, intel_vgpu_reg_imr_handler);
	MMIO_DH(GEN8_DE_PORT_IER, D_BDW_PLUS, NULL, intel_vgpu_reg_ier_handler);
	MMIO_DH(GEN8_DE_PORT_IIR, D_BDW_PLUS, NULL, intel_vgpu_reg_iir_handler);
	MMIO_D(GEN8_DE_PORT_ISR, D_BDW_PLUS);

	MMIO_DH(GEN8_DE_MISC_IMR, D_BDW_PLUS, NULL, intel_vgpu_reg_imr_handler);
	MMIO_DH(GEN8_DE_MISC_IER, D_BDW_PLUS, NULL, intel_vgpu_reg_ier_handler);
	MMIO_DH(GEN8_DE_MISC_IIR, D_BDW_PLUS, NULL, intel_vgpu_reg_iir_handler);
	MMIO_D(GEN8_DE_MISC_ISR, D_BDW_PLUS);

	MMIO_DH(GEN8_PCU_IMR, D_BDW_PLUS, NULL, intel_vgpu_reg_imr_handler);
	MMIO_DH(GEN8_PCU_IER, D_BDW_PLUS, NULL, intel_vgpu_reg_ier_handler);
	MMIO_DH(GEN8_PCU_IIR, D_BDW_PLUS, NULL, intel_vgpu_reg_iir_handler);
	MMIO_D(GEN8_PCU_ISR, D_BDW_PLUS);

	MMIO_DH(GEN8_MASTER_IRQ, D_BDW_PLUS, NULL,
		intel_vgpu_reg_master_irq_handler);

	MMIO_RING_DFH(RING_ACTHD_UDW, D_BDW_PLUS, F_CMD_ACCESS,
		mmio_read_from_hw, NULL);

#define RING_REG(base) (base + 0xd0)
	MMIO_RING_F(RING_REG, 4, F_RO, 0,
		~_MASKED_BIT_ENABLE(RESET_CTL_REQUEST_RESET), D_BDW_PLUS, NULL,
		ring_reset_ctl_write);
#undef RING_REG

#define RING_REG(base) (base + 0x230)
	MMIO_RING_DFH(RING_REG, D_BDW_PLUS, 0, NULL, elsp_mmio_write);
#undef RING_REG

#define RING_REG(base) (base + 0x234)
	MMIO_RING_F(RING_REG, 8, F_RO | F_CMD_ACCESS, 0, ~0, D_BDW_PLUS,
		NULL, NULL);
#undef RING_REG

#define RING_REG(base) (base + 0x244)
	MMIO_RING_DFH(RING_REG, D_BDW_PLUS, F_CMD_ACCESS, NULL, NULL);
#undef RING_REG

#define RING_REG(base) (base + 0x370)
	MMIO_RING_F(RING_REG, 48, F_RO, 0, ~0, D_BDW_PLUS, NULL, NULL);
#undef RING_REG

#define RING_REG(base) (base + 0x3a0)
	MMIO_RING_DFH(RING_REG, D_BDW_PLUS, F_MODE_MASK, NULL, NULL);
#undef RING_REG

	MMIO_D(PIPEMISC(PIPE_A), D_BDW_PLUS);
	MMIO_D(PIPEMISC(PIPE_B), D_BDW_PLUS);
	MMIO_D(PIPEMISC(PIPE_C), D_BDW_PLUS);
	MMIO_D(0x1c1d0, D_BDW_PLUS);
	MMIO_D(GEN6_MBCUNIT_SNPCR, D_BDW_PLUS);
	MMIO_D(GEN7_MISCCPCTL, D_BDW_PLUS);
	MMIO_D(0x1c054, D_BDW_PLUS);

	MMIO_DH(GEN6_PCODE_MAILBOX, D_BDW_PLUS, NULL, mailbox_write);

	MMIO_D(GEN8_PRIVATE_PAT_LO, D_BDW_PLUS);
	MMIO_D(GEN8_PRIVATE_PAT_HI, D_BDW_PLUS);

	MMIO_D(GAMTARBMODE, D_BDW_PLUS);

#define RING_REG(base) (base + 0x270)
	MMIO_RING_F(RING_REG, 32, 0, 0, 0, D_BDW_PLUS, NULL, NULL);
#undef RING_REG

	MMIO_RING_GM_RDR(RING_HWS_PGA, D_BDW_PLUS, NULL, NULL);

	MMIO_DFH(HDC_CHICKEN0, D_BDW_PLUS, F_MODE_MASK | F_CMD_ACCESS, NULL, NULL);

	MMIO_D(CHICKEN_PIPESL_1(PIPE_A), D_BDW_PLUS);
	MMIO_D(CHICKEN_PIPESL_1(PIPE_B), D_BDW_PLUS);
	MMIO_D(CHICKEN_PIPESL_1(PIPE_C), D_BDW_PLUS);

	MMIO_D(WM_MISC, D_BDW);
	MMIO_D(BDW_EDP_PSR_BASE, D_BDW);

	MMIO_D(0x66c00, D_BDW_PLUS);
	MMIO_D(0x66c04, D_BDW_PLUS);

	MMIO_D(HSW_GTT_CACHE_EN, D_BDW_PLUS);

	MMIO_D(GEN8_EU_DISABLE0, D_BDW_PLUS);
	MMIO_D(GEN8_EU_DISABLE1, D_BDW_PLUS);
	MMIO_D(GEN8_EU_DISABLE2, D_BDW_PLUS);

	MMIO_D(0xfdc, D_BDW_PLUS);
	MMIO_DFH(GEN8_ROW_CHICKEN, D_BDW_PLUS, F_MODE_MASK | F_CMD_ACCESS,
		NULL, NULL);
	MMIO_DFH(GEN7_ROW_CHICKEN2, D_BDW_PLUS, F_MODE_MASK | F_CMD_ACCESS,
		NULL, NULL);
	MMIO_DFH(GEN8_UCGCTL6, D_BDW_PLUS, F_CMD_ACCESS, NULL, NULL);

	MMIO_DFH(0xb1f0, D_BDW, F_CMD_ACCESS, NULL, NULL);
	MMIO_DFH(0xb1c0, D_BDW, F_CMD_ACCESS, NULL, NULL);
	MMIO_DFH(GEN8_L3SQCREG4, D_BDW_PLUS, F_CMD_ACCESS, NULL, NULL);
	MMIO_DFH(0xb100, D_BDW, F_CMD_ACCESS, NULL, NULL);
	MMIO_DFH(0xb10c, D_BDW, F_CMD_ACCESS, NULL, NULL);
	MMIO_D(0xb110, D_BDW);

	MMIO_F(0x24d0, 48, F_CMD_ACCESS, 0, 0, D_BDW_PLUS,
		NULL, force_nonpriv_write);

	MMIO_D(0x44484, D_BDW_PLUS);
	MMIO_D(0x4448c, D_BDW_PLUS);

	MMIO_DFH(0x83a4, D_BDW, F_CMD_ACCESS, NULL, NULL);
	MMIO_D(GEN8_L3_LRA_1_GPGPU, D_BDW_PLUS);

	MMIO_DFH(0x8430, D_BDW, F_CMD_ACCESS, NULL, NULL);

	MMIO_D(0x110000, D_BDW_PLUS);

	MMIO_D(0x48400, D_BDW_PLUS);

	MMIO_D(0x6e570, D_BDW_PLUS);
	MMIO_D(0x65f10, D_BDW_PLUS);

	MMIO_DFH(0xe194, D_BDW_PLUS, F_MODE_MASK | F_CMD_ACCESS, NULL,
		 skl_misc_ctl_write);
	MMIO_DFH(0xe188, D_BDW_PLUS, F_MODE_MASK | F_CMD_ACCESS, NULL, NULL);
	MMIO_DFH(HALF_SLICE_CHICKEN2, D_BDW_PLUS, F_MODE_MASK | F_CMD_ACCESS, NULL, NULL);
	MMIO_DFH(0x2580, D_BDW_PLUS, F_MODE_MASK | F_CMD_ACCESS, NULL, NULL);

	MMIO_DFH(0x2248, D_BDW, F_CMD_ACCESS, NULL, NULL);

	MMIO_DFH(0xe220, D_BDW_PLUS, F_CMD_ACCESS, NULL, NULL);
	MMIO_DFH(0xe230, D_BDW_PLUS, F_CMD_ACCESS, NULL, NULL);
	MMIO_DFH(0xe240, D_BDW_PLUS, F_CMD_ACCESS, NULL, NULL);
	MMIO_DFH(0xe260, D_BDW_PLUS, F_CMD_ACCESS, NULL, NULL);
	MMIO_DFH(0xe270, D_BDW_PLUS, F_CMD_ACCESS, NULL, NULL);
	MMIO_DFH(0xe280, D_BDW_PLUS, F_CMD_ACCESS, NULL, NULL);
	MMIO_DFH(0xe2a0, D_BDW_PLUS, F_CMD_ACCESS, NULL, NULL);
	MMIO_DFH(0xe2b0, D_BDW_PLUS, F_CMD_ACCESS, NULL, NULL);
	MMIO_DFH(0xe2c0, D_BDW_PLUS, F_CMD_ACCESS, NULL, NULL);
	return 0;
}

static int init_skl_mmio_info(struct intel_gvt *gvt)
{
	struct drm_i915_private *dev_priv = gvt->dev_priv;
	int ret;

	MMIO_DH(FORCEWAKE_RENDER_GEN9, D_SKL_PLUS, NULL, mul_force_wake_write);
	MMIO_DH(FORCEWAKE_ACK_RENDER_GEN9, D_SKL_PLUS, NULL, NULL);
	MMIO_DH(FORCEWAKE_BLITTER_GEN9, D_SKL_PLUS, NULL, mul_force_wake_write);
	MMIO_DH(FORCEWAKE_ACK_BLITTER_GEN9, D_SKL_PLUS, NULL, NULL);
	MMIO_DH(FORCEWAKE_MEDIA_GEN9, D_SKL_PLUS, NULL, mul_force_wake_write);
	MMIO_DH(FORCEWAKE_ACK_MEDIA_GEN9, D_SKL_PLUS, NULL, NULL);

	MMIO_F(_DPB_AUX_CH_CTL, 6 * 4, 0, 0, 0, D_SKL_PLUS, NULL,
						dp_aux_ch_ctl_mmio_write);
	MMIO_F(_DPC_AUX_CH_CTL, 6 * 4, 0, 0, 0, D_SKL_PLUS, NULL,
						dp_aux_ch_ctl_mmio_write);
	MMIO_F(_DPD_AUX_CH_CTL, 6 * 4, 0, 0, 0, D_SKL_PLUS, NULL,
						dp_aux_ch_ctl_mmio_write);

	/*
	 * Use an arbitrary power well controlled by the PWR_WELL_CTL
	 * register.
	 */
	MMIO_D(HSW_PWR_WELL_CTL_BIOS(SKL_DISP_PW_MISC_IO), D_SKL_PLUS);
	MMIO_DH(HSW_PWR_WELL_CTL_DRIVER(SKL_DISP_PW_MISC_IO), D_SKL_PLUS, NULL,
		skl_power_well_ctl_write);

	MMIO_D(0xa210, D_SKL_PLUS);
	MMIO_D(GEN9_MEDIA_PG_IDLE_HYSTERESIS, D_SKL_PLUS);
	MMIO_D(GEN9_RENDER_PG_IDLE_HYSTERESIS, D_SKL_PLUS);
	MMIO_DFH(GEN9_GAMT_ECO_REG_RW_IA, D_SKL_PLUS, F_CMD_ACCESS, NULL, NULL);
	MMIO_DH(0x4ddc, D_SKL_PLUS, NULL, skl_misc_ctl_write);
	MMIO_DH(0x42080, D_SKL_PLUS, NULL, skl_misc_ctl_write);
	MMIO_D(0x45504, D_SKL_PLUS);
	MMIO_D(0x45520, D_SKL_PLUS);
	MMIO_D(0x46000, D_SKL_PLUS);
	MMIO_DH(0x46010, D_SKL | D_KBL, NULL, skl_lcpll_write);
	MMIO_DH(0x46014, D_SKL | D_KBL, NULL, skl_lcpll_write);
	MMIO_D(0x6C040, D_SKL | D_KBL);
	MMIO_D(0x6C048, D_SKL | D_KBL);
	MMIO_D(0x6C050, D_SKL | D_KBL);
	MMIO_D(0x6C044, D_SKL | D_KBL);
	MMIO_D(0x6C04C, D_SKL | D_KBL);
	MMIO_D(0x6C054, D_SKL | D_KBL);
	MMIO_D(0x6c058, D_SKL | D_KBL);
	MMIO_D(0x6c05c, D_SKL | D_KBL);
	MMIO_DH(0X6c060, D_SKL | D_KBL, dpll_status_read, NULL);

	MMIO_DH(SKL_PS_WIN_POS(PIPE_A, 0), D_SKL_PLUS, NULL, skl_ps_mmio_write);
	MMIO_DH(SKL_PS_WIN_POS(PIPE_A, 1), D_SKL_PLUS, NULL, skl_ps_mmio_write);
	MMIO_DH(SKL_PS_WIN_POS(PIPE_B, 0), D_SKL_PLUS, NULL, skl_ps_mmio_write);
	MMIO_DH(SKL_PS_WIN_POS(PIPE_B, 1), D_SKL_PLUS, NULL, skl_ps_mmio_write);
	MMIO_DH(SKL_PS_WIN_POS(PIPE_C, 0), D_SKL_PLUS, NULL, skl_ps_mmio_write);
	MMIO_DH(SKL_PS_WIN_POS(PIPE_C, 1), D_SKL_PLUS, NULL, skl_ps_mmio_write);

	MMIO_DH(SKL_PS_WIN_SZ(PIPE_A, 0), D_SKL_PLUS, NULL, skl_ps_mmio_write);
	MMIO_DH(SKL_PS_WIN_SZ(PIPE_A, 1), D_SKL_PLUS, NULL, skl_ps_mmio_write);
	MMIO_DH(SKL_PS_WIN_SZ(PIPE_B, 0), D_SKL_PLUS, NULL, skl_ps_mmio_write);
	MMIO_DH(SKL_PS_WIN_SZ(PIPE_B, 1), D_SKL_PLUS, NULL, skl_ps_mmio_write);
	MMIO_DH(SKL_PS_WIN_SZ(PIPE_C, 0), D_SKL_PLUS, NULL, skl_ps_mmio_write);
	MMIO_DH(SKL_PS_WIN_SZ(PIPE_C, 1), D_SKL_PLUS, NULL, skl_ps_mmio_write);

	MMIO_DH(SKL_PS_CTRL(PIPE_A, 0), D_SKL_PLUS, NULL, skl_ps_mmio_write);
	MMIO_DH(SKL_PS_CTRL(PIPE_A, 1), D_SKL_PLUS, NULL, skl_ps_mmio_write);
	MMIO_DH(SKL_PS_CTRL(PIPE_B, 0), D_SKL_PLUS, NULL, skl_ps_mmio_write);
	MMIO_DH(SKL_PS_CTRL(PIPE_B, 1), D_SKL_PLUS, NULL, skl_ps_mmio_write);
	MMIO_DH(SKL_PS_CTRL(PIPE_C, 0), D_SKL_PLUS, NULL, skl_ps_mmio_write);
	MMIO_DH(SKL_PS_CTRL(PIPE_C, 1), D_SKL_PLUS, NULL, skl_ps_mmio_write);

	MMIO_DH(CUR_BUF_CFG(PIPE_A), D_SKL_PLUS, NULL, NULL);
	MMIO_DH(CUR_BUF_CFG(PIPE_B), D_SKL_PLUS, NULL, NULL);
	MMIO_DH(CUR_BUF_CFG(PIPE_C), D_SKL_PLUS, NULL, NULL);

	MMIO_F(CUR_WM(PIPE_A, 0), 4 * 8, 0, 0, 0, D_SKL_PLUS, NULL, NULL);
	MMIO_F(CUR_WM(PIPE_B, 0), 4 * 8, 0, 0, 0, D_SKL_PLUS, NULL, NULL);
	MMIO_F(CUR_WM(PIPE_C, 0), 4 * 8, 0, 0, 0, D_SKL_PLUS, NULL, NULL);

	MMIO_DH(CUR_WM_TRANS(PIPE_A), D_SKL_PLUS, NULL, NULL);
	MMIO_DH(CUR_WM_TRANS(PIPE_B), D_SKL_PLUS, NULL, NULL);
	MMIO_DH(CUR_WM_TRANS(PIPE_C), D_SKL_PLUS, NULL, NULL);

//	MMIO_PLANES_DH(PLANE_COLOR_CTL, D_SKL, NULL, NULL);
	MMIO_PLANES_DH(PLANE_CTL, D_SKL_PLUS, NULL, skl_plane_mmio_write);
	MMIO_PLANES_DH(PLANE_STRIDE, D_SKL_PLUS, NULL, skl_plane_mmio_write);
	MMIO_PLANES_DH(PLANE_POS, D_SKL_PLUS, NULL, skl_plane_mmio_write);
	MMIO_PLANES_DH(PLANE_SIZE, D_SKL_PLUS, NULL, skl_plane_mmio_write);
	MMIO_PLANES_DH(PLANE_KEYVAL, D_SKL_PLUS, NULL, skl_plane_mmio_write);
	MMIO_PLANES_DH(PLANE_KEYMSK, D_SKL_PLUS, NULL, skl_plane_mmio_write);

	MMIO_PLANES_DH(PLANE_SURF, D_SKL_PLUS, NULL, skl_plane_surf_write);

	MMIO_PLANES_DH(PLANE_KEYMAX, D_SKL_PLUS, NULL, skl_plane_mmio_write);
	MMIO_PLANES_DH(PLANE_OFFSET, D_SKL_PLUS, NULL, skl_plane_mmio_write);
	MMIO_PLANES_DH(_REG_701C0, D_SKL_PLUS, NULL, skl_plane_mmio_write);
	MMIO_PLANES_DH(_REG_701C4, D_SKL_PLUS, NULL, skl_plane_mmio_write);

	MMIO_PLANES_SDH(_PLANE_WM_BASE, 4 * 8, D_SKL_PLUS, NULL, NULL);
	MMIO_PLANES_DH(PLANE_WM_TRANS, D_SKL_PLUS, NULL, NULL);
<<<<<<< HEAD
	MMIO_PLANES_DH(PLANE_NV12_BUF_CFG, D_SKL_PLUS, NULL, NULL);
=======
	MMIO_PLANES_DH(PLANE_NV12_BUF_CFG, D_SKL_PLUS, NULL,
		       pv_plane_wm_mmio_write);
>>>>>>> 9c2b6ffd
	MMIO_PLANES_DH(PLANE_BUF_CFG, D_SKL_PLUS, NULL, NULL);

	MMIO_D(0x8f074, D_SKL | D_KBL);
	MMIO_D(0x8f004, D_SKL | D_KBL);
	MMIO_D(0x8f034, D_SKL | D_KBL);

	MMIO_D(0xb11c, D_SKL | D_KBL);

	MMIO_D(0x51000, D_SKL | D_KBL);
	MMIO_D(0x6c00c, D_SKL_PLUS);

	MMIO_F(0xc800, 0x7f8, F_CMD_ACCESS, 0, 0, D_SKL | D_KBL, NULL, NULL);
	MMIO_F(0xb020, 0x80, F_CMD_ACCESS, 0, 0, D_SKL | D_KBL, NULL, NULL);

	MMIO_D(0xd08, D_SKL_PLUS);
	MMIO_DFH(0x20e0, D_SKL_PLUS, F_MODE_MASK, NULL, NULL);
	MMIO_DFH(0x20ec, D_SKL_PLUS, F_MODE_MASK | F_CMD_ACCESS, NULL, NULL);

	/* TRTT */
	MMIO_DFH(0x4de0, D_SKL | D_KBL, F_CMD_ACCESS, NULL, NULL);
	MMIO_DFH(0x4de4, D_SKL | D_KBL, F_CMD_ACCESS, NULL, NULL);
	MMIO_DFH(0x4de8, D_SKL | D_KBL, F_CMD_ACCESS, NULL, NULL);
	MMIO_DFH(0x4dec, D_SKL | D_KBL, F_CMD_ACCESS, NULL, NULL);
	MMIO_DFH(0x4df0, D_SKL | D_KBL, F_CMD_ACCESS, NULL, NULL);
	MMIO_DFH(0x4df4, D_SKL | D_KBL, F_CMD_ACCESS, NULL, gen9_trtte_write);
	MMIO_DH(0x4dfc, D_SKL | D_KBL, NULL, gen9_trtt_chicken_write);

	MMIO_D(0x45008, D_SKL | D_KBL);

	MMIO_D(0x46430, D_SKL | D_KBL);

	MMIO_D(0x46520, D_SKL | D_KBL);

	MMIO_D(0xc403c, D_SKL | D_KBL);
	MMIO_D(0xb004, D_SKL_PLUS);
	MMIO_DH(DMA_CTRL, D_SKL_PLUS, NULL, dma_ctrl_write);

	MMIO_D(0x65900, D_SKL_PLUS);
	MMIO_D(0x1082c0, D_SKL | D_KBL);
	MMIO_D(0x4068, D_SKL | D_KBL);
	MMIO_D(0x67054, D_SKL | D_KBL);
	MMIO_D(0x6e560, D_SKL | D_KBL);
	MMIO_D(0x6e554, D_SKL | D_KBL);
	MMIO_D(0x2b20, D_SKL | D_KBL);
	MMIO_D(0x65f00, D_SKL | D_KBL);
	MMIO_D(0x65f08, D_SKL | D_KBL);
	MMIO_D(0x320f0, D_SKL | D_KBL);

	MMIO_D(0x70034, D_SKL_PLUS);
	MMIO_D(0x71034, D_SKL_PLUS);
	MMIO_D(0x72034, D_SKL_PLUS);

	MMIO_D(0x44500, D_SKL_PLUS);

	MMIO_DFH(GEN9_CSFE_CHICKEN1_RCS, D_SKL_PLUS, F_CMD_ACCESS, NULL, NULL);
	MMIO_DFH(GEN8_HDC_CHICKEN1, D_SKL | D_KBL, F_MODE_MASK | F_CMD_ACCESS,
		NULL, NULL);

	MMIO_D(0x4ab8, D_KBL);
	MMIO_D(0x2248, D_SKL_PLUS | D_KBL);

	MMIO_D(HUC_STATUS2, D_GEN9PLUS);

	return 0;
}

static int init_bxt_mmio_info(struct intel_gvt *gvt)
{
	struct drm_i915_private *dev_priv = gvt->dev_priv;
	int ret;

	MMIO_DH(FORCEWAKE_RENDER_GEN9, D_SKL_PLUS, NULL, mul_force_wake_write);
	MMIO_DH(FORCEWAKE_ACK_RENDER_GEN9, D_SKL_PLUS, NULL, NULL);
	MMIO_DH(FORCEWAKE_BLITTER_GEN9, D_SKL_PLUS, NULL, mul_force_wake_write);
	MMIO_DH(FORCEWAKE_ACK_BLITTER_GEN9, D_SKL_PLUS, NULL, NULL);
	MMIO_DH(FORCEWAKE_MEDIA_GEN9, D_SKL_PLUS, NULL, mul_force_wake_write);
	MMIO_DH(FORCEWAKE_ACK_MEDIA_GEN9, D_SKL_PLUS, NULL, NULL);

	MMIO_F(_DPB_AUX_CH_CTL, 6 * 4, 0, 0, 0, D_SKL_PLUS, NULL, dp_aux_ch_ctl_mmio_write);
	MMIO_F(_DPC_AUX_CH_CTL, 6 * 4, 0, 0, 0, D_SKL_PLUS, NULL, dp_aux_ch_ctl_mmio_write);
	MMIO_F(_DPD_AUX_CH_CTL, 6 * 4, 0, 0, 0, D_SKL_PLUS, NULL, dp_aux_ch_ctl_mmio_write);

	MMIO_D(HSW_PWR_WELL_CTL_BIOS(SKL_DISP_PW_MISC_IO), D_SKL_PLUS);
	MMIO_DH(HSW_PWR_WELL_CTL_DRIVER(SKL_DISP_PW_MISC_IO), D_SKL_PLUS, NULL,
		skl_power_well_ctl_write);

	MMIO_D(0xa210, D_SKL_PLUS);
	MMIO_D(GEN9_MEDIA_PG_IDLE_HYSTERESIS, D_SKL_PLUS);
	MMIO_D(GEN9_RENDER_PG_IDLE_HYSTERESIS, D_SKL_PLUS);
	MMIO_DFH(GEN9_GAMT_ECO_REG_RW_IA, D_SKL_PLUS, F_CMD_ACCESS, NULL, NULL);
	MMIO_DH(0x4ddc, D_BXT, NULL, skl_misc_ctl_write);
	MMIO_DH(0x42080, D_BXT, NULL, skl_misc_ctl_write);
	MMIO_D(0x45504, D_BXT);
	MMIO_D(0x45520, D_BXT);
	MMIO_D(0x46000, D_BXT);
	MMIO_DH(0x46010, D_BXT, NULL, skl_lcpll_write);
	MMIO_DH(0x46014, D_BXT, NULL, skl_lcpll_write);
	MMIO_D(0x6C040, D_BXT);
	MMIO_D(0x6C048, D_BXT);
	MMIO_D(0x6C050, D_BXT);
	MMIO_D(0x6C044, D_BXT);
	MMIO_D(0x6C04C, D_BXT);
	MMIO_D(0x6C054, D_BXT);
	MMIO_D(0x6c058, D_BXT);
	MMIO_D(0x6c05c, D_BXT);
	MMIO_DH(0X6c060, D_BXT, dpll_status_read, NULL);

	MMIO_DH(SKL_PS_WIN_POS(PIPE_A, 0), D_BXT, NULL, skl_ps_mmio_write);
	MMIO_DH(SKL_PS_WIN_POS(PIPE_A, 1), D_BXT, NULL, skl_ps_mmio_write);
	MMIO_DH(SKL_PS_WIN_POS(PIPE_B, 0), D_BXT, NULL, skl_ps_mmio_write);
	MMIO_DH(SKL_PS_WIN_POS(PIPE_B, 1), D_BXT, NULL, skl_ps_mmio_write);
	MMIO_DH(SKL_PS_WIN_POS(PIPE_C, 0), D_BXT, NULL, skl_ps_mmio_write);
	MMIO_DH(SKL_PS_WIN_POS(PIPE_C, 1), D_BXT, NULL, skl_ps_mmio_write);

	MMIO_DH(SKL_PS_WIN_SZ(PIPE_A, 0), D_BXT, NULL, skl_ps_mmio_write);
	MMIO_DH(SKL_PS_WIN_SZ(PIPE_A, 1), D_BXT, NULL, skl_ps_mmio_write);
	MMIO_DH(SKL_PS_WIN_SZ(PIPE_B, 0), D_BXT, NULL, skl_ps_mmio_write);
	MMIO_DH(SKL_PS_WIN_SZ(PIPE_B, 1), D_BXT, NULL, skl_ps_mmio_write);
	MMIO_DH(SKL_PS_WIN_SZ(PIPE_C, 0), D_BXT, NULL, skl_ps_mmio_write);
	MMIO_DH(SKL_PS_WIN_SZ(PIPE_C, 1), D_BXT, NULL, skl_ps_mmio_write);

	MMIO_DH(SKL_PS_CTRL(PIPE_A, 0), D_BXT, NULL, skl_ps_mmio_write);
	MMIO_DH(SKL_PS_CTRL(PIPE_A, 1), D_BXT, NULL, skl_ps_mmio_write);
	MMIO_DH(SKL_PS_CTRL(PIPE_B, 0), D_BXT, NULL, skl_ps_mmio_write);
	MMIO_DH(SKL_PS_CTRL(PIPE_B, 1), D_BXT, NULL, skl_ps_mmio_write);
	MMIO_DH(SKL_PS_CTRL(PIPE_C, 0), D_BXT, NULL, skl_ps_mmio_write);
	MMIO_DH(SKL_PS_CTRL(PIPE_C, 1), D_BXT, NULL, skl_ps_mmio_write);

	MMIO_DH(CUR_BUF_CFG(PIPE_A), D_BXT, NULL, NULL);
	MMIO_DH(CUR_BUF_CFG(PIPE_B), D_BXT, NULL, NULL);
	MMIO_DH(CUR_BUF_CFG(PIPE_C), D_BXT, NULL, NULL);

	MMIO_F(CUR_WM(PIPE_A, 0), 4 * 8, 0, 0, 0, D_BXT, NULL, NULL);
	MMIO_F(CUR_WM(PIPE_B, 0), 4 * 8, 0, 0, 0, D_BXT, NULL, NULL);
	MMIO_F(CUR_WM(PIPE_C, 0), 4 * 8, 0, 0, 0, D_BXT, NULL, NULL);

	MMIO_DH(CUR_WM_TRANS(PIPE_A), D_BXT, NULL, NULL);
	MMIO_DH(CUR_WM_TRANS(PIPE_B), D_BXT, NULL, NULL);
	MMIO_DH(CUR_WM_TRANS(PIPE_C), D_BXT, NULL, NULL);

	MMIO_PLANES_DH(PLANE_CTL, D_BXT, NULL, skl_plane_mmio_write);
	MMIO_PLANES_DH(PLANE_STRIDE, D_BXT, NULL, skl_plane_mmio_write);
	MMIO_PLANES_DH(PLANE_POS, D_BXT, NULL, skl_plane_mmio_write);
	MMIO_PLANES_DH(PLANE_SIZE, D_BXT, NULL, skl_plane_mmio_write);
	MMIO_PLANES_DH(PLANE_KEYVAL, D_BXT, NULL, skl_plane_mmio_write);
	MMIO_PLANES_DH(PLANE_KEYMSK, D_BXT, NULL, skl_plane_mmio_write);

	MMIO_PLANES_DH(PLANE_SURF, D_BXT, NULL, skl_plane_surf_write);

	MMIO_PLANES_DH(PLANE_KEYMAX, D_BXT, NULL, skl_plane_mmio_write);
	MMIO_PLANES_DH(PLANE_OFFSET, D_BXT, NULL, skl_plane_mmio_write);
	MMIO_PLANES_DH(_REG_701C0, D_BXT, NULL, skl_plane_mmio_write);
	MMIO_PLANES_DH(_REG_701C4, D_BXT, NULL, skl_plane_mmio_write);

	if (i915_modparams.avail_planes_per_pipe) {
		MMIO_PLANES_SDH(_PLANE_WM_BASE, 4 * 8, D_BXT, NULL, NULL);
		MMIO_PLANES_DH(PLANE_WM_TRANS, D_BXT, NULL, NULL);
	} else {
		MMIO_PLANES_SDH(_PLANE_WM_BASE, 4 * 8, D_BXT, NULL, skl_plane_mmio_write);
		MMIO_PLANES_DH(PLANE_WM_TRANS, D_BXT, NULL, skl_plane_mmio_write);
	}

<<<<<<< HEAD
	MMIO_PLANES_DH(PLANE_NV12_BUF_CFG, D_BXT, NULL, NULL);
=======
	MMIO_PLANES_DH(PLANE_NV12_BUF_CFG, D_BXT, NULL, pv_plane_wm_mmio_write);
>>>>>>> 9c2b6ffd
	MMIO_PLANES_DH(PLANE_BUF_CFG, D_BXT, NULL, NULL);

	MMIO_F(0x80000, 0x3000, 0, 0, 0, D_BXT, NULL, NULL);
	MMIO_D(0x8f074, D_BXT);
	MMIO_D(0x8f004, D_BXT);
	MMIO_D(0x8f034, D_BXT);

	MMIO_D(0xb11c, D_BXT);

	MMIO_D(0x51000, D_BXT);
	MMIO_D(0x6c00c, D_BXT);

	MMIO_F(0xc800, 0x7f8, F_CMD_ACCESS, 0, 0, D_BXT, NULL, NULL);
	MMIO_F(0xb020, 0x80, F_CMD_ACCESS, 0, 0, D_BXT, NULL, NULL);

	MMIO_D(0xd08, D_BXT);
	MMIO_D(0x20e0, D_BXT);
	MMIO_D(0x20ec, D_BXT);

	/* TRTT */
	MMIO_D(0x4de0, D_BXT);
	MMIO_D(0x4de4, D_BXT);
	MMIO_D(0x4de8, D_BXT);
	MMIO_D(0x4dec, D_BXT);
	MMIO_D(0x4df0, D_BXT);
	MMIO_DH(0x4df4, D_BXT, NULL, gen9_trtte_write);
	MMIO_DH(0x4dfc, D_BXT, NULL, gen9_trtt_chicken_write);

	MMIO_DH(0x45008, D_BXT, NULL, bxt_dbuf_ctl_write);

	MMIO_D(0x46430, D_BXT);

	MMIO_D(0x46520, D_BXT);

	MMIO_D(0xc403c, D_BXT);
	MMIO_D(0xb004, D_BXT);
	MMIO_DH(DMA_CTRL, D_SKL_PLUS, NULL, dma_ctrl_write);

	MMIO_D(0x65900, D_BXT);
	MMIO_D(0x1082c0, D_BXT);
	MMIO_D(0x4068, D_BXT);
	MMIO_D(0x67054, D_BXT);
	MMIO_D(0x6e560, D_BXT);
	MMIO_D(0x6e554, D_BXT);
	MMIO_D(0x2b20, D_BXT);
	MMIO_D(0x65f00, D_BXT);
	MMIO_D(0x65f08, D_BXT);
	MMIO_D(0x320f0, D_BXT);

	MMIO_D(0x70034, D_BXT);
	MMIO_D(0x71034, D_BXT);
	MMIO_D(0x72034, D_BXT);

	MMIO_D(0x44500, D_BXT);

	MMIO_D(GEN8_GTCR, D_SKL_PLUS);

	MMIO_D(GEN7_SAMPLER_INSTDONE, D_SKL_PLUS);
	MMIO_D(GEN7_ROW_INSTDONE, D_SKL_PLUS);
	MMIO_D(GEN8_FAULT_TLB_DATA0, D_SKL_PLUS);
	MMIO_D(GEN8_FAULT_TLB_DATA1, D_SKL_PLUS);
	MMIO_D(ERROR_GEN6, D_SKL_PLUS);
	MMIO_D(DONE_REG, D_SKL_PLUS);
	MMIO_D(EIR, D_SKL_PLUS);
	MMIO_D(PGTBL_ER, D_SKL_PLUS);
	MMIO_D(0x4194, D_SKL_PLUS);
	MMIO_D(0x4294, D_SKL_PLUS);
	MMIO_D(0x4494, D_SKL_PLUS);

	MMIO_RING_D(RING_PSMI_CTL, D_SKL_PLUS);
	MMIO_RING_D(RING_DMA_FADD, D_SKL_PLUS);
	MMIO_RING_D(RING_DMA_FADD_UDW, D_SKL_PLUS);
	MMIO_RING_D(RING_IPEHR, D_SKL_PLUS);
	MMIO_RING_D(RING_INSTPS, D_SKL_PLUS);
	MMIO_RING_D(RING_BBADDR_UDW, D_SKL_PLUS);
	MMIO_RING_D(RING_BBSTATE, D_SKL_PLUS);
	MMIO_RING_D(RING_IPEIR, D_SKL_PLUS);

	MMIO_D(GEN9_CSFE_CHICKEN1_RCS, D_SKL_PLUS);
	MMIO_F(SOFT_SCRATCH(0), 16 * 4, 0, 0, 0, D_SKL_PLUS, NULL, NULL);
	MMIO_D(0xc4c8, D_SKL_PLUS);
	MMIO_D(GUC_BCS_RCS_IER, D_SKL_PLUS);
	MMIO_D(GUC_VCS2_VCS1_IER, D_SKL_PLUS);
	MMIO_D(GUC_WD_VECS_IER, D_SKL_PLUS);
	MMIO_D(GUC_MAX_IDLE_COUNT, D_SKL_PLUS);

	MMIO_DH(BXT_P_CR_GT_DISP_PWRON, D_BXT, NULL, bxt_gt_disp_pwron_write);
	MMIO_D(BXT_RP_STATE_CAP, D_BXT);
	MMIO_DH(BXT_PHY_CTL_FAMILY(DPIO_PHY0), D_BXT, NULL, bxt_phy_ctl_family_write);
	MMIO_DH(BXT_PHY_CTL_FAMILY(DPIO_PHY1), D_BXT, NULL, bxt_phy_ctl_family_write);
	MMIO_D(BXT_PHY_CTL(PORT_A), D_BXT);
	MMIO_D(BXT_PHY_CTL(PORT_B), D_BXT);
	MMIO_D(BXT_PHY_CTL(PORT_C), D_BXT);
	MMIO_DH(BXT_PORT_PLL_ENABLE(PORT_A), D_BXT, NULL, bxt_port_pll_enable_write);
	MMIO_DH(BXT_PORT_PLL_ENABLE(PORT_B), D_BXT, NULL, bxt_port_pll_enable_write);
	MMIO_DH(BXT_PORT_PLL_ENABLE(PORT_C), D_BXT, NULL, bxt_port_pll_enable_write);

	MMIO_PORT_CL_REF(DPIO_PHY0);
	MMIO_PORT_PCS_TX(DPIO_PHY0, DPIO_CH0);
	MMIO_PORT_PCS_TX(DPIO_PHY0, DPIO_CH1);
	MMIO_PORT_CL_REF(DPIO_PHY1);
	MMIO_PORT_PCS_TX(DPIO_PHY1, DPIO_CH0);

	MMIO_D(BXT_DE_PLL_CTL, D_BXT);
	MMIO_DH(BXT_DE_PLL_ENABLE, D_BXT, NULL, bxt_de_pll_enable_write);
	MMIO_D(BXT_DSI_PLL_CTL, D_BXT);
	MMIO_D(BXT_DSI_PLL_ENABLE, D_BXT);

	MMIO_D(BXT_BLC_PWM_CTL(0), D_BXT);
	MMIO_D(BXT_BLC_PWM_FREQ(0), D_BXT);
	MMIO_D(BXT_BLC_PWM_DUTY(0), D_BXT);
	MMIO_D(BXT_BLC_PWM_CTL(1), D_BXT);
	MMIO_D(BXT_BLC_PWM_FREQ(1), D_BXT);
	MMIO_D(BXT_BLC_PWM_DUTY(1), D_BXT);

	MMIO_D(GEN9_CLKGATE_DIS_0, D_BXT);

	MMIO_D(HSW_TVIDEO_DIP_GCP(TRANSCODER_A), D_BXT);
	MMIO_D(HSW_TVIDEO_DIP_GCP(TRANSCODER_B), D_BXT);
	MMIO_D(HSW_TVIDEO_DIP_GCP(TRANSCODER_C), D_BXT);

	MMIO_D(RC6_LOCATION, D_BXT);
	MMIO_D(RC6_CTX_BASE, D_BXT);

	MMIO_D(0xA248, D_SKL_PLUS);
	MMIO_D(0xA250, D_SKL_PLUS);
	MMIO_D(0xA25C, D_SKL_PLUS);
	MMIO_D(0xA000, D_SKL_PLUS);
	MMIO_D(0xB100, D_SKL_PLUS);
	MMIO_D(0xD00, D_SKL_PLUS);

	MMIO_D(HUC_STATUS2, D_GEN9PLUS);

	return 0;
}

static struct gvt_mmio_block *find_mmio_block(struct intel_gvt *gvt,
					      unsigned int offset)
{
	unsigned long device = intel_gvt_get_device_type(gvt);
	struct gvt_mmio_block *block = gvt->mmio.mmio_block;
	int num = gvt->mmio.num_mmio_block;
	int i;

	for (i = 0; i < num; i++, block++) {
		if (!(device & block->device))
			continue;
		if (offset >= INTEL_GVT_MMIO_OFFSET(block->offset) &&
		    offset < INTEL_GVT_MMIO_OFFSET(block->offset) + block->size)
			return block;
	}
	return NULL;
}

/**
 * intel_gvt_clean_mmio_info - clean up MMIO information table for GVT device
 * @gvt: GVT device
 *
 * This function is called at the driver unloading stage, to clean up the MMIO
 * information table of GVT device
 *
 */
void intel_gvt_clean_mmio_info(struct intel_gvt *gvt)
{
	struct hlist_node *tmp;
	struct intel_gvt_mmio_info *e;
	int i;

	hash_for_each_safe(gvt->mmio.mmio_info_table, i, tmp, e, node)
		kfree(e);

	vfree(gvt->mmio.mmio_attribute);
	gvt->mmio.mmio_attribute = NULL;

	vfree(gvt->mmio.mmio_host_cache);
	gvt->mmio.mmio_host_cache = NULL;
}

/* Special MMIO blocks. */
static struct gvt_mmio_block mmio_blocks[] = {
	{D_SKL_PLUS, _MMIO(CSR_MMIO_START_RANGE), 0x3000, NULL, NULL},
	{D_ALL, _MMIO(MCHBAR_MIRROR_BASE_SNB), 0x40000, NULL, NULL},
	{D_ALL, _MMIO(VGT_PVINFO_PAGE), VGT_PVINFO_SIZE,
		pvinfo_mmio_read, pvinfo_mmio_write},
	{D_ALL, LGC_PALETTE(PIPE_A, 0), 1024, NULL, NULL},
	{D_ALL, LGC_PALETTE(PIPE_B, 0), 1024, NULL, NULL},
	{D_ALL, LGC_PALETTE(PIPE_C, 0), 1024, NULL, NULL},
};

/**
 * intel_gvt_setup_mmio_info - setup MMIO information table for GVT device
 * @gvt: GVT device
 *
 * This function is called at the initialization stage, to setup the MMIO
 * information table for GVT device
 *
 * Returns:
 * zero on success, negative if failed.
 */
int intel_gvt_setup_mmio_info(struct intel_gvt *gvt)
{
	struct intel_gvt_device_info *info = &gvt->device_info;
	struct drm_i915_private *dev_priv = gvt->dev_priv;
	int size = info->mmio_size / 4 * sizeof(*gvt->mmio.mmio_attribute);
	int ret;

	gvt->mmio.mmio_attribute = vzalloc(size);
	if (!gvt->mmio.mmio_attribute)
		return -ENOMEM;

	gvt->mmio.mmio_host_cache = vzalloc(info->mmio_size);
	if (!gvt->mmio.mmio_host_cache) {
		vfree(gvt->mmio.mmio_attribute);
		return -ENOMEM;
	}

	ret = init_generic_mmio_info(gvt);
	if (ret)
		goto err;

	if (IS_BROADWELL(dev_priv)) {
		ret = init_broadwell_mmio_info(gvt);
		if (ret)
			goto err;
	} else if (IS_SKYLAKE(dev_priv)
		|| IS_KABYLAKE(dev_priv)) {
		ret = init_broadwell_mmio_info(gvt);
		if (ret)
			goto err;
		ret = init_skl_mmio_info(gvt);
		if (ret)
			goto err;
	} else if (IS_BROXTON(dev_priv)) {
		ret = init_broadwell_mmio_info(gvt);
		if (ret)
			goto err;
		ret = init_bxt_mmio_info(gvt);
		if (ret)
			goto err;
	}

	gvt->mmio.mmio_block = mmio_blocks;
	gvt->mmio.num_mmio_block = ARRAY_SIZE(mmio_blocks);

	gvt_dbg_mmio("traced %u virtual mmio registers\n",
		     gvt->mmio.num_tracked_mmio);

	intel_gvt_mark_noncontext_mmios(gvt);

	return 0;
err:
	intel_gvt_clean_mmio_info(gvt);
	return ret;
}

/**
 * intel_vgpu_default_mmio_read - default MMIO read handler
 * @vgpu: a vGPU
 * @offset: access offset
 * @p_data: data return buffer
 * @bytes: access data length
 *
 * Returns:
 * Zero on success, negative error code if failed.
 */
int intel_vgpu_default_mmio_read(struct intel_vgpu *vgpu, unsigned int offset,
		void *p_data, unsigned int bytes)
{
	read_vreg(vgpu, offset, p_data, bytes);
	return 0;
}

/**
 * intel_t_default_mmio_write - default MMIO write handler
 * @vgpu: a vGPU
 * @offset: access offset
 * @p_data: write data buffer
 * @bytes: access data length
 *
 * Returns:
 * Zero on success, negative error code if failed.
 */
int intel_vgpu_default_mmio_write(struct intel_vgpu *vgpu, unsigned int offset,
		void *p_data, unsigned int bytes)
{
	write_vreg(vgpu, offset, p_data, bytes);
	return 0;
}

/**
 * intel_gvt_in_force_nonpriv_whitelist - if a mmio is in whitelist to be
 * force-nopriv register
 *
 * @gvt: a GVT device
 * @offset: register offset
 *
 * Returns:
 * True if the register is in force-nonpriv whitelist;
 * False if outside;
 */
bool intel_gvt_in_force_nonpriv_whitelist(struct intel_gvt *gvt,
					  unsigned int offset)
{
	return in_whitelist(offset);
}

/**
 * intel_vgpu_mmio_reg_rw - emulate tracked mmio registers
 * @vgpu: a vGPU
 * @offset: register offset
 * @pdata: data buffer
 * @bytes: data length
 *
 * Returns:
 * Zero on success, negative error code if failed.
 */
int intel_vgpu_mmio_reg_rw(struct intel_vgpu *vgpu, unsigned int offset,
			   void *pdata, unsigned int bytes, bool is_read)
{
	struct intel_gvt *gvt = vgpu->gvt;
	struct intel_gvt_mmio_info *mmio_info;
	struct gvt_mmio_block *mmio_block;
	gvt_mmio_func func;
	int ret;

	if (WARN_ON(bytes > 8))
		return -EINVAL;

	/*
	 * Handle special MMIO blocks.
	 */
	mmio_block = find_mmio_block(gvt, offset);
	if (mmio_block) {
		func = is_read ? mmio_block->read : mmio_block->write;
		if (func)
			return func(vgpu, offset, pdata, bytes);
		goto default_rw;
	}

	/*
	 * Normal tracked MMIOs.
	 */
	mmio_info = find_mmio_info(gvt, offset);
	if (!mmio_info) {
		if (!vgpu->mmio.disable_warn_untrack)
			gvt_vgpu_err("untracked MMIO %08x len %d\n",
				     offset, bytes);
		goto default_rw;
	}

	if (is_read)
		return mmio_info->read(vgpu, offset, pdata, bytes);
	else {
		u64 ro_mask = mmio_info->ro_mask;
		u32 old_vreg = 0, old_sreg = 0;
		u64 data = 0;

		if (intel_gvt_mmio_has_mode_mask(gvt, mmio_info->offset)) {
			old_vreg = vgpu_vreg(vgpu, offset);
			old_sreg = vgpu_sreg(vgpu, offset);
		}

		if (likely(!ro_mask))
			ret = mmio_info->write(vgpu, offset, pdata, bytes);
		else if (!~ro_mask) {
			gvt_vgpu_err("try to write RO reg %x\n", offset);
			return 0;
		} else {
			/* keep the RO bits in the virtual register */
			memcpy(&data, pdata, bytes);
			data &= ~ro_mask;
			data |= vgpu_vreg(vgpu, offset) & ro_mask;
			ret = mmio_info->write(vgpu, offset, &data, bytes);
		}

		/* higher 16bits of mode ctl regs are mask bits for change */
		if (intel_gvt_mmio_has_mode_mask(gvt, mmio_info->offset)) {
			u32 mask = vgpu_vreg(vgpu, offset) >> 16;

			vgpu_vreg(vgpu, offset) = (old_vreg & ~mask)
					| (vgpu_vreg(vgpu, offset) & mask);
			vgpu_sreg(vgpu, offset) = (old_sreg & ~mask)
					| (vgpu_sreg(vgpu, offset) & mask);
		}
	}

	return ret;

default_rw:
	return is_read ?
		intel_vgpu_default_mmio_read(vgpu, offset, pdata, bytes) :
		intel_vgpu_default_mmio_write(vgpu, offset, pdata, bytes);
}<|MERGE_RESOLUTION|>--- conflicted
+++ resolved
@@ -743,8 +743,6 @@
 	return 0;
 }
 
-<<<<<<< HEAD
-=======
 static int skl_plane_mmio_write(struct intel_vgpu *vgpu, unsigned int offset,
 		void *p_data, unsigned int bytes);
 static int skl_ps_mmio_write(struct intel_vgpu *vgpu, unsigned int offset,
@@ -805,7 +803,6 @@
 		&pv_plane->plane_ctl, 4);
 }
 
->>>>>>> 9c2b6ffd
 static int skl_plane_surf_write(struct intel_vgpu *vgpu, unsigned int offset,
 		void *p_data, unsigned int bytes)
 {
@@ -815,13 +812,10 @@
 	i915_reg_t reg_1ac = _MMIO(_REG_701AC(pipe, plane));
 	int flip_event = SKL_FLIP_EVENT(pipe, plane);
 
-<<<<<<< HEAD
-=======
 	/* plane disable is not pv and it is indicated by value 0 */
 	if (*(u32 *)p_data != 0 && VGPU_PVMMIO(vgpu) & PVMMIO_PLANE_UPDATE)
 		pvmmio_update_plane_register(vgpu, pipe, plane);
 
->>>>>>> 9c2b6ffd
 	write_vreg(vgpu, offset, p_data, bytes);
 	vgpu_vreg(vgpu, reg_1ac) = vgpu_vreg(vgpu, offset);
 
@@ -880,12 +874,9 @@
 	unsigned int pipe = SKL_PLANE_REG_TO_PIPE(offset);
 	unsigned int plane = SKL_PLANE_REG_TO_PLANE(offset);
 
-<<<<<<< HEAD
-=======
 	if (WARN_ON_ONCE(pipe >= I915_MAX_PIPES))
 		return -EINVAL;
 
->>>>>>> 9c2b6ffd
 	write_vreg(vgpu, offset, p_data, bytes);
 	if ((vgpu_vreg(vgpu, PIPECONF(pipe)) & I965_PIPECONF_ACTIVE) &&
 			(vgpu->gvt->pipe_info[pipe].plane_owner[plane] == vgpu->id)) {
@@ -894,8 +885,6 @@
 	return 0;
 }
 
-<<<<<<< HEAD
-=======
 static int pv_plane_wm_mmio_write(struct intel_vgpu *vgpu, unsigned int offset,
 		void *p_data, unsigned int bytes)
 {
@@ -918,7 +907,6 @@
 	return 0;
 }
 
->>>>>>> 9c2b6ffd
 static int trigger_aux_channel_interrupt(struct intel_vgpu *vgpu,
 		unsigned int reg)
 {
@@ -1423,11 +1411,8 @@
 				break;
 			}
 			vgpu_vreg(vgpu, offset) = data & i915_modparams.enable_pvmmio;
-<<<<<<< HEAD
-=======
 			DRM_INFO("vgpu id=%d pvmmio=0x%x\n",
 					vgpu->id, VGPU_PVMMIO(vgpu));
->>>>>>> 9c2b6ffd
 		} else {
 			vgpu_vreg(vgpu, offset) = 0;
 		}
@@ -3102,12 +3087,8 @@
 
 	MMIO_PLANES_SDH(_PLANE_WM_BASE, 4 * 8, D_SKL_PLUS, NULL, NULL);
 	MMIO_PLANES_DH(PLANE_WM_TRANS, D_SKL_PLUS, NULL, NULL);
-<<<<<<< HEAD
-	MMIO_PLANES_DH(PLANE_NV12_BUF_CFG, D_SKL_PLUS, NULL, NULL);
-=======
 	MMIO_PLANES_DH(PLANE_NV12_BUF_CFG, D_SKL_PLUS, NULL,
 		       pv_plane_wm_mmio_write);
->>>>>>> 9c2b6ffd
 	MMIO_PLANES_DH(PLANE_BUF_CFG, D_SKL_PLUS, NULL, NULL);
 
 	MMIO_D(0x8f074, D_SKL | D_KBL);
@@ -3270,11 +3251,7 @@
 		MMIO_PLANES_DH(PLANE_WM_TRANS, D_BXT, NULL, skl_plane_mmio_write);
 	}
 
-<<<<<<< HEAD
-	MMIO_PLANES_DH(PLANE_NV12_BUF_CFG, D_BXT, NULL, NULL);
-=======
 	MMIO_PLANES_DH(PLANE_NV12_BUF_CFG, D_BXT, NULL, pv_plane_wm_mmio_write);
->>>>>>> 9c2b6ffd
 	MMIO_PLANES_DH(PLANE_BUF_CFG, D_BXT, NULL, NULL);
 
 	MMIO_F(0x80000, 0x3000, 0, 0, 0, D_BXT, NULL, NULL);
