--- conflicted
+++ resolved
@@ -320,9 +320,6 @@
 	return intel_gvt_host.mpt->set_pvmmio(vgpu->handle, start, end, map);
 }
 
-<<<<<<< HEAD
-
-=======
 /**
  * intel_gvt_hypervisor_pause_domain - Pause a domain
  * @vgpu: a vGPU
@@ -330,7 +327,6 @@
  * Returns:
  * Zero on success, negative error code if failed
  */
->>>>>>> 510286f2
 static inline int intel_gvt_hypervisor_pause_domain(struct intel_vgpu *vgpu)
 {
 	if (!intel_gvt_host.mpt || !intel_gvt_host.mpt->pause_domain)
@@ -339,8 +335,6 @@
 	return intel_gvt_host.mpt->pause_domain(vgpu->handle);
 }
 
-<<<<<<< HEAD
-=======
 /**
  * intel_gvt_hypervisor_unpause_domain - Unpause a domain
  * @vgpu: a vGPU
@@ -348,7 +342,6 @@
  * Returns:
  * Zero on success, negative error code if failed
  */
->>>>>>> 510286f2
 static inline int intel_gvt_hypervisor_unpause_domain(struct intel_vgpu *vgpu)
 {
 	if (!intel_gvt_host.mpt || !intel_gvt_host.mpt->unpause_domain)
@@ -357,8 +350,6 @@
 	return intel_gvt_host.mpt->unpause_domain(vgpu->handle);
 }
 
-<<<<<<< HEAD
-=======
 /**
  * intel_gvt_hypervisor_dom0_ready - Signal Dom 0 is ready for Dom U
  *
@@ -368,7 +359,6 @@
  * Returns:
  * Zero on success, negative error code if failed
  */
->>>>>>> 510286f2
 static inline int intel_gvt_hypervisor_dom0_ready(void)
 {
 	if (!intel_gvt_host.mpt->dom0_ready)
