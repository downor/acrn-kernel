/*
 * Copyright(c) 2011-2016 Intel Corporation. All rights reserved.
 *
 * Permission is hereby granted, free of charge, to any person obtaining a
 * copy of this software and associated documentation files (the "Software"),
 * to deal in the Software without restriction, including without limitation
 * the rights to use, copy, modify, merge, publish, distribute, sublicense,
 * and/or sell copies of the Software, and to permit persons to whom the
 * Software is furnished to do so, subject to the following conditions:
 *
 * The above copyright notice and this permission notice (including the next
 * paragraph) shall be included in all copies or substantial portions of the
 * Software.
 *
 * THE SOFTWARE IS PROVIDED "AS IS", WITHOUT WARRANTY OF ANY KIND, EXPRESS OR
 * IMPLIED, INCLUDING BUT NOT LIMITED TO THE WARRANTIES OF MERCHANTABILITY,
 * FITNESS FOR A PARTICULAR PURPOSE AND NONINFRINGEMENT.  IN NO EVENT SHALL
 * THE AUTHORS OR COPYRIGHT HOLDERS BE LIABLE FOR ANY CLAIM, DAMAGES OR OTHER
 * LIABILITY, WHETHER IN AN ACTION OF CONTRACT, TORT OR OTHERWISE, ARISING FROM,
 * OUT OF OR IN CONNECTION WITH THE SOFTWARE OR THE USE OR OTHER DEALINGS IN THE
 * SOFTWARE.
 *
 * Authors:
 *    Anhua Xu
 *    Kevin Tian <kevin.tian@intel.com>
 *
 * Contributors:
 *    Min He <min.he@intel.com>
 *    Bing Niu <bing.niu@intel.com>
 *    Zhi Wang <zhi.a.wang@intel.com>
 *
 */

#include "i915_drv.h"
#include "gvt.h"

static bool vgpu_has_pending_workload(struct intel_vgpu *vgpu,
                                       enum intel_engine_id ring_id)
{
	if (!list_empty(workload_q_head(vgpu, ring_id)))
		return true;

	return false;
}

struct vgpu_sched_data {
	struct list_head lru_list;
	struct intel_vgpu *vgpu;

	ktime_t sched_in_time;
	ktime_t sched_out_time;
	ktime_t sched_time;
	ktime_t left_ts;
	ktime_t allocated_ts;

	struct vgpu_sched_ctl sched_ctl;
};

struct gvt_sched_data {
	struct intel_gvt *gvt;
	struct hrtimer timer;
	unsigned long period;
	struct list_head lru_runq_head[I915_NUM_ENGINES];
};

static void vgpu_update_timeslice(struct intel_vgpu *pre_vgpu,
					enum intel_engine_id ring_id)
{
	ktime_t delta_ts;
	struct vgpu_sched_data *vgpu_data = pre_vgpu->sched_data[ring_id];

	delta_ts = vgpu_data->sched_out_time - vgpu_data->sched_in_time;

	vgpu_data->sched_time += delta_ts;
	vgpu_data->left_ts -= delta_ts;
}

#define GVT_TS_BALANCE_PERIOD_MS 100
#define GVT_TS_BALANCE_STAGE_NUM 10

static void gvt_balance_timeslice(struct gvt_sched_data *sched_data,
					enum intel_engine_id ring_id)
{
	struct vgpu_sched_data *vgpu_data;
	struct list_head *pos;
	static uint64_t stage_check[I915_NUM_ENGINES];
	int stage = stage_check[ring_id]++ % GVT_TS_BALANCE_STAGE_NUM;

	/* The timeslice accumulation reset at stage 0, which is
	 * allocated again without adding previous debt.
	 */
	if (stage == 0) {
		int total_weight = 0;
		ktime_t fair_timeslice;

		list_for_each(pos, &sched_data->lru_runq_head[ring_id]) {
			vgpu_data = container_of(pos, struct vgpu_sched_data, lru_list);
			total_weight += vgpu_data->sched_ctl.weight;
		}

		list_for_each(pos, &sched_data->lru_runq_head[ring_id]) {
			vgpu_data = container_of(pos, struct vgpu_sched_data, lru_list);
			fair_timeslice = ms_to_ktime(GVT_TS_BALANCE_PERIOD_MS) *
						vgpu_data->sched_ctl.weight /
						total_weight;

			vgpu_data->allocated_ts = fair_timeslice;
			vgpu_data->left_ts = vgpu_data->allocated_ts;
		}
	} else {
		list_for_each(pos, &sched_data->lru_runq_head[ring_id]) {
			vgpu_data = container_of(pos, struct vgpu_sched_data, lru_list);

			/* timeslice for next 100ms should add the left/debt
			 * slice of previous stages.
			 */
			vgpu_data->left_ts += vgpu_data->allocated_ts;
		}
	}
}

static void try_to_schedule_next_vgpu(struct intel_gvt *gvt,
                                       enum intel_engine_id ring_id)
{
	struct intel_gvt_workload_scheduler *scheduler = &gvt->scheduler;
	struct vgpu_sched_data *vgpu_data;
	ktime_t cur_time;

	/* no need to schedule if next_vgpu is the same with current_vgpu,
	 * let scheduler chose next_vgpu again by setting it to NULL.
	 */
	if (scheduler->next_vgpu[ring_id] == scheduler->current_vgpu[ring_id]) {
		scheduler->next_vgpu[ring_id] = NULL;
		return;
	}

	/* no target to schedule */
	if (!scheduler->next_vgpu[ring_id])
		return;

	/*
	 * after the flag is set, workload dispatch thread will
	 * stop dispatching workload for current vgpu
	 */
	scheduler->need_reschedule[ring_id] = true;

	/* still have uncompleted workload? */
	if (scheduler->current_workload[ring_id])
		return;

	cur_time = ktime_get();
	if (scheduler->current_vgpu[ring_id]) {
		vgpu_data = scheduler->current_vgpu[ring_id]->sched_data[ring_id];
		vgpu_data->sched_out_time = cur_time;
		vgpu_update_timeslice(scheduler->current_vgpu[ring_id], ring_id);
	}
	vgpu_data = scheduler->next_vgpu[ring_id]->sched_data[ring_id];
	vgpu_data->sched_in_time = cur_time;

	/* switch current vgpu */
	scheduler->current_vgpu[ring_id] = scheduler->next_vgpu[ring_id];
	scheduler->next_vgpu[ring_id] = NULL;

	scheduler->need_reschedule[ring_id] = false;

	/* wake up workload dispatch thread */
	wake_up(&scheduler->waitq[ring_id]);
}

static struct intel_vgpu *find_busy_vgpu(struct gvt_sched_data *sched_data,
                                               enum intel_engine_id ring_id)
{
	struct vgpu_sched_data *vgpu_data;
	struct intel_vgpu *vgpu = NULL;
	struct list_head *head = &sched_data->lru_runq_head[ring_id];
	struct list_head *pos;

	/* search a vgpu with pending workload */
	list_for_each(pos, head) {
		vgpu_data = container_of(pos, struct vgpu_sched_data, lru_list);
		if (!vgpu_has_pending_workload(vgpu_data->vgpu, ring_id))
			continue;
               /* Return the vGPU only if it has time slice left */
               if (vgpu_data->left_ts > 0) {
                       vgpu = vgpu_data->vgpu;
                       break;
               }
	}

	return vgpu;
}

/* in nanosecond */
#define GVT_DEFAULT_TIME_SLICE 5000000

static void tbs_sched_func(struct gvt_sched_data *sched_data, enum intel_engine_id ring_id)
{
	struct intel_gvt *gvt = sched_data->gvt;
	struct intel_gvt_workload_scheduler *scheduler = &gvt->scheduler;
	struct vgpu_sched_data *vgpu_data;
	struct intel_vgpu *vgpu = NULL;
	/* no active vgpu or has already had a target */
	if (list_empty(&sched_data->lru_runq_head[ring_id]) || scheduler->next_vgpu[ring_id])
		goto out;

	vgpu = find_busy_vgpu(sched_data, ring_id);
	if (vgpu) {
		scheduler->next_vgpu[ring_id] = vgpu;

		/* Move the last used vGPU to the tail of lru_list */
		vgpu_data = vgpu->sched_data[ring_id];
		list_del_init(&vgpu_data->lru_list);
		list_add_tail(&vgpu_data->lru_list,
				&sched_data->lru_runq_head[ring_id]);

		gvt_dbg_sched("pick next vgpu %d\n", vgpu->id);
<<<<<<< HEAD
=======
	} else {
		scheduler->next_vgpu[ring_id] = gvt->idle_vgpu;
>>>>>>> f883d769
	}
out:
	if (scheduler->next_vgpu[ring_id]) {
		gvt_dbg_sched("try to schedule next vgpu %d\n",
				scheduler->next_vgpu[ring_id]->id);
		try_to_schedule_next_vgpu(gvt, ring_id);
	}
}

void intel_gvt_schedule(struct intel_gvt *gvt)
{
	struct gvt_sched_data *sched_data = gvt->scheduler.sched_data;
	static uint64_t timer_check;
	enum intel_engine_id i;
	struct intel_engine_cs *engine;

	mutex_lock(&gvt->sched_lock);

	if (test_and_clear_bit(INTEL_GVT_REQUEST_SCHED,
				(void *)&gvt->service_request)) {
		if (!(timer_check++ % GVT_TS_BALANCE_PERIOD_MS)) {
			for_each_engine(engine, gvt->dev_priv, i)
				gvt_balance_timeslice(sched_data, i);
		}
	}
	clear_bit(INTEL_GVT_REQUEST_EVENT_SCHED, (void *)&gvt->service_request);

	for_each_engine(engine, gvt->dev_priv, i)
		tbs_sched_func(sched_data, i);

	mutex_unlock(&gvt->sched_lock);
}

static enum hrtimer_restart tbs_timer_fn(struct hrtimer *timer_data)
{
	struct gvt_sched_data *data;

	data = container_of(timer_data, struct gvt_sched_data, timer);

	intel_gvt_request_service(data->gvt, INTEL_GVT_REQUEST_SCHED);

	hrtimer_add_expires_ns(&data->timer, data->period);

	return HRTIMER_RESTART;
}

static int tbs_sched_init(struct intel_gvt *gvt)
{
	enum intel_engine_id i;
	struct intel_engine_cs *engine;

	struct intel_gvt_workload_scheduler *scheduler =
		&gvt->scheduler;

	struct gvt_sched_data *data;

	data = kzalloc(sizeof(*data), GFP_KERNEL);
	if (!data)
		return -ENOMEM;

	for_each_engine(engine, gvt->dev_priv, i)
		INIT_LIST_HEAD(&data->lru_runq_head[i]);

	hrtimer_init(&data->timer, CLOCK_MONOTONIC, HRTIMER_MODE_ABS);
	data->timer.function = tbs_timer_fn;
	data->period = GVT_DEFAULT_TIME_SLICE;
	data->gvt = gvt;

	scheduler->sched_data = data;

	return 0;
}

static void tbs_sched_clean(struct intel_gvt *gvt)
{
	struct intel_gvt_workload_scheduler *scheduler =
		&gvt->scheduler;
	struct gvt_sched_data *data = scheduler->sched_data;

	hrtimer_cancel(&data->timer);

	kfree(data);
	scheduler->sched_data = NULL;
}

static int tbs_sched_init_vgpu(struct intel_vgpu *vgpu)
{
	struct vgpu_sched_data *data;
	enum intel_engine_id i;
	struct intel_engine_cs *engine;

	for_each_engine(engine, vgpu->gvt->dev_priv, i) {
		data = kzalloc(sizeof(*data), GFP_KERNEL);
		if (!data)
			goto err;

		data->sched_ctl.weight = vgpu->sched_ctl.weight;
		data->vgpu = vgpu;
		INIT_LIST_HEAD(&data->lru_list);

		vgpu->sched_data[i] = data;
	}
	return 0;

err:
	for (; i >= 0; i--) {
		kfree(vgpu->sched_data[i]);
		vgpu->sched_data[i] = NULL;
	}
	return -ENOMEM;
}

static void tbs_sched_clean_vgpu(struct intel_vgpu *vgpu)
{
	enum intel_engine_id i;
	struct intel_engine_cs *engine;

	for_each_engine(engine, vgpu->gvt->dev_priv, i) {
		kfree(vgpu->sched_data[i]);
		vgpu->sched_data[i] = NULL;
	}
}

static void tbs_sched_start_schedule(struct intel_vgpu *vgpu)
{
	struct gvt_sched_data *sched_data = vgpu->gvt->scheduler.sched_data;
	struct vgpu_sched_data *vgpu_data[I915_NUM_ENGINES];
	enum intel_engine_id i;
	struct intel_engine_cs *engine;

	for_each_engine(engine, vgpu->gvt->dev_priv, i) {
		vgpu_data[i] = vgpu->sched_data[i];
		if (!list_empty(&vgpu_data[i]->lru_list))
			 continue;
		list_add_tail(&vgpu_data[i]->lru_list, &sched_data->lru_runq_head[i]);
	}

	if (!hrtimer_active(&sched_data->timer))
		hrtimer_start(&sched_data->timer, ktime_add_ns(ktime_get(),
			sched_data->period), HRTIMER_MODE_ABS);
}

static void tbs_sched_stop_schedule(struct intel_vgpu *vgpu)
{
	struct vgpu_sched_data *vgpu_data[I915_NUM_ENGINES];
	enum intel_engine_id i;
	struct intel_engine_cs *engine;

	for_each_engine(engine, vgpu->gvt->dev_priv, i) {
		vgpu_data[i] = vgpu->sched_data[i];
		list_del_init(&vgpu_data[i]->lru_list);
	}
}

static struct intel_gvt_sched_policy_ops tbs_schedule_ops = {
	.init = tbs_sched_init,
	.clean = tbs_sched_clean,
	.init_vgpu = tbs_sched_init_vgpu,
	.clean_vgpu = tbs_sched_clean_vgpu,
	.start_schedule = tbs_sched_start_schedule,
	.stop_schedule = tbs_sched_stop_schedule,
};

int intel_gvt_init_sched_policy(struct intel_gvt *gvt)
{
	gvt->scheduler.sched_ops = &tbs_schedule_ops;

	return gvt->scheduler.sched_ops->init(gvt);
}

void intel_gvt_clean_sched_policy(struct intel_gvt *gvt)
{
	gvt->scheduler.sched_ops->clean(gvt);
}

int intel_vgpu_init_sched_policy(struct intel_vgpu *vgpu)
{
	return vgpu->gvt->scheduler.sched_ops->init_vgpu(vgpu);
}

void intel_vgpu_clean_sched_policy(struct intel_vgpu *vgpu)
{
	vgpu->gvt->scheduler.sched_ops->clean_vgpu(vgpu);
}

void intel_vgpu_start_schedule(struct intel_vgpu *vgpu)
{
	gvt_dbg_core("vgpu%d: start schedule\n", vgpu->id);

	vgpu->gvt->scheduler.sched_ops->start_schedule(vgpu);
}

void intel_vgpu_stop_schedule(struct intel_vgpu *vgpu)
{
	struct intel_gvt_workload_scheduler *scheduler =
		&vgpu->gvt->scheduler;
	int ring_id;
	enum intel_engine_id i;
	struct intel_engine_cs *engine;

	gvt_dbg_core("vgpu%d: stop schedule\n", vgpu->id);

	scheduler->sched_ops->stop_schedule(vgpu);

	for_each_engine(engine, vgpu->gvt->dev_priv, i) {
		if (scheduler->next_vgpu[i] == vgpu)
			scheduler->next_vgpu[i] = NULL;
		if (scheduler->current_vgpu[i] == vgpu) {
			/* stop workload dispatching */
			scheduler->need_reschedule[i] = true;
			scheduler->current_vgpu[i] = NULL;
		}
	}

	spin_lock_bh(&scheduler->mmio_context_lock);
	for (ring_id = 0; ring_id < I915_NUM_ENGINES; ring_id++) {
		if (scheduler->engine_owner[ring_id] == vgpu) {
			intel_gvt_switch_mmio(vgpu, NULL, ring_id);
			scheduler->engine_owner[ring_id] = NULL;
		}
	}
	spin_unlock_bh(&scheduler->mmio_context_lock);
}<|MERGE_RESOLUTION|>--- conflicted
+++ resolved
@@ -191,7 +191,7 @@
 }
 
 /* in nanosecond */
-#define GVT_DEFAULT_TIME_SLICE 5000000
+#define GVT_DEFAULT_TIME_SLICE 1000000
 
 static void tbs_sched_func(struct gvt_sched_data *sched_data, enum intel_engine_id ring_id)
 {
@@ -214,11 +214,8 @@
 				&sched_data->lru_runq_head[ring_id]);
 
 		gvt_dbg_sched("pick next vgpu %d\n", vgpu->id);
-<<<<<<< HEAD
-=======
 	} else {
 		scheduler->next_vgpu[ring_id] = gvt->idle_vgpu;
->>>>>>> f883d769
 	}
 out:
 	if (scheduler->next_vgpu[ring_id]) {
