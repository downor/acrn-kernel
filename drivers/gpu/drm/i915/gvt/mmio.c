/*
 * Copyright(c) 2011-2016 Intel Corporation. All rights reserved.
 *
 * Permission is hereby granted, free of charge, to any person obtaining a
 * copy of this software and associated documentation files (the "Software"),
 * to deal in the Software without restriction, including without limitation
 * the rights to use, copy, modify, merge, publish, distribute, sublicense,
 * and/or sell copies of the Software, and to permit persons to whom the
 * Software is furnished to do so, subject to the following conditions:
 *
 * The above copyright notice and this permission notice (including the next
 * paragraph) shall be included in all copies or substantial portions of the
 * Software.
 *
 * THE SOFTWARE IS PROVIDED "AS IS", WITHOUT WARRANTY OF ANY KIND, EXPRESS OR
 * IMPLIED, INCLUDING BUT NOT LIMITED TO THE WARRANTIES OF MERCHANTABILITY,
 * FITNESS FOR A PARTICULAR PURPOSE AND NONINFRINGEMENT.  IN NO EVENT SHALL
 * THE AUTHORS OR COPYRIGHT HOLDERS BE LIABLE FOR ANY CLAIM, DAMAGES OR OTHER
 * LIABILITY, WHETHER IN AN ACTION OF CONTRACT, TORT OR OTHERWISE, ARISING FROM,
 * OUT OF OR IN CONNECTION WITH THE SOFTWARE OR THE USE OR OTHER DEALINGS IN THE
 * SOFTWARE.
 *
 * Authors:
 *    Ke Yu
 *    Kevin Tian <kevin.tian@intel.com>
 *    Dexuan Cui
 *
 * Contributors:
 *    Tina Zhang <tina.zhang@intel.com>
 *    Min He <min.he@intel.com>
 *    Niu Bing <bing.niu@intel.com>
 *    Zhi Wang <zhi.a.wang@intel.com>
 *
 */

#include "i915_drv.h"
#include "gvt.h"

/**
 * intel_vgpu_gpa_to_mmio_offset - translate a GPA to MMIO offset
 * @vgpu: a vGPU
 *
 * Returns:
 * Zero on success, negative error code if failed
 */
int intel_vgpu_gpa_to_mmio_offset(struct intel_vgpu *vgpu, u64 gpa)
{
	u64 gttmmio_gpa = *(u64 *)(vgpu_cfg_space(vgpu) + PCI_BASE_ADDRESS_0) &
			  ~GENMASK(3, 0);
	return gpa - gttmmio_gpa;
}

#define reg_is_mmio(gvt, reg)  \
	(reg >= 0 && reg < gvt->device_info.mmio_size)

#define reg_is_gtt(gvt, reg)   \
	(reg >= gvt->device_info.gtt_start_offset \
	 && reg < gvt->device_info.gtt_start_offset + gvt_ggtt_sz(gvt))

static void failsafe_emulate_mmio_rw(struct intel_vgpu *vgpu, uint64_t pa,
		void *p_data, unsigned int bytes, bool read)
{
	struct intel_gvt *gvt = NULL;
	void *pt = NULL;
	unsigned int offset = 0;

	if (!vgpu || !p_data)
		return;

	gvt = vgpu->gvt;
	offset = intel_vgpu_gpa_to_mmio_offset(vgpu, pa);
	if (reg_is_mmio(gvt, offset)) {
		if (read)
			intel_vgpu_default_mmio_read(vgpu, offset, p_data,
					bytes);
		else
			intel_vgpu_default_mmio_write(vgpu, offset, p_data,
					bytes);
	} else if (reg_is_gtt(gvt, offset) &&
			vgpu->gtt.ggtt_mm->virtual_page_table) {
		offset -= gvt->device_info.gtt_start_offset;
		pt = vgpu->gtt.ggtt_mm->virtual_page_table + offset;
		if (read)
			memcpy(p_data, pt, bytes);
		else
			memcpy(pt, p_data, bytes);

	} else if (atomic_read(&vgpu->gtt.n_write_protected_guest_page)) {
		struct intel_vgpu_guest_page *gp;

		/* Since we enter the failsafe mode early during guest boot,
		 * guest may not have chance to set up its ppgtt table, so
		 * there should not be any wp pages for guest. Keep the wp
		 * related code here in case we need to handle it in furture.
		 */
		gp = intel_vgpu_find_guest_page(vgpu, pa >> PAGE_SHIFT);
		if (gp) {
			/* remove write protection to prevent furture traps */
			intel_vgpu_clean_guest_page(vgpu, gp);
			if (read)
				intel_gvt_hypervisor_read_gpa(vgpu, pa,
						p_data, bytes);
			else
				intel_gvt_hypervisor_write_gpa(vgpu, pa,
						p_data, bytes);
		}
	}
}

/**
 * intel_vgpu_emulate_mmio_read - emulate MMIO read
 * @vgpu: a vGPU
 * @pa: guest physical address
 * @p_data: data return buffer
 * @bytes: access data length
 *
 * Returns:
 * Zero on success, negative error code if failed
 */
int intel_vgpu_emulate_mmio_read_locked(struct intel_vgpu *vgpu, uint64_t pa,
		void *p_data, unsigned int bytes)
{
	struct intel_gvt *gvt = vgpu->gvt;
	unsigned int offset = 0;
	int ret = -EINVAL;

	if (vgpu->failsafe) {
		failsafe_emulate_mmio_rw(vgpu, pa, p_data, bytes, true);
		return 0;
	}

	if (atomic_read(&vgpu->gtt.n_write_protected_guest_page)) {
		struct intel_vgpu_guest_page *gp;

		gp = intel_vgpu_find_guest_page(vgpu, pa >> PAGE_SHIFT);
		if (gp) {
			ret = intel_gvt_hypervisor_read_gpa(vgpu, pa,
					p_data, bytes);
			if (ret) {
				gvt_vgpu_err("guest page read error %d, "
					"gfn 0x%lx, pa 0x%llx, var 0x%x, len %d\n",
					ret, gp->gfn, pa, *(u32 *)p_data,
					bytes);
			}
			return ret;
		}
	}

	offset = intel_vgpu_gpa_to_mmio_offset(vgpu, pa);

	if (WARN_ON(bytes > 8))
		goto err;

	if (reg_is_gtt(gvt, offset)) {
		if (WARN_ON(!IS_ALIGNED(offset, 4) && !IS_ALIGNED(offset, 8)))
			goto err;
		if (WARN_ON(bytes != 4 && bytes != 8))
			goto err;
		if (WARN_ON(!reg_is_gtt(gvt, offset + bytes - 1)))
			goto err;

		ret = intel_vgpu_emulate_gtt_mmio_read(vgpu, offset,
				p_data, bytes);
		if (ret)
			goto err;
		return ret;
	}

	if (WARN_ON_ONCE(!reg_is_mmio(gvt, offset))) {
		ret = intel_gvt_hypervisor_read_gpa(vgpu, pa, p_data, bytes);
		return ret;
	}

	if (WARN_ON(!reg_is_mmio(gvt, offset + bytes - 1)))
		goto err;

	if (!intel_gvt_mmio_is_unalign(gvt, offset)) {
		if (WARN_ON(!IS_ALIGNED(offset, bytes)))
			goto err;
	}

	ret = intel_vgpu_mmio_reg_rw(vgpu, offset, p_data, bytes, true);
	if (ret < 0)
		goto err;

	intel_gvt_mmio_set_accessed(gvt, offset);
	return 0;
err:
	gvt_vgpu_err("fail to emulate MMIO read %08x len %d\n",
			offset, bytes);
	return ret;
}

int intel_vgpu_emulate_mmio_read(struct intel_vgpu *vgpu, uint64_t pa,
		void *p_data, unsigned int bytes)
{
	int ret;

	mutex_lock(&vgpu->gvt->lock);
	ret = intel_vgpu_emulate_mmio_read_locked(vgpu, pa, p_data, bytes);
	mutex_unlock(&vgpu->gvt->lock);

	return ret;
}

/**
 * intel_vgpu_emulate_mmio_write - emulate MMIO write
 * @vgpu: a vGPU
 * @pa: guest physical address
 * @p_data: write data buffer
 * @bytes: access data length
 *
 * Returns:
 * Zero on success, negative error code if failed
 */
int intel_vgpu_emulate_mmio_write_locked(struct intel_vgpu *vgpu, uint64_t pa,
		void *p_data, unsigned int bytes)
{
	struct intel_gvt *gvt = vgpu->gvt;
	unsigned int offset = 0;
	int ret = -EINVAL;

	if (vgpu->failsafe) {
		failsafe_emulate_mmio_rw(vgpu, pa, p_data, bytes, false);
		return 0;
	}

	if (atomic_read(&vgpu->gtt.n_write_protected_guest_page)) {
		struct intel_vgpu_guest_page *gp;

		gp = intel_vgpu_find_guest_page(vgpu, pa >> PAGE_SHIFT);
		if (gp) {
			ret = gp->handler(gp, pa, p_data, bytes);
			if (ret) {
				gvt_err("guest page write error %d, "
					"gfn 0x%lx, pa 0x%llx, "
					"var 0x%x, len %d\n",
					ret, gp->gfn, pa,
					*(u32 *)p_data, bytes);
			}
			return ret;
		}
	}

	offset = intel_vgpu_gpa_to_mmio_offset(vgpu, pa);

	if (WARN_ON(bytes > 8))
		goto err;

	if (reg_is_gtt(gvt, offset)) {
		if (WARN_ON(!IS_ALIGNED(offset, 4) && !IS_ALIGNED(offset, 8)))
			goto err;
		if (WARN_ON(bytes != 4 && bytes != 8))
			goto err;
		if (WARN_ON(!reg_is_gtt(gvt, offset + bytes - 1)))
			goto err;

		ret = intel_vgpu_emulate_gtt_mmio_write(vgpu, offset,
				p_data, bytes);
		if (ret)
			goto err;
		return ret;
	}

	if (WARN_ON_ONCE(!reg_is_mmio(gvt, offset))) {
		ret = intel_gvt_hypervisor_write_gpa(vgpu, pa, p_data, bytes);
		return ret;
	}

	ret = intel_vgpu_mmio_reg_rw(vgpu, offset, p_data, bytes, false);
	if (ret < 0)
		goto err;

	if (vgpu->entire_nonctxmmio_checked
		&& intel_gvt_mmio_is_non_context(vgpu->gvt, offset)
		&& vgpu_vreg(vgpu, offset)
			!= *(u32 *)(vgpu->gvt->mmio.mmio_host_cache + offset)) {
		gvt_err("vgpu%d unexpected non-context MMIO change at 0x%x:0x%x,0x%x\n",
			vgpu->id, offset, vgpu_vreg(vgpu, offset),
			*(u32 *)(vgpu->gvt->mmio.mmio_host_cache + offset));
	}

	intel_gvt_mmio_set_accessed(gvt, offset);
	return 0;
err:
	gvt_vgpu_err("fail to emulate MMIO write %08x len %d\n", offset,
		     bytes);
	return ret;
}

int intel_vgpu_emulate_mmio_write(struct intel_vgpu *vgpu, uint64_t pa,
		void *p_data, unsigned int bytes)
{
	int ret;

	mutex_lock(&vgpu->gvt->lock);
	ret = intel_vgpu_emulate_mmio_write_locked(vgpu, pa, p_data, bytes);
	mutex_unlock(&vgpu->gvt->lock);

	return ret;
}

/**
 * intel_vgpu_reset_mmio - reset virtual MMIO space
 * @vgpu: a vGPU
 *
 */
void intel_vgpu_reset_mmio(struct intel_vgpu *vgpu, bool dmlr)
{
	struct intel_gvt *gvt = vgpu->gvt;
	const struct intel_gvt_device_info *info = &gvt->device_info;
	void  *mmio = gvt->firmware.mmio;
	struct drm_i915_private *dev_priv = gvt->dev_priv;

	if (dmlr) {
		memcpy(vgpu->mmio.vreg, mmio, info->mmio_size);
		memcpy(vgpu->mmio.sreg, mmio, info->mmio_size);

		vgpu_vreg(vgpu, GEN6_GT_THREAD_STATUS_REG) = 0;

		/* set the bit 0:2(Core C-State ) to C0 */
		vgpu_vreg(vgpu, GEN6_GT_CORE_STATUS) = 0;

		vgpu->mmio.disable_warn_untrack = false;
	} else {
#define GVT_GEN8_MMIO_RESET_OFFSET		(0x44200)
		/* only reset the engine related, so starting with 0x44200
		 * interrupt include DE,display mmio related will not be
		 * touched
		 */
		memcpy(vgpu->mmio.vreg, mmio, GVT_GEN8_MMIO_RESET_OFFSET);
		memcpy(vgpu->mmio.sreg, mmio, GVT_GEN8_MMIO_RESET_OFFSET);
	}

	/* below vreg init value are got from handler.c,
	 * which won't change during vgpu life cycle
	 */
	vgpu_vreg(vgpu, 0xe651c) = 1 << 17;
	vgpu_vreg(vgpu, 0xe661c) = 1 << 17;
	vgpu_vreg(vgpu, 0xe671c) = 1 << 17;
	vgpu_vreg(vgpu, 0xe681c) = 1 << 17;
	vgpu_vreg(vgpu, 0xe6c04) = 3;
	vgpu_vreg(vgpu, 0xe6e1c) = 0x2f << 16;

<<<<<<< HEAD
=======
	if (HAS_HUC_UCODE(dev_priv)) {
		mmio_hw_access_pre(dev_priv);
		vgpu_vreg(vgpu, HUC_STATUS2) = I915_READ(HUC_STATUS2);
		mmio_hw_access_post(dev_priv);
	}

>>>>>>> dcd65545
	/* Non-context MMIOs need entire check again if mmio/vgpu reset */
	vgpu->entire_nonctxmmio_checked = false;
}

/**
 * intel_vgpu_init_mmio - init MMIO  space
 * @vgpu: a vGPU
 *
 * Returns:
 * Zero on success, negative error code if failed
 */
int intel_vgpu_init_mmio(struct intel_vgpu *vgpu)
{
	const struct intel_gvt_device_info *info = &vgpu->gvt->device_info;

	vgpu->mmio.sreg = vzalloc(info->mmio_size);
	vgpu->mmio.vreg = (void *)__get_free_pages(GFP_KERNEL,
			info->mmio_size_order);
	vgpu->mmio.shared_page = (struct gvt_shared_page *) __get_free_pages(
			GFP_KERNEL, 0);
	if (!vgpu->mmio.vreg || !vgpu->mmio.sreg || !vgpu->mmio.shared_page)
		return -ENOMEM;

	intel_vgpu_reset_mmio(vgpu, true);

	return 0;
}

/**
 * intel_vgpu_clean_mmio - clean MMIO space
 * @vgpu: a vGPU
 *
 */
void intel_vgpu_clean_mmio(struct intel_vgpu *vgpu)
{
	const struct intel_gvt_device_info *info = &vgpu->gvt->device_info;

	vfree(vgpu->mmio.sreg);
	free_pages((unsigned long) vgpu->mmio.vreg, info->mmio_size_order);
	free_pages((unsigned long) vgpu->mmio.shared_page, 0);
	vgpu->mmio.vreg = vgpu->mmio.sreg = vgpu->mmio.shared_page = NULL;
}<|MERGE_RESOLUTION|>--- conflicted
+++ resolved
@@ -342,15 +342,12 @@
 	vgpu_vreg(vgpu, 0xe6c04) = 3;
 	vgpu_vreg(vgpu, 0xe6e1c) = 0x2f << 16;
 
-<<<<<<< HEAD
-=======
 	if (HAS_HUC_UCODE(dev_priv)) {
 		mmio_hw_access_pre(dev_priv);
 		vgpu_vreg(vgpu, HUC_STATUS2) = I915_READ(HUC_STATUS2);
 		mmio_hw_access_post(dev_priv);
 	}
 
->>>>>>> dcd65545
 	/* Non-context MMIOs need entire check again if mmio/vgpu reset */
 	vgpu->entire_nonctxmmio_checked = false;
 }
