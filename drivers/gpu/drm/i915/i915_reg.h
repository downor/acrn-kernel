/* Copyright 2003 Tungsten Graphics, Inc., Cedar Park, Texas.
 * All Rights Reserved.
 *
 * Permission is hereby granted, free of charge, to any person obtaining a
 * copy of this software and associated documentation files (the
 * "Software"), to deal in the Software without restriction, including
 * without limitation the rights to use, copy, modify, merge, publish,
 * distribute, sub license, and/or sell copies of the Software, and to
 * permit persons to whom the Software is furnished to do so, subject to
 * the following conditions:
 *
 * The above copyright notice and this permission notice (including the
 * next paragraph) shall be included in all copies or substantial portions
 * of the Software.
 *
 * THE SOFTWARE IS PROVIDED "AS IS", WITHOUT WARRANTY OF ANY KIND, EXPRESS
 * OR IMPLIED, INCLUDING BUT NOT LIMITED TO THE WARRANTIES OF
 * MERCHANTABILITY, FITNESS FOR A PARTICULAR PURPOSE AND NON-INFRINGEMENT.
 * IN NO EVENT SHALL TUNGSTEN GRAPHICS AND/OR ITS SUPPLIERS BE LIABLE FOR
 * ANY CLAIM, DAMAGES OR OTHER LIABILITY, WHETHER IN AN ACTION OF CONTRACT,
 * TORT OR OTHERWISE, ARISING FROM, OUT OF OR IN CONNECTION WITH THE
 * SOFTWARE OR THE USE OR OTHER DEALINGS IN THE SOFTWARE.
 */

#ifndef _I915_REG_H_
#define _I915_REG_H_

/**
 * DOC: The i915 register macro definition style guide
 *
 * Follow the style described here for new macros, and while changing existing
 * macros. Do **not** mass change existing definitions just to update the style.
 *
 * Layout
 * ''''''
 *
 * Keep helper macros near the top. For example, _PIPE() and friends.
 *
 * Prefix macros that generally should not be used outside of this file with
 * underscore '_'. For example, _PIPE() and friends, single instances of
 * registers that are defined solely for the use by function-like macros.
 *
 * Avoid using the underscore prefixed macros outside of this file. There are
 * exceptions, but keep them to a minimum.
 *
 * There are two basic types of register definitions: Single registers and
 * register groups. Register groups are registers which have two or more
 * instances, for example one per pipe, port, transcoder, etc. Register groups
 * should be defined using function-like macros.
 *
 * For single registers, define the register offset first, followed by register
 * contents.
 *
 * For register groups, define the register instance offsets first, prefixed
 * with underscore, followed by a function-like macro choosing the right
 * instance based on the parameter, followed by register contents.
 *
 * Define the register contents (i.e. bit and bit field macros) from most
 * significant to least significant bit. Indent the register content macros
 * using two extra spaces between ``#define`` and the macro name.
 *
 * For bit fields, define a ``_MASK`` and a ``_SHIFT`` macro. Define bit field
 * contents so that they are already shifted in place, and can be directly
 * OR'd. For convenience, function-like macros may be used to define bit fields,
 * but do note that the macros may be needed to read as well as write the
 * register contents.
 *
 * Define bits using ``(1 << N)`` instead of ``BIT(N)``. We may change this in
 * the future, but this is the prevailing style. Do **not** add ``_BIT`` suffix
 * to the name.
 *
 * Group the register and its contents together without blank lines, separate
 * from other registers and their contents with one blank line.
 *
 * Indent macro values from macro names using TABs. Align values vertically. Use
 * braces in macro values as needed to avoid unintended precedence after macro
 * substitution. Use spaces in macro values according to kernel coding
 * style. Use lower case in hexadecimal values.
 *
 * Naming
 * ''''''
 *
 * Try to name registers according to the specs. If the register name changes in
 * the specs from platform to another, stick to the original name.
 *
 * Try to re-use existing register macro definitions. Only add new macros for
 * new register offsets, or when the register contents have changed enough to
 * warrant a full redefinition.
 *
 * When a register macro changes for a new platform, prefix the new macro using
 * the platform acronym or generation. For example, ``SKL_`` or ``GEN8_``. The
 * prefix signifies the start platform/generation using the register.
 *
 * When a bit (field) macro changes or gets added for a new platform, while
 * retaining the existing register macro, add a platform acronym or generation
 * suffix to the name. For example, ``_SKL`` or ``_GEN8``.
 *
 * Examples
 * ''''''''
 *
 * (Note that the values in the example are indented using spaces instead of
 * TABs to avoid misalignment in generated documentation. Use TABs in the
 * definitions.)::
 *
 *  #define _FOO_A                      0xf000
 *  #define _FOO_B                      0xf001
 *  #define FOO(pipe)                   _MMIO_PIPE(pipe, _FOO_A, _FOO_B)
 *  #define   FOO_ENABLE                (1 << 31)
 *  #define   FOO_MODE_MASK             (0xf << 16)
 *  #define   FOO_MODE_SHIFT            16
 *  #define   FOO_MODE_BAR              (0 << 16)
 *  #define   FOO_MODE_BAZ              (1 << 16)
 *  #define   FOO_MODE_QUX_SNB          (2 << 16)
 *
 *  #define BAR                         _MMIO(0xb000)
 *  #define GEN8_BAR                    _MMIO(0xb888)
 */

typedef struct {
	uint32_t reg;
} i915_reg_t;

#define _MMIO(r) ((const i915_reg_t){ .reg = (r) })

#define INVALID_MMIO_REG _MMIO(0)

static inline uint32_t i915_mmio_reg_offset(i915_reg_t reg)
{
	return reg.reg;
}

static inline bool i915_mmio_reg_equal(i915_reg_t a, i915_reg_t b)
{
	return i915_mmio_reg_offset(a) == i915_mmio_reg_offset(b);
}

static inline bool i915_mmio_reg_valid(i915_reg_t reg)
{
	return !i915_mmio_reg_equal(reg, INVALID_MMIO_REG);
}

#define _PICK(__index, ...) (((const u32 []){ __VA_ARGS__ })[__index])

#define _PIPE(pipe, a, b) ((a) + (pipe)*((b)-(a)))
#define _MMIO_PIPE(pipe, a, b) _MMIO(_PIPE(pipe, a, b))
#define _PLANE(plane, a, b) _PIPE(plane, a, b)
#define _MMIO_PLANE(plane, a, b) _MMIO_PIPE(plane, a, b)
#define _TRANS(tran, a, b) ((a) + (tran)*((b)-(a)))
#define _MMIO_TRANS(tran, a, b) _MMIO(_TRANS(tran, a, b))
#define _PORT(port, a, b) ((a) + (port)*((b)-(a)))
#define _MMIO_PORT(port, a, b) _MMIO(_PORT(port, a, b))
#define _MMIO_PIPE3(pipe, a, b, c) _MMIO(_PICK(pipe, a, b, c))
#define _MMIO_PORT3(pipe, a, b, c) _MMIO(_PICK(pipe, a, b, c))
#define _PLL(pll, a, b) ((a) + (pll)*((b)-(a)))
#define _MMIO_PLL(pll, a, b) _MMIO(_PLL(pll, a, b))
#define _MMIO_PORT6(port, a, b, c, d, e, f) _MMIO(_PICK(port, a, b, c, d, e, f))
#define _MMIO_PORT6_LN(port, ln, a0, a1, b, c, d, e, f)			\
	_MMIO(_PICK(port, a0, b, c, d, e, f) + (ln * (a1 - a0)))
#define _PHY3(phy, ...) _PICK(phy, __VA_ARGS__)
#define _MMIO_PHY3(phy, a, b, c) _MMIO(_PHY3(phy, a, b, c))

#define _MASKED_FIELD(mask, value) ({					   \
	if (__builtin_constant_p(mask))					   \
		BUILD_BUG_ON_MSG(((mask) & 0xffff0000), "Incorrect mask"); \
	if (__builtin_constant_p(value))				   \
		BUILD_BUG_ON_MSG((value) & 0xffff0000, "Incorrect value"); \
	if (__builtin_constant_p(mask) && __builtin_constant_p(value))	   \
		BUILD_BUG_ON_MSG((value) & ~(mask),			   \
				 "Incorrect value for mask");		   \
	(mask) << 16 | (value); })
#define _MASKED_BIT_ENABLE(a)	({ typeof(a) _a = (a); _MASKED_FIELD(_a, _a); })
#define _MASKED_BIT_DISABLE(a)	(_MASKED_FIELD((a), 0))

/* Engine ID */

#define RCS_HW		0
#define VCS_HW		1
#define BCS_HW		2
#define VECS_HW		3
#define VCS2_HW		4

/* Engine class */

#define RENDER_CLASS		0
#define VIDEO_DECODE_CLASS	1
#define VIDEO_ENHANCEMENT_CLASS	2
#define COPY_ENGINE_CLASS	3
#define OTHER_CLASS		4

/* PCI config space */

#define MCHBAR_I915 0x44
#define MCHBAR_I965 0x48
#define MCHBAR_SIZE (4 * 4096)

#define DEVEN 0x54
#define   DEVEN_MCHBAR_EN (1 << 28)

/* BSM in include/drm/i915_drm.h */

#define HPLLCC	0xc0 /* 85x only */
#define   GC_CLOCK_CONTROL_MASK		(0x7 << 0)
#define   GC_CLOCK_133_200		(0 << 0)
#define   GC_CLOCK_100_200		(1 << 0)
#define   GC_CLOCK_100_133		(2 << 0)
#define   GC_CLOCK_133_266		(3 << 0)
#define   GC_CLOCK_133_200_2		(4 << 0)
#define   GC_CLOCK_133_266_2		(5 << 0)
#define   GC_CLOCK_166_266		(6 << 0)
#define   GC_CLOCK_166_250		(7 << 0)

#define I915_GDRST 0xc0 /* PCI config register */
#define   GRDOM_FULL		(0 << 2)
#define   GRDOM_RENDER		(1 << 2)
#define   GRDOM_MEDIA		(3 << 2)
#define   GRDOM_MASK		(3 << 2)
#define   GRDOM_RESET_STATUS	(1 << 1)
#define   GRDOM_RESET_ENABLE	(1 << 0)

/* BSpec only has register offset, PCI device and bit found empirically */
#define I830_CLOCK_GATE	0xc8 /* device 0 */
#define   I830_L2_CACHE_CLOCK_GATE_DISABLE	(1 << 2)

#define GCDGMBUS 0xcc

#define GCFGC2	0xda
#define GCFGC	0xf0 /* 915+ only */
#define   GC_LOW_FREQUENCY_ENABLE	(1 << 7)
#define   GC_DISPLAY_CLOCK_190_200_MHZ	(0 << 4)
#define   GC_DISPLAY_CLOCK_333_320_MHZ	(4 << 4)
#define   GC_DISPLAY_CLOCK_267_MHZ_PNV	(0 << 4)
#define   GC_DISPLAY_CLOCK_333_MHZ_PNV	(1 << 4)
#define   GC_DISPLAY_CLOCK_444_MHZ_PNV	(2 << 4)
#define   GC_DISPLAY_CLOCK_200_MHZ_PNV	(5 << 4)
#define   GC_DISPLAY_CLOCK_133_MHZ_PNV	(6 << 4)
#define   GC_DISPLAY_CLOCK_167_MHZ_PNV	(7 << 4)
#define   GC_DISPLAY_CLOCK_MASK		(7 << 4)
#define   GM45_GC_RENDER_CLOCK_MASK	(0xf << 0)
#define   GM45_GC_RENDER_CLOCK_266_MHZ	(8 << 0)
#define   GM45_GC_RENDER_CLOCK_320_MHZ	(9 << 0)
#define   GM45_GC_RENDER_CLOCK_400_MHZ	(0xb << 0)
#define   GM45_GC_RENDER_CLOCK_533_MHZ	(0xc << 0)
#define   I965_GC_RENDER_CLOCK_MASK	(0xf << 0)
#define   I965_GC_RENDER_CLOCK_267_MHZ	(2 << 0)
#define   I965_GC_RENDER_CLOCK_333_MHZ	(3 << 0)
#define   I965_GC_RENDER_CLOCK_444_MHZ	(4 << 0)
#define   I965_GC_RENDER_CLOCK_533_MHZ	(5 << 0)
#define   I945_GC_RENDER_CLOCK_MASK	(7 << 0)
#define   I945_GC_RENDER_CLOCK_166_MHZ	(0 << 0)
#define   I945_GC_RENDER_CLOCK_200_MHZ	(1 << 0)
#define   I945_GC_RENDER_CLOCK_250_MHZ	(3 << 0)
#define   I945_GC_RENDER_CLOCK_400_MHZ	(5 << 0)
#define   I915_GC_RENDER_CLOCK_MASK	(7 << 0)
#define   I915_GC_RENDER_CLOCK_166_MHZ	(0 << 0)
#define   I915_GC_RENDER_CLOCK_200_MHZ	(1 << 0)
#define   I915_GC_RENDER_CLOCK_333_MHZ	(4 << 0)

#define ASLE	0xe4
#define ASLS	0xfc

#define SWSCI	0xe8
#define   SWSCI_SCISEL	(1 << 15)
#define   SWSCI_GSSCIE	(1 << 0)

#define LBPC 0xf4 /* legacy/combination backlight modes, also called LBB */


#define ILK_GDSR _MMIO(MCHBAR_MIRROR_BASE + 0x2ca4)
#define  ILK_GRDOM_FULL		(0<<1)
#define  ILK_GRDOM_RENDER	(1<<1)
#define  ILK_GRDOM_MEDIA	(3<<1)
#define  ILK_GRDOM_MASK		(3<<1)
#define  ILK_GRDOM_RESET_ENABLE (1<<0)

#define GEN6_MBCUNIT_SNPCR	_MMIO(0x900c) /* for LLC config */
#define   GEN6_MBC_SNPCR_SHIFT	21
#define   GEN6_MBC_SNPCR_MASK	(3<<21)
#define   GEN6_MBC_SNPCR_MAX	(0<<21)
#define   GEN6_MBC_SNPCR_MED	(1<<21)
#define   GEN6_MBC_SNPCR_LOW	(2<<21)
#define   GEN6_MBC_SNPCR_MIN	(3<<21) /* only 1/16th of the cache is shared */

#define VLV_G3DCTL		_MMIO(0x9024)
#define VLV_GSCKGCTL		_MMIO(0x9028)

#define GEN6_MBCTL		_MMIO(0x0907c)
#define   GEN6_MBCTL_ENABLE_BOOT_FETCH	(1 << 4)
#define   GEN6_MBCTL_CTX_FETCH_NEEDED	(1 << 3)
#define   GEN6_MBCTL_BME_UPDATE_ENABLE	(1 << 2)
#define   GEN6_MBCTL_MAE_UPDATE_ENABLE	(1 << 1)
#define   GEN6_MBCTL_BOOT_FETCH_MECH	(1 << 0)

#define GEN6_GDRST	_MMIO(0x941c)
#define  GEN6_GRDOM_FULL		(1 << 0)
#define  GEN6_GRDOM_RENDER		(1 << 1)
#define  GEN6_GRDOM_MEDIA		(1 << 2)
#define  GEN6_GRDOM_BLT			(1 << 3)
#define  GEN6_GRDOM_VECS		(1 << 4)
#define  GEN9_GRDOM_GUC			(1 << 5)
#define  GEN8_GRDOM_MEDIA2		(1 << 7)

#define RING_PP_DIR_BASE(engine)	_MMIO((engine)->mmio_base+0x228)
#define RING_PP_DIR_BASE_READ(engine)	_MMIO((engine)->mmio_base+0x518)
#define RING_PP_DIR_DCLV(engine)	_MMIO((engine)->mmio_base+0x220)
#define   PP_DIR_DCLV_2G		0xffffffff

#define GEN8_RING_PDP_UDW(engine, n)	_MMIO((engine)->mmio_base+0x270 + (n) * 8 + 4)
#define GEN8_RING_PDP_LDW(engine, n)	_MMIO((engine)->mmio_base+0x270 + (n) * 8)

#define GEN8_R_PWR_CLK_STATE		_MMIO(0x20C8)
#define   GEN8_RPCS_ENABLE		(1 << 31)
#define   GEN8_RPCS_S_CNT_ENABLE	(1 << 18)
#define   GEN8_RPCS_S_CNT_SHIFT		15
#define   GEN8_RPCS_S_CNT_MASK		(0x7 << GEN8_RPCS_S_CNT_SHIFT)
#define   GEN8_RPCS_SS_CNT_ENABLE	(1 << 11)
#define   GEN8_RPCS_SS_CNT_SHIFT	8
#define   GEN8_RPCS_SS_CNT_MASK		(0x7 << GEN8_RPCS_SS_CNT_SHIFT)
#define   GEN8_RPCS_EU_MAX_SHIFT	4
#define   GEN8_RPCS_EU_MAX_MASK		(0xf << GEN8_RPCS_EU_MAX_SHIFT)
#define   GEN8_RPCS_EU_MIN_SHIFT	0
#define   GEN8_RPCS_EU_MIN_MASK		(0xf << GEN8_RPCS_EU_MIN_SHIFT)

#define WAIT_FOR_RC6_EXIT		_MMIO(0x20CC)
/* HSW only */
#define   HSW_SELECTIVE_READ_ADDRESSING_SHIFT		2
#define   HSW_SELECTIVE_READ_ADDRESSING_MASK		(0x3 << HSW_SLECTIVE_READ_ADDRESSING_SHIFT)
#define   HSW_SELECTIVE_WRITE_ADDRESS_SHIFT		4
#define   HSW_SELECTIVE_WRITE_ADDRESS_MASK		(0x7 << HSW_SELECTIVE_WRITE_ADDRESS_SHIFT)
/* HSW+ */
#define   HSW_WAIT_FOR_RC6_EXIT_ENABLE			(1 << 0)
#define   HSW_RCS_CONTEXT_ENABLE			(1 << 7)
#define   HSW_RCS_INHIBIT				(1 << 8)
/* Gen8 */
#define   GEN8_SELECTIVE_WRITE_ADDRESS_SHIFT		4
#define   GEN8_SELECTIVE_WRITE_ADDRESS_MASK		(0x3 << GEN8_SELECTIVE_WRITE_ADDRESS_SHIFT)
#define   GEN8_SELECTIVE_WRITE_ADDRESS_SHIFT		4
#define   GEN8_SELECTIVE_WRITE_ADDRESS_MASK		(0x3 << GEN8_SELECTIVE_WRITE_ADDRESS_SHIFT)
#define   GEN8_SELECTIVE_WRITE_ADDRESSING_ENABLE	(1 << 6)
#define   GEN8_SELECTIVE_READ_SUBSLICE_SELECT_SHIFT	9
#define   GEN8_SELECTIVE_READ_SUBSLICE_SELECT_MASK	(0x3 << GEN8_SELECTIVE_READ_SUBSLICE_SELECT_SHIFT)
#define   GEN8_SELECTIVE_READ_SLICE_SELECT_SHIFT	11
#define   GEN8_SELECTIVE_READ_SLICE_SELECT_MASK		(0x3 << GEN8_SELECTIVE_READ_SLICE_SELECT_SHIFT)
#define   GEN8_SELECTIVE_READ_ADDRESSING_ENABLE         (1 << 13)

#define GAM_ECOCHK			_MMIO(0x4090)
#define   BDW_DISABLE_HDC_INVALIDATION	(1<<25)
#define   ECOCHK_SNB_BIT		(1<<10)
#define   ECOCHK_DIS_TLB		(1<<8)
#define   HSW_ECOCHK_ARB_PRIO_SOL	(1<<6)
#define   ECOCHK_PPGTT_CACHE64B		(0x3<<3)
#define   ECOCHK_PPGTT_CACHE4B		(0x0<<3)
#define   ECOCHK_PPGTT_GFDT_IVB		(0x1<<4)
#define   ECOCHK_PPGTT_LLC_IVB		(0x1<<3)
#define   ECOCHK_PPGTT_UC_HSW		(0x1<<3)
#define   ECOCHK_PPGTT_WT_HSW		(0x2<<3)
#define   ECOCHK_PPGTT_WB_HSW		(0x3<<3)

#define GEN8_CONFIG0			_MMIO(0xD00)
#define  GEN9_DEFAULT_FIXES		(1 << 3 | 1 << 2 | 1 << 1)

#define GAC_ECO_BITS			_MMIO(0x14090)
#define   ECOBITS_SNB_BIT		(1<<13)
#define   ECOBITS_PPGTT_CACHE64B	(3<<8)
#define   ECOBITS_PPGTT_CACHE4B		(0<<8)

#define GAB_CTL				_MMIO(0x24000)
#define   GAB_CTL_CONT_AFTER_PAGEFAULT	(1<<8)

#define GEN6_STOLEN_RESERVED		_MMIO(0x1082C0)
#define GEN6_STOLEN_RESERVED_ADDR_MASK	(0xFFF << 20)
#define GEN7_STOLEN_RESERVED_ADDR_MASK	(0x3FFF << 18)
#define GEN6_STOLEN_RESERVED_SIZE_MASK	(3 << 4)
#define GEN6_STOLEN_RESERVED_1M		(0 << 4)
#define GEN6_STOLEN_RESERVED_512K	(1 << 4)
#define GEN6_STOLEN_RESERVED_256K	(2 << 4)
#define GEN6_STOLEN_RESERVED_128K	(3 << 4)
#define GEN7_STOLEN_RESERVED_SIZE_MASK	(1 << 5)
#define GEN7_STOLEN_RESERVED_1M		(0 << 5)
#define GEN7_STOLEN_RESERVED_256K	(1 << 5)
#define GEN8_STOLEN_RESERVED_SIZE_MASK	(3 << 7)
#define GEN8_STOLEN_RESERVED_1M		(0 << 7)
#define GEN8_STOLEN_RESERVED_2M		(1 << 7)
#define GEN8_STOLEN_RESERVED_4M		(2 << 7)
#define GEN8_STOLEN_RESERVED_8M		(3 << 7)

/* VGA stuff */

#define VGA_ST01_MDA 0x3ba
#define VGA_ST01_CGA 0x3da

#define _VGA_MSR_WRITE _MMIO(0x3c2)
#define VGA_MSR_WRITE 0x3c2
#define VGA_MSR_READ 0x3cc
#define   VGA_MSR_MEM_EN (1<<1)
#define   VGA_MSR_CGA_MODE (1<<0)

#define VGA_SR_INDEX 0x3c4
#define SR01			1
#define VGA_SR_DATA 0x3c5

#define VGA_AR_INDEX 0x3c0
#define   VGA_AR_VID_EN (1<<5)
#define VGA_AR_DATA_WRITE 0x3c0
#define VGA_AR_DATA_READ 0x3c1

#define VGA_GR_INDEX 0x3ce
#define VGA_GR_DATA 0x3cf
/* GR05 */
#define   VGA_GR_MEM_READ_MODE_SHIFT 3
#define     VGA_GR_MEM_READ_MODE_PLANE 1
/* GR06 */
#define   VGA_GR_MEM_MODE_MASK 0xc
#define   VGA_GR_MEM_MODE_SHIFT 2
#define   VGA_GR_MEM_A0000_AFFFF 0
#define   VGA_GR_MEM_A0000_BFFFF 1
#define   VGA_GR_MEM_B0000_B7FFF 2
#define   VGA_GR_MEM_B0000_BFFFF 3

#define VGA_DACMASK 0x3c6
#define VGA_DACRX 0x3c7
#define VGA_DACWX 0x3c8
#define VGA_DACDATA 0x3c9

#define VGA_CR_INDEX_MDA 0x3b4
#define VGA_CR_DATA_MDA 0x3b5
#define VGA_CR_INDEX_CGA 0x3d4
#define VGA_CR_DATA_CGA 0x3d5

/*
 * Instruction field definitions used by the command parser
 */
#define INSTR_CLIENT_SHIFT      29
#define   INSTR_MI_CLIENT       0x0
#define   INSTR_BC_CLIENT       0x2
#define   INSTR_RC_CLIENT       0x3
#define INSTR_SUBCLIENT_SHIFT   27
#define INSTR_SUBCLIENT_MASK    0x18000000
#define   INSTR_MEDIA_SUBCLIENT 0x2
#define INSTR_26_TO_24_MASK	0x7000000
#define   INSTR_26_TO_24_SHIFT	24

/*
 * Memory interface instructions used by the kernel
 */
#define MI_INSTR(opcode, flags) (((opcode) << 23) | (flags))
/* Many MI commands use bit 22 of the header dword for GGTT vs PPGTT */
#define  MI_GLOBAL_GTT    (1<<22)

#define MI_NOOP			MI_INSTR(0, 0)
#define MI_USER_INTERRUPT	MI_INSTR(0x02, 0)
#define MI_WAIT_FOR_EVENT       MI_INSTR(0x03, 0)
#define   MI_WAIT_FOR_OVERLAY_FLIP	(1<<16)
#define   MI_WAIT_FOR_PLANE_B_FLIP      (1<<6)
#define   MI_WAIT_FOR_PLANE_A_FLIP      (1<<2)
#define   MI_WAIT_FOR_PLANE_A_SCANLINES (1<<1)
#define MI_FLUSH		MI_INSTR(0x04, 0)
#define   MI_READ_FLUSH		(1 << 0)
#define   MI_EXE_FLUSH		(1 << 1)
#define   MI_NO_WRITE_FLUSH	(1 << 2)
#define   MI_SCENE_COUNT	(1 << 3) /* just increment scene count */
#define   MI_END_SCENE		(1 << 4) /* flush binner and incr scene count */
#define   MI_INVALIDATE_ISP	(1 << 5) /* invalidate indirect state pointers */
#define MI_REPORT_HEAD		MI_INSTR(0x07, 0)
#define MI_ARB_ON_OFF		MI_INSTR(0x08, 0)
#define   MI_ARB_ENABLE			(1<<0)
#define   MI_ARB_DISABLE		(0<<0)
#define MI_BATCH_BUFFER_END	MI_INSTR(0x0a, 0)
#define MI_SUSPEND_FLUSH	MI_INSTR(0x0b, 0)
#define   MI_SUSPEND_FLUSH_EN	(1<<0)
#define MI_SET_APPID		MI_INSTR(0x0e, 0)
#define MI_OVERLAY_FLIP		MI_INSTR(0x11, 0)
#define   MI_OVERLAY_CONTINUE	(0x0<<21)
#define   MI_OVERLAY_ON		(0x1<<21)
#define   MI_OVERLAY_OFF	(0x2<<21)
#define MI_LOAD_SCAN_LINES_INCL MI_INSTR(0x12, 0)
#define MI_DISPLAY_FLIP		MI_INSTR(0x14, 2)
#define MI_DISPLAY_FLIP_I915	MI_INSTR(0x14, 1)
#define   MI_DISPLAY_FLIP_PLANE(n) ((n) << 20)
/* IVB has funny definitions for which plane to flip. */
#define   MI_DISPLAY_FLIP_IVB_PLANE_A  (0 << 19)
#define   MI_DISPLAY_FLIP_IVB_PLANE_B  (1 << 19)
#define   MI_DISPLAY_FLIP_IVB_SPRITE_A (2 << 19)
#define   MI_DISPLAY_FLIP_IVB_SPRITE_B (3 << 19)
#define   MI_DISPLAY_FLIP_IVB_PLANE_C  (4 << 19)
#define   MI_DISPLAY_FLIP_IVB_SPRITE_C (5 << 19)
/* SKL ones */
#define   MI_DISPLAY_FLIP_SKL_PLANE_1_A	(0 << 8)
#define   MI_DISPLAY_FLIP_SKL_PLANE_1_B	(1 << 8)
#define   MI_DISPLAY_FLIP_SKL_PLANE_1_C	(2 << 8)
#define   MI_DISPLAY_FLIP_SKL_PLANE_2_A	(4 << 8)
#define   MI_DISPLAY_FLIP_SKL_PLANE_2_B	(5 << 8)
#define   MI_DISPLAY_FLIP_SKL_PLANE_2_C	(6 << 8)
#define   MI_DISPLAY_FLIP_SKL_PLANE_3_A	(7 << 8)
#define   MI_DISPLAY_FLIP_SKL_PLANE_3_B	(8 << 8)
#define   MI_DISPLAY_FLIP_SKL_PLANE_3_C	(9 << 8)
#define MI_SEMAPHORE_MBOX	MI_INSTR(0x16, 1) /* gen6, gen7 */
#define   MI_SEMAPHORE_GLOBAL_GTT    (1<<22)
#define   MI_SEMAPHORE_UPDATE	    (1<<21)
#define   MI_SEMAPHORE_COMPARE	    (1<<20)
#define   MI_SEMAPHORE_REGISTER	    (1<<18)
#define   MI_SEMAPHORE_SYNC_VR	    (0<<16) /* RCS  wait for VCS  (RVSYNC) */
#define   MI_SEMAPHORE_SYNC_VER	    (1<<16) /* RCS  wait for VECS (RVESYNC) */
#define   MI_SEMAPHORE_SYNC_BR	    (2<<16) /* RCS  wait for BCS  (RBSYNC) */
#define   MI_SEMAPHORE_SYNC_BV	    (0<<16) /* VCS  wait for BCS  (VBSYNC) */
#define   MI_SEMAPHORE_SYNC_VEV	    (1<<16) /* VCS  wait for VECS (VVESYNC) */
#define   MI_SEMAPHORE_SYNC_RV	    (2<<16) /* VCS  wait for RCS  (VRSYNC) */
#define   MI_SEMAPHORE_SYNC_RB	    (0<<16) /* BCS  wait for RCS  (BRSYNC) */
#define   MI_SEMAPHORE_SYNC_VEB	    (1<<16) /* BCS  wait for VECS (BVESYNC) */
#define   MI_SEMAPHORE_SYNC_VB	    (2<<16) /* BCS  wait for VCS  (BVSYNC) */
#define   MI_SEMAPHORE_SYNC_BVE	    (0<<16) /* VECS wait for BCS  (VEBSYNC) */
#define   MI_SEMAPHORE_SYNC_VVE	    (1<<16) /* VECS wait for VCS  (VEVSYNC) */
#define   MI_SEMAPHORE_SYNC_RVE	    (2<<16) /* VECS wait for RCS  (VERSYNC) */
#define   MI_SEMAPHORE_SYNC_INVALID (3<<16)
#define   MI_SEMAPHORE_SYNC_MASK    (3<<16)
#define MI_SET_CONTEXT		MI_INSTR(0x18, 0)
#define   MI_MM_SPACE_GTT		(1<<8)
#define   MI_MM_SPACE_PHYSICAL		(0<<8)
#define   MI_SAVE_EXT_STATE_EN		(1<<3)
#define   MI_RESTORE_EXT_STATE_EN	(1<<2)
#define   MI_FORCE_RESTORE		(1<<1)
#define   MI_RESTORE_INHIBIT		(1<<0)
#define   HSW_MI_RS_SAVE_STATE_EN       (1<<3)
#define   HSW_MI_RS_RESTORE_STATE_EN    (1<<2)
#define MI_SEMAPHORE_SIGNAL	MI_INSTR(0x1b, 0) /* GEN8+ */
#define   MI_SEMAPHORE_TARGET(engine)	((engine)<<15)
#define MI_SEMAPHORE_WAIT	MI_INSTR(0x1c, 2) /* GEN8+ */
#define   MI_SEMAPHORE_POLL		(1<<15)
#define   MI_SEMAPHORE_SAD_GTE_SDD	(1<<12)
#define MI_STORE_DWORD_IMM	MI_INSTR(0x20, 1)
#define MI_STORE_DWORD_IMM_GEN4	MI_INSTR(0x20, 2)
#define   MI_MEM_VIRTUAL	(1 << 22) /* 945,g33,965 */
#define   MI_USE_GGTT		(1 << 22) /* g4x+ */
#define MI_STORE_DWORD_INDEX	MI_INSTR(0x21, 1)
#define   MI_STORE_DWORD_INDEX_SHIFT 2
/* Official intel docs are somewhat sloppy concerning MI_LOAD_REGISTER_IMM:
 * - Always issue a MI_NOOP _before_ the MI_LOAD_REGISTER_IMM - otherwise hw
 *   simply ignores the register load under certain conditions.
 * - One can actually load arbitrary many arbitrary registers: Simply issue x
 *   address/value pairs. Don't overdue it, though, x <= 2^4 must hold!
 */
#define MI_LOAD_REGISTER_IMM(x)	MI_INSTR(0x22, 2*(x)-1)
#define   MI_LRI_FORCE_POSTED		(1<<12)
#define MI_STORE_REGISTER_MEM        MI_INSTR(0x24, 1)
#define MI_STORE_REGISTER_MEM_GEN8   MI_INSTR(0x24, 2)
#define   MI_SRM_LRM_GLOBAL_GTT		(1<<22)
#define MI_FLUSH_DW		MI_INSTR(0x26, 1) /* for GEN6 */
#define   MI_FLUSH_DW_STORE_INDEX	(1<<21)
#define   MI_INVALIDATE_TLB		(1<<18)
#define   MI_FLUSH_DW_OP_STOREDW	(1<<14)
#define   MI_FLUSH_DW_OP_MASK		(3<<14)
#define   MI_FLUSH_DW_NOTIFY		(1<<8)
#define   MI_INVALIDATE_BSD		(1<<7)
#define   MI_FLUSH_DW_USE_GTT		(1<<2)
#define   MI_FLUSH_DW_USE_PPGTT		(0<<2)
#define MI_LOAD_REGISTER_MEM	   MI_INSTR(0x29, 1)
#define MI_LOAD_REGISTER_MEM_GEN8  MI_INSTR(0x29, 2)
#define MI_BATCH_BUFFER		MI_INSTR(0x30, 1)
#define   MI_BATCH_NON_SECURE		(1)
/* for snb/ivb/vlv this also means "batch in ppgtt" when ppgtt is enabled. */
#define   MI_BATCH_NON_SECURE_I965	(1<<8)
#define   MI_BATCH_PPGTT_HSW		(1<<8)
#define   MI_BATCH_NON_SECURE_HSW	(1<<13)
#define MI_BATCH_BUFFER_START	MI_INSTR(0x31, 0)
#define   MI_BATCH_GTT		    (2<<6) /* aliased with (1<<7) on gen4 */
#define MI_BATCH_BUFFER_START_GEN8	MI_INSTR(0x31, 1)
#define   MI_BATCH_RESOURCE_STREAMER (1<<10)

#define MI_PREDICATE_SRC0	_MMIO(0x2400)
#define MI_PREDICATE_SRC0_UDW	_MMIO(0x2400 + 4)
#define MI_PREDICATE_SRC1	_MMIO(0x2408)
#define MI_PREDICATE_SRC1_UDW	_MMIO(0x2408 + 4)

#define MI_PREDICATE_RESULT_2	_MMIO(0x2214)
#define  LOWER_SLICE_ENABLED	(1<<0)
#define  LOWER_SLICE_DISABLED	(0<<0)

/*
 * 3D instructions used by the kernel
 */
#define GFX_INSTR(opcode, flags) ((0x3 << 29) | ((opcode) << 24) | (flags))

#define GEN9_MEDIA_POOL_STATE     ((0x3 << 29) | (0x2 << 27) | (0x5 << 16) | 4)
#define   GEN9_MEDIA_POOL_ENABLE  (1 << 31)
#define GFX_OP_RASTER_RULES    ((0x3<<29)|(0x7<<24))
#define GFX_OP_SCISSOR         ((0x3<<29)|(0x1c<<24)|(0x10<<19))
#define   SC_UPDATE_SCISSOR       (0x1<<1)
#define   SC_ENABLE_MASK          (0x1<<0)
#define   SC_ENABLE               (0x1<<0)
#define GFX_OP_LOAD_INDIRECT   ((0x3<<29)|(0x1d<<24)|(0x7<<16))
#define GFX_OP_SCISSOR_INFO    ((0x3<<29)|(0x1d<<24)|(0x81<<16)|(0x1))
#define   SCI_YMIN_MASK      (0xffff<<16)
#define   SCI_XMIN_MASK      (0xffff<<0)
#define   SCI_YMAX_MASK      (0xffff<<16)
#define   SCI_XMAX_MASK      (0xffff<<0)
#define GFX_OP_SCISSOR_ENABLE	 ((0x3<<29)|(0x1c<<24)|(0x10<<19))
#define GFX_OP_SCISSOR_RECT	 ((0x3<<29)|(0x1d<<24)|(0x81<<16)|1)
#define GFX_OP_COLOR_FACTOR      ((0x3<<29)|(0x1d<<24)|(0x1<<16)|0x0)
#define GFX_OP_STIPPLE           ((0x3<<29)|(0x1d<<24)|(0x83<<16))
#define GFX_OP_MAP_INFO          ((0x3<<29)|(0x1d<<24)|0x4)
#define GFX_OP_DESTBUFFER_VARS   ((0x3<<29)|(0x1d<<24)|(0x85<<16)|0x0)
#define GFX_OP_DESTBUFFER_INFO	 ((0x3<<29)|(0x1d<<24)|(0x8e<<16)|1)
#define GFX_OP_DRAWRECT_INFO     ((0x3<<29)|(0x1d<<24)|(0x80<<16)|(0x3))
#define GFX_OP_DRAWRECT_INFO_I965  ((0x7900<<16)|0x2)

#define COLOR_BLT_CMD			(2<<29 | 0x40<<22 | (5-2))
#define SRC_COPY_BLT_CMD		((2<<29)|(0x43<<22)|4)
#define XY_SRC_COPY_BLT_CMD		((2<<29)|(0x53<<22)|6)
#define XY_MONO_SRC_COPY_IMM_BLT	((2<<29)|(0x71<<22)|5)
#define   BLT_WRITE_A			(2<<20)
#define   BLT_WRITE_RGB			(1<<20)
#define   BLT_WRITE_RGBA		(BLT_WRITE_RGB | BLT_WRITE_A)
#define   BLT_DEPTH_8			(0<<24)
#define   BLT_DEPTH_16_565		(1<<24)
#define   BLT_DEPTH_16_1555		(2<<24)
#define   BLT_DEPTH_32			(3<<24)
#define   BLT_ROP_SRC_COPY		(0xcc<<16)
#define   BLT_ROP_COLOR_COPY		(0xf0<<16)
#define XY_SRC_COPY_BLT_SRC_TILED	(1<<15) /* 965+ only */
#define XY_SRC_COPY_BLT_DST_TILED	(1<<11) /* 965+ only */
#define CMD_OP_DISPLAYBUFFER_INFO ((0x0<<29)|(0x14<<23)|2)
#define   ASYNC_FLIP                (1<<22)
#define   DISPLAY_PLANE_A           (0<<20)
#define   DISPLAY_PLANE_B           (1<<20)
#define GFX_OP_PIPE_CONTROL(len)	((0x3<<29)|(0x3<<27)|(0x2<<24)|((len)-2))
#define   PIPE_CONTROL_FLUSH_L3				(1<<27)
#define   PIPE_CONTROL_GLOBAL_GTT_IVB			(1<<24) /* gen7+ */
#define   PIPE_CONTROL_MMIO_WRITE			(1<<23)
#define   PIPE_CONTROL_STORE_DATA_INDEX			(1<<21)
#define   PIPE_CONTROL_CS_STALL				(1<<20)
#define   PIPE_CONTROL_TLB_INVALIDATE			(1<<18)
#define   PIPE_CONTROL_MEDIA_STATE_CLEAR		(1<<16)
#define   PIPE_CONTROL_QW_WRITE				(1<<14)
#define   PIPE_CONTROL_POST_SYNC_OP_MASK                (3<<14)
#define   PIPE_CONTROL_DEPTH_STALL			(1<<13)
#define   PIPE_CONTROL_WRITE_FLUSH			(1<<12)
#define   PIPE_CONTROL_RENDER_TARGET_CACHE_FLUSH	(1<<12) /* gen6+ */
#define   PIPE_CONTROL_INSTRUCTION_CACHE_INVALIDATE	(1<<11) /* MBZ on Ironlake */
#define   PIPE_CONTROL_TEXTURE_CACHE_INVALIDATE		(1<<10) /* GM45+ only */
#define   PIPE_CONTROL_INDIRECT_STATE_DISABLE		(1<<9)
#define   PIPE_CONTROL_NOTIFY				(1<<8)
#define   PIPE_CONTROL_FLUSH_ENABLE			(1<<7) /* gen7+ */
#define   PIPE_CONTROL_DC_FLUSH_ENABLE			(1<<5)
#define   PIPE_CONTROL_VF_CACHE_INVALIDATE		(1<<4)
#define   PIPE_CONTROL_CONST_CACHE_INVALIDATE		(1<<3)
#define   PIPE_CONTROL_STATE_CACHE_INVALIDATE		(1<<2)
#define   PIPE_CONTROL_STALL_AT_SCOREBOARD		(1<<1)
#define   PIPE_CONTROL_DEPTH_CACHE_FLUSH		(1<<0)
#define   PIPE_CONTROL_GLOBAL_GTT (1<<2) /* in addr dword */

/*
 * Commands used only by the command parser
 */
#define MI_SET_PREDICATE        MI_INSTR(0x01, 0)
#define MI_ARB_CHECK            MI_INSTR(0x05, 0)
#define MI_RS_CONTROL           MI_INSTR(0x06, 0)
#define MI_URB_ATOMIC_ALLOC     MI_INSTR(0x09, 0)
#define MI_PREDICATE            MI_INSTR(0x0C, 0)
#define MI_RS_CONTEXT           MI_INSTR(0x0F, 0)
#define MI_TOPOLOGY_FILTER      MI_INSTR(0x0D, 0)
#define MI_LOAD_SCAN_LINES_EXCL MI_INSTR(0x13, 0)
#define MI_URB_CLEAR            MI_INSTR(0x19, 0)
#define MI_UPDATE_GTT           MI_INSTR(0x23, 0)
#define MI_CLFLUSH              MI_INSTR(0x27, 0)
#define MI_REPORT_PERF_COUNT    MI_INSTR(0x28, 0)
#define   MI_REPORT_PERF_COUNT_GGTT (1<<0)
#define MI_LOAD_REGISTER_REG    MI_INSTR(0x2A, 0)
#define MI_RS_STORE_DATA_IMM    MI_INSTR(0x2B, 0)
#define MI_LOAD_URB_MEM         MI_INSTR(0x2C, 0)
#define MI_STORE_URB_MEM        MI_INSTR(0x2D, 0)
#define MI_CONDITIONAL_BATCH_BUFFER_END MI_INSTR(0x36, 0)

#define PIPELINE_SELECT                ((0x3<<29)|(0x1<<27)|(0x1<<24)|(0x4<<16))
#define GFX_OP_3DSTATE_VF_STATISTICS   ((0x3<<29)|(0x1<<27)|(0x0<<24)|(0xB<<16))
#define MEDIA_VFE_STATE                ((0x3<<29)|(0x2<<27)|(0x0<<24)|(0x0<<16))
#define  MEDIA_VFE_STATE_MMIO_ACCESS_MASK (0x18)
#define GPGPU_OBJECT                   ((0x3<<29)|(0x2<<27)|(0x1<<24)|(0x4<<16))
#define GPGPU_WALKER                   ((0x3<<29)|(0x2<<27)|(0x1<<24)|(0x5<<16))
#define GFX_OP_3DSTATE_DX9_CONSTANTF_VS \
	((0x3<<29)|(0x3<<27)|(0x0<<24)|(0x39<<16))
#define GFX_OP_3DSTATE_DX9_CONSTANTF_PS \
	((0x3<<29)|(0x3<<27)|(0x0<<24)|(0x3A<<16))
#define GFX_OP_3DSTATE_SO_DECL_LIST \
	((0x3<<29)|(0x3<<27)|(0x1<<24)|(0x17<<16))

#define GFX_OP_3DSTATE_BINDING_TABLE_EDIT_VS \
	((0x3<<29)|(0x3<<27)|(0x0<<24)|(0x43<<16))
#define GFX_OP_3DSTATE_BINDING_TABLE_EDIT_GS \
	((0x3<<29)|(0x3<<27)|(0x0<<24)|(0x44<<16))
#define GFX_OP_3DSTATE_BINDING_TABLE_EDIT_HS \
	((0x3<<29)|(0x3<<27)|(0x0<<24)|(0x45<<16))
#define GFX_OP_3DSTATE_BINDING_TABLE_EDIT_DS \
	((0x3<<29)|(0x3<<27)|(0x0<<24)|(0x46<<16))
#define GFX_OP_3DSTATE_BINDING_TABLE_EDIT_PS \
	((0x3<<29)|(0x3<<27)|(0x0<<24)|(0x47<<16))

#define MFX_WAIT  ((0x3<<29)|(0x1<<27)|(0x0<<16))

#define COLOR_BLT     ((0x2<<29)|(0x40<<22))
#define SRC_COPY_BLT  ((0x2<<29)|(0x43<<22))

/*
 * Registers used only by the command parser
 */
#define BCS_SWCTRL _MMIO(0x22200)

#define GPGPU_THREADS_DISPATCHED        _MMIO(0x2290)
#define GPGPU_THREADS_DISPATCHED_UDW	_MMIO(0x2290 + 4)
#define HS_INVOCATION_COUNT             _MMIO(0x2300)
#define HS_INVOCATION_COUNT_UDW		_MMIO(0x2300 + 4)
#define DS_INVOCATION_COUNT             _MMIO(0x2308)
#define DS_INVOCATION_COUNT_UDW		_MMIO(0x2308 + 4)
#define IA_VERTICES_COUNT               _MMIO(0x2310)
#define IA_VERTICES_COUNT_UDW		_MMIO(0x2310 + 4)
#define IA_PRIMITIVES_COUNT             _MMIO(0x2318)
#define IA_PRIMITIVES_COUNT_UDW		_MMIO(0x2318 + 4)
#define VS_INVOCATION_COUNT             _MMIO(0x2320)
#define VS_INVOCATION_COUNT_UDW		_MMIO(0x2320 + 4)
#define GS_INVOCATION_COUNT             _MMIO(0x2328)
#define GS_INVOCATION_COUNT_UDW		_MMIO(0x2328 + 4)
#define GS_PRIMITIVES_COUNT             _MMIO(0x2330)
#define GS_PRIMITIVES_COUNT_UDW		_MMIO(0x2330 + 4)
#define CL_INVOCATION_COUNT             _MMIO(0x2338)
#define CL_INVOCATION_COUNT_UDW		_MMIO(0x2338 + 4)
#define CL_PRIMITIVES_COUNT             _MMIO(0x2340)
#define CL_PRIMITIVES_COUNT_UDW		_MMIO(0x2340 + 4)
#define PS_INVOCATION_COUNT             _MMIO(0x2348)
#define PS_INVOCATION_COUNT_UDW		_MMIO(0x2348 + 4)
#define PS_DEPTH_COUNT                  _MMIO(0x2350)
#define PS_DEPTH_COUNT_UDW		_MMIO(0x2350 + 4)

/* There are the 4 64-bit counter registers, one for each stream output */
#define GEN7_SO_NUM_PRIMS_WRITTEN(n)		_MMIO(0x5200 + (n) * 8)
#define GEN7_SO_NUM_PRIMS_WRITTEN_UDW(n)	_MMIO(0x5200 + (n) * 8 + 4)

#define GEN7_SO_PRIM_STORAGE_NEEDED(n)		_MMIO(0x5240 + (n) * 8)
#define GEN7_SO_PRIM_STORAGE_NEEDED_UDW(n)	_MMIO(0x5240 + (n) * 8 + 4)

#define GEN7_3DPRIM_END_OFFSET          _MMIO(0x2420)
#define GEN7_3DPRIM_START_VERTEX        _MMIO(0x2430)
#define GEN7_3DPRIM_VERTEX_COUNT        _MMIO(0x2434)
#define GEN7_3DPRIM_INSTANCE_COUNT      _MMIO(0x2438)
#define GEN7_3DPRIM_START_INSTANCE      _MMIO(0x243C)
#define GEN7_3DPRIM_BASE_VERTEX         _MMIO(0x2440)

#define GEN7_GPGPU_DISPATCHDIMX         _MMIO(0x2500)
#define GEN7_GPGPU_DISPATCHDIMY         _MMIO(0x2504)
#define GEN7_GPGPU_DISPATCHDIMZ         _MMIO(0x2508)

/* There are the 16 64-bit CS General Purpose Registers */
#define HSW_CS_GPR(n)                   _MMIO(0x2600 + (n) * 8)
#define HSW_CS_GPR_UDW(n)               _MMIO(0x2600 + (n) * 8 + 4)

#define GEN7_OACONTROL _MMIO(0x2360)
#define  GEN7_OACONTROL_CTX_MASK	    0xFFFFF000
#define  GEN7_OACONTROL_TIMER_PERIOD_MASK   0x3F
#define  GEN7_OACONTROL_TIMER_PERIOD_SHIFT  6
#define  GEN7_OACONTROL_TIMER_ENABLE	    (1<<5)
#define  GEN7_OACONTROL_FORMAT_A13	    (0<<2)
#define  GEN7_OACONTROL_FORMAT_A29	    (1<<2)
#define  GEN7_OACONTROL_FORMAT_A13_B8_C8    (2<<2)
#define  GEN7_OACONTROL_FORMAT_A29_B8_C8    (3<<2)
#define  GEN7_OACONTROL_FORMAT_B4_C8	    (4<<2)
#define  GEN7_OACONTROL_FORMAT_A45_B8_C8    (5<<2)
#define  GEN7_OACONTROL_FORMAT_B4_C8_A16    (6<<2)
#define  GEN7_OACONTROL_FORMAT_C4_B8	    (7<<2)
#define  GEN7_OACONTROL_FORMAT_SHIFT	    2
#define  GEN7_OACONTROL_PER_CTX_ENABLE	    (1<<1)
#define  GEN7_OACONTROL_ENABLE		    (1<<0)

#define GEN8_OACTXID _MMIO(0x2364)

#define GEN8_OA_DEBUG _MMIO(0x2B04)
#define  GEN9_OA_DEBUG_DISABLE_CLK_RATIO_REPORTS    (1<<5)
#define  GEN9_OA_DEBUG_INCLUDE_CLK_RATIO	    (1<<6)
#define  GEN9_OA_DEBUG_DISABLE_GO_1_0_REPORTS	    (1<<2)
#define  GEN9_OA_DEBUG_DISABLE_CTX_SWITCH_REPORTS   (1<<1)

#define GEN8_OACONTROL _MMIO(0x2B00)
#define  GEN8_OA_REPORT_FORMAT_A12	    (0<<2)
#define  GEN8_OA_REPORT_FORMAT_A12_B8_C8    (2<<2)
#define  GEN8_OA_REPORT_FORMAT_A36_B8_C8    (5<<2)
#define  GEN8_OA_REPORT_FORMAT_C4_B8	    (7<<2)
#define  GEN8_OA_REPORT_FORMAT_SHIFT	    2
#define  GEN8_OA_SPECIFIC_CONTEXT_ENABLE    (1<<1)
#define  GEN8_OA_COUNTER_ENABLE             (1<<0)

#define GEN8_OACTXCONTROL _MMIO(0x2360)
#define  GEN8_OA_TIMER_PERIOD_MASK	    0x3F
#define  GEN8_OA_TIMER_PERIOD_SHIFT	    2
#define  GEN8_OA_TIMER_ENABLE		    (1<<1)
#define  GEN8_OA_COUNTER_RESUME		    (1<<0)

#define GEN7_OABUFFER _MMIO(0x23B0) /* R/W */
#define  GEN7_OABUFFER_OVERRUN_DISABLE	    (1<<3)
#define  GEN7_OABUFFER_EDGE_TRIGGER	    (1<<2)
#define  GEN7_OABUFFER_STOP_RESUME_ENABLE   (1<<1)
#define  GEN7_OABUFFER_RESUME		    (1<<0)

#define GEN8_OABUFFER_UDW _MMIO(0x23b4)
#define GEN8_OABUFFER _MMIO(0x2b14)

#define GEN7_OASTATUS1 _MMIO(0x2364)
#define  GEN7_OASTATUS1_TAIL_MASK	    0xffffffc0
#define  GEN7_OASTATUS1_COUNTER_OVERFLOW    (1<<2)
#define  GEN7_OASTATUS1_OABUFFER_OVERFLOW   (1<<1)
#define  GEN7_OASTATUS1_REPORT_LOST	    (1<<0)

#define GEN7_OASTATUS2 _MMIO(0x2368)
#define GEN7_OASTATUS2_HEAD_MASK    0xffffffc0

#define GEN8_OASTATUS _MMIO(0x2b08)
#define  GEN8_OASTATUS_OVERRUN_STATUS	    (1<<3)
#define  GEN8_OASTATUS_COUNTER_OVERFLOW     (1<<2)
#define  GEN8_OASTATUS_OABUFFER_OVERFLOW    (1<<1)
#define  GEN8_OASTATUS_REPORT_LOST	    (1<<0)

#define GEN8_OAHEADPTR _MMIO(0x2B0C)
#define GEN8_OAHEADPTR_MASK    0xffffffc0
#define GEN8_OATAILPTR _MMIO(0x2B10)
#define GEN8_OATAILPTR_MASK    0xffffffc0

#define OABUFFER_SIZE_128K  (0<<3)
#define OABUFFER_SIZE_256K  (1<<3)
#define OABUFFER_SIZE_512K  (2<<3)
#define OABUFFER_SIZE_1M    (3<<3)
#define OABUFFER_SIZE_2M    (4<<3)
#define OABUFFER_SIZE_4M    (5<<3)
#define OABUFFER_SIZE_8M    (6<<3)
#define OABUFFER_SIZE_16M   (7<<3)

#define OA_MEM_SELECT_GGTT  (1<<0)

/*
 * Flexible, Aggregate EU Counter Registers.
 * Note: these aren't contiguous
 */
#define EU_PERF_CNTL0	    _MMIO(0xe458)
#define EU_PERF_CNTL1	    _MMIO(0xe558)
#define EU_PERF_CNTL2	    _MMIO(0xe658)
#define EU_PERF_CNTL3	    _MMIO(0xe758)
#define EU_PERF_CNTL4	    _MMIO(0xe45c)
#define EU_PERF_CNTL5	    _MMIO(0xe55c)
#define EU_PERF_CNTL6	    _MMIO(0xe65c)

/*
 * OA Boolean state
 */

#define OASTARTTRIG1 _MMIO(0x2710)
#define OASTARTTRIG1_THRESHOLD_COUNT_MASK_MBZ 0xffff0000
#define OASTARTTRIG1_THRESHOLD_MASK	      0xffff

#define OASTARTTRIG2 _MMIO(0x2714)
#define OASTARTTRIG2_INVERT_A_0 (1<<0)
#define OASTARTTRIG2_INVERT_A_1 (1<<1)
#define OASTARTTRIG2_INVERT_A_2 (1<<2)
#define OASTARTTRIG2_INVERT_A_3 (1<<3)
#define OASTARTTRIG2_INVERT_A_4 (1<<4)
#define OASTARTTRIG2_INVERT_A_5 (1<<5)
#define OASTARTTRIG2_INVERT_A_6 (1<<6)
#define OASTARTTRIG2_INVERT_A_7 (1<<7)
#define OASTARTTRIG2_INVERT_A_8 (1<<8)
#define OASTARTTRIG2_INVERT_A_9 (1<<9)
#define OASTARTTRIG2_INVERT_A_10 (1<<10)
#define OASTARTTRIG2_INVERT_A_11 (1<<11)
#define OASTARTTRIG2_INVERT_A_12 (1<<12)
#define OASTARTTRIG2_INVERT_A_13 (1<<13)
#define OASTARTTRIG2_INVERT_A_14 (1<<14)
#define OASTARTTRIG2_INVERT_A_15 (1<<15)
#define OASTARTTRIG2_INVERT_B_0 (1<<16)
#define OASTARTTRIG2_INVERT_B_1 (1<<17)
#define OASTARTTRIG2_INVERT_B_2 (1<<18)
#define OASTARTTRIG2_INVERT_B_3 (1<<19)
#define OASTARTTRIG2_INVERT_C_0 (1<<20)
#define OASTARTTRIG2_INVERT_C_1 (1<<21)
#define OASTARTTRIG2_INVERT_D_0 (1<<22)
#define OASTARTTRIG2_THRESHOLD_ENABLE	    (1<<23)
#define OASTARTTRIG2_START_TRIG_FLAG_MBZ    (1<<24)
#define OASTARTTRIG2_EVENT_SELECT_0  (1<<28)
#define OASTARTTRIG2_EVENT_SELECT_1  (1<<29)
#define OASTARTTRIG2_EVENT_SELECT_2  (1<<30)
#define OASTARTTRIG2_EVENT_SELECT_3  (1<<31)

#define OASTARTTRIG3 _MMIO(0x2718)
#define OASTARTTRIG3_NOA_SELECT_MASK	   0xf
#define OASTARTTRIG3_NOA_SELECT_8_SHIFT    0
#define OASTARTTRIG3_NOA_SELECT_9_SHIFT    4
#define OASTARTTRIG3_NOA_SELECT_10_SHIFT   8
#define OASTARTTRIG3_NOA_SELECT_11_SHIFT   12
#define OASTARTTRIG3_NOA_SELECT_12_SHIFT   16
#define OASTARTTRIG3_NOA_SELECT_13_SHIFT   20
#define OASTARTTRIG3_NOA_SELECT_14_SHIFT   24
#define OASTARTTRIG3_NOA_SELECT_15_SHIFT   28

#define OASTARTTRIG4 _MMIO(0x271c)
#define OASTARTTRIG4_NOA_SELECT_MASK	    0xf
#define OASTARTTRIG4_NOA_SELECT_0_SHIFT    0
#define OASTARTTRIG4_NOA_SELECT_1_SHIFT    4
#define OASTARTTRIG4_NOA_SELECT_2_SHIFT    8
#define OASTARTTRIG4_NOA_SELECT_3_SHIFT    12
#define OASTARTTRIG4_NOA_SELECT_4_SHIFT    16
#define OASTARTTRIG4_NOA_SELECT_5_SHIFT    20
#define OASTARTTRIG4_NOA_SELECT_6_SHIFT    24
#define OASTARTTRIG4_NOA_SELECT_7_SHIFT    28

#define OASTARTTRIG5 _MMIO(0x2720)
#define OASTARTTRIG5_THRESHOLD_COUNT_MASK_MBZ 0xffff0000
#define OASTARTTRIG5_THRESHOLD_MASK	      0xffff

#define OASTARTTRIG6 _MMIO(0x2724)
#define OASTARTTRIG6_INVERT_A_0 (1<<0)
#define OASTARTTRIG6_INVERT_A_1 (1<<1)
#define OASTARTTRIG6_INVERT_A_2 (1<<2)
#define OASTARTTRIG6_INVERT_A_3 (1<<3)
#define OASTARTTRIG6_INVERT_A_4 (1<<4)
#define OASTARTTRIG6_INVERT_A_5 (1<<5)
#define OASTARTTRIG6_INVERT_A_6 (1<<6)
#define OASTARTTRIG6_INVERT_A_7 (1<<7)
#define OASTARTTRIG6_INVERT_A_8 (1<<8)
#define OASTARTTRIG6_INVERT_A_9 (1<<9)
#define OASTARTTRIG6_INVERT_A_10 (1<<10)
#define OASTARTTRIG6_INVERT_A_11 (1<<11)
#define OASTARTTRIG6_INVERT_A_12 (1<<12)
#define OASTARTTRIG6_INVERT_A_13 (1<<13)
#define OASTARTTRIG6_INVERT_A_14 (1<<14)
#define OASTARTTRIG6_INVERT_A_15 (1<<15)
#define OASTARTTRIG6_INVERT_B_0 (1<<16)
#define OASTARTTRIG6_INVERT_B_1 (1<<17)
#define OASTARTTRIG6_INVERT_B_2 (1<<18)
#define OASTARTTRIG6_INVERT_B_3 (1<<19)
#define OASTARTTRIG6_INVERT_C_0 (1<<20)
#define OASTARTTRIG6_INVERT_C_1 (1<<21)
#define OASTARTTRIG6_INVERT_D_0 (1<<22)
#define OASTARTTRIG6_THRESHOLD_ENABLE	    (1<<23)
#define OASTARTTRIG6_START_TRIG_FLAG_MBZ    (1<<24)
#define OASTARTTRIG6_EVENT_SELECT_4  (1<<28)
#define OASTARTTRIG6_EVENT_SELECT_5  (1<<29)
#define OASTARTTRIG6_EVENT_SELECT_6  (1<<30)
#define OASTARTTRIG6_EVENT_SELECT_7  (1<<31)

#define OASTARTTRIG7 _MMIO(0x2728)
#define OASTARTTRIG7_NOA_SELECT_MASK	   0xf
#define OASTARTTRIG7_NOA_SELECT_8_SHIFT    0
#define OASTARTTRIG7_NOA_SELECT_9_SHIFT    4
#define OASTARTTRIG7_NOA_SELECT_10_SHIFT   8
#define OASTARTTRIG7_NOA_SELECT_11_SHIFT   12
#define OASTARTTRIG7_NOA_SELECT_12_SHIFT   16
#define OASTARTTRIG7_NOA_SELECT_13_SHIFT   20
#define OASTARTTRIG7_NOA_SELECT_14_SHIFT   24
#define OASTARTTRIG7_NOA_SELECT_15_SHIFT   28

#define OASTARTTRIG8 _MMIO(0x272c)
#define OASTARTTRIG8_NOA_SELECT_MASK	   0xf
#define OASTARTTRIG8_NOA_SELECT_0_SHIFT    0
#define OASTARTTRIG8_NOA_SELECT_1_SHIFT    4
#define OASTARTTRIG8_NOA_SELECT_2_SHIFT    8
#define OASTARTTRIG8_NOA_SELECT_3_SHIFT    12
#define OASTARTTRIG8_NOA_SELECT_4_SHIFT    16
#define OASTARTTRIG8_NOA_SELECT_5_SHIFT    20
#define OASTARTTRIG8_NOA_SELECT_6_SHIFT    24
#define OASTARTTRIG8_NOA_SELECT_7_SHIFT    28

#define OAREPORTTRIG1 _MMIO(0x2740)
#define OAREPORTTRIG1_THRESHOLD_MASK 0xffff
#define OAREPORTTRIG1_EDGE_LEVEL_TRIGER_SELECT_MASK 0xffff0000 /* 0=level */

#define OAREPORTTRIG2 _MMIO(0x2744)
#define OAREPORTTRIG2_INVERT_A_0  (1<<0)
#define OAREPORTTRIG2_INVERT_A_1  (1<<1)
#define OAREPORTTRIG2_INVERT_A_2  (1<<2)
#define OAREPORTTRIG2_INVERT_A_3  (1<<3)
#define OAREPORTTRIG2_INVERT_A_4  (1<<4)
#define OAREPORTTRIG2_INVERT_A_5  (1<<5)
#define OAREPORTTRIG2_INVERT_A_6  (1<<6)
#define OAREPORTTRIG2_INVERT_A_7  (1<<7)
#define OAREPORTTRIG2_INVERT_A_8  (1<<8)
#define OAREPORTTRIG2_INVERT_A_9  (1<<9)
#define OAREPORTTRIG2_INVERT_A_10 (1<<10)
#define OAREPORTTRIG2_INVERT_A_11 (1<<11)
#define OAREPORTTRIG2_INVERT_A_12 (1<<12)
#define OAREPORTTRIG2_INVERT_A_13 (1<<13)
#define OAREPORTTRIG2_INVERT_A_14 (1<<14)
#define OAREPORTTRIG2_INVERT_A_15 (1<<15)
#define OAREPORTTRIG2_INVERT_B_0  (1<<16)
#define OAREPORTTRIG2_INVERT_B_1  (1<<17)
#define OAREPORTTRIG2_INVERT_B_2  (1<<18)
#define OAREPORTTRIG2_INVERT_B_3  (1<<19)
#define OAREPORTTRIG2_INVERT_C_0  (1<<20)
#define OAREPORTTRIG2_INVERT_C_1  (1<<21)
#define OAREPORTTRIG2_INVERT_D_0  (1<<22)
#define OAREPORTTRIG2_THRESHOLD_ENABLE	    (1<<23)
#define OAREPORTTRIG2_REPORT_TRIGGER_ENABLE (1<<31)

#define OAREPORTTRIG3 _MMIO(0x2748)
#define OAREPORTTRIG3_NOA_SELECT_MASK	    0xf
#define OAREPORTTRIG3_NOA_SELECT_8_SHIFT    0
#define OAREPORTTRIG3_NOA_SELECT_9_SHIFT    4
#define OAREPORTTRIG3_NOA_SELECT_10_SHIFT   8
#define OAREPORTTRIG3_NOA_SELECT_11_SHIFT   12
#define OAREPORTTRIG3_NOA_SELECT_12_SHIFT   16
#define OAREPORTTRIG3_NOA_SELECT_13_SHIFT   20
#define OAREPORTTRIG3_NOA_SELECT_14_SHIFT   24
#define OAREPORTTRIG3_NOA_SELECT_15_SHIFT   28

#define OAREPORTTRIG4 _MMIO(0x274c)
#define OAREPORTTRIG4_NOA_SELECT_MASK	    0xf
#define OAREPORTTRIG4_NOA_SELECT_0_SHIFT    0
#define OAREPORTTRIG4_NOA_SELECT_1_SHIFT    4
#define OAREPORTTRIG4_NOA_SELECT_2_SHIFT    8
#define OAREPORTTRIG4_NOA_SELECT_3_SHIFT    12
#define OAREPORTTRIG4_NOA_SELECT_4_SHIFT    16
#define OAREPORTTRIG4_NOA_SELECT_5_SHIFT    20
#define OAREPORTTRIG4_NOA_SELECT_6_SHIFT    24
#define OAREPORTTRIG4_NOA_SELECT_7_SHIFT    28

#define OAREPORTTRIG5 _MMIO(0x2750)
#define OAREPORTTRIG5_THRESHOLD_MASK 0xffff
#define OAREPORTTRIG5_EDGE_LEVEL_TRIGER_SELECT_MASK 0xffff0000 /* 0=level */

#define OAREPORTTRIG6 _MMIO(0x2754)
#define OAREPORTTRIG6_INVERT_A_0  (1<<0)
#define OAREPORTTRIG6_INVERT_A_1  (1<<1)
#define OAREPORTTRIG6_INVERT_A_2  (1<<2)
#define OAREPORTTRIG6_INVERT_A_3  (1<<3)
#define OAREPORTTRIG6_INVERT_A_4  (1<<4)
#define OAREPORTTRIG6_INVERT_A_5  (1<<5)
#define OAREPORTTRIG6_INVERT_A_6  (1<<6)
#define OAREPORTTRIG6_INVERT_A_7  (1<<7)
#define OAREPORTTRIG6_INVERT_A_8  (1<<8)
#define OAREPORTTRIG6_INVERT_A_9  (1<<9)
#define OAREPORTTRIG6_INVERT_A_10 (1<<10)
#define OAREPORTTRIG6_INVERT_A_11 (1<<11)
#define OAREPORTTRIG6_INVERT_A_12 (1<<12)
#define OAREPORTTRIG6_INVERT_A_13 (1<<13)
#define OAREPORTTRIG6_INVERT_A_14 (1<<14)
#define OAREPORTTRIG6_INVERT_A_15 (1<<15)
#define OAREPORTTRIG6_INVERT_B_0  (1<<16)
#define OAREPORTTRIG6_INVERT_B_1  (1<<17)
#define OAREPORTTRIG6_INVERT_B_2  (1<<18)
#define OAREPORTTRIG6_INVERT_B_3  (1<<19)
#define OAREPORTTRIG6_INVERT_C_0  (1<<20)
#define OAREPORTTRIG6_INVERT_C_1  (1<<21)
#define OAREPORTTRIG6_INVERT_D_0  (1<<22)
#define OAREPORTTRIG6_THRESHOLD_ENABLE	    (1<<23)
#define OAREPORTTRIG6_REPORT_TRIGGER_ENABLE (1<<31)

#define OAREPORTTRIG7 _MMIO(0x2758)
#define OAREPORTTRIG7_NOA_SELECT_MASK	    0xf
#define OAREPORTTRIG7_NOA_SELECT_8_SHIFT    0
#define OAREPORTTRIG7_NOA_SELECT_9_SHIFT    4
#define OAREPORTTRIG7_NOA_SELECT_10_SHIFT   8
#define OAREPORTTRIG7_NOA_SELECT_11_SHIFT   12
#define OAREPORTTRIG7_NOA_SELECT_12_SHIFT   16
#define OAREPORTTRIG7_NOA_SELECT_13_SHIFT   20
#define OAREPORTTRIG7_NOA_SELECT_14_SHIFT   24
#define OAREPORTTRIG7_NOA_SELECT_15_SHIFT   28

#define OAREPORTTRIG8 _MMIO(0x275c)
#define OAREPORTTRIG8_NOA_SELECT_MASK	    0xf
#define OAREPORTTRIG8_NOA_SELECT_0_SHIFT    0
#define OAREPORTTRIG8_NOA_SELECT_1_SHIFT    4
#define OAREPORTTRIG8_NOA_SELECT_2_SHIFT    8
#define OAREPORTTRIG8_NOA_SELECT_3_SHIFT    12
#define OAREPORTTRIG8_NOA_SELECT_4_SHIFT    16
#define OAREPORTTRIG8_NOA_SELECT_5_SHIFT    20
#define OAREPORTTRIG8_NOA_SELECT_6_SHIFT    24
#define OAREPORTTRIG8_NOA_SELECT_7_SHIFT    28

/* CECX_0 */
#define OACEC_COMPARE_LESS_OR_EQUAL	6
#define OACEC_COMPARE_NOT_EQUAL		5
#define OACEC_COMPARE_LESS_THAN		4
#define OACEC_COMPARE_GREATER_OR_EQUAL	3
#define OACEC_COMPARE_EQUAL		2
#define OACEC_COMPARE_GREATER_THAN	1
#define OACEC_COMPARE_ANY_EQUAL		0

#define OACEC_COMPARE_VALUE_MASK    0xffff
#define OACEC_COMPARE_VALUE_SHIFT   3

#define OACEC_SELECT_NOA	(0<<19)
#define OACEC_SELECT_PREV	(1<<19)
#define OACEC_SELECT_BOOLEAN	(2<<19)

/* CECX_1 */
#define OACEC_MASK_MASK		    0xffff
#define OACEC_CONSIDERATIONS_MASK   0xffff
#define OACEC_CONSIDERATIONS_SHIFT  16

#define OACEC0_0 _MMIO(0x2770)
#define OACEC0_1 _MMIO(0x2774)
#define OACEC1_0 _MMIO(0x2778)
#define OACEC1_1 _MMIO(0x277c)
#define OACEC2_0 _MMIO(0x2780)
#define OACEC2_1 _MMIO(0x2784)
#define OACEC3_0 _MMIO(0x2788)
#define OACEC3_1 _MMIO(0x278c)
#define OACEC4_0 _MMIO(0x2790)
#define OACEC4_1 _MMIO(0x2794)
#define OACEC5_0 _MMIO(0x2798)
#define OACEC5_1 _MMIO(0x279c)
#define OACEC6_0 _MMIO(0x27a0)
#define OACEC6_1 _MMIO(0x27a4)
#define OACEC7_0 _MMIO(0x27a8)
#define OACEC7_1 _MMIO(0x27ac)

/* OA perf counters */
#define OA_PERFCNT1_LO      _MMIO(0x91B8)
#define OA_PERFCNT1_HI      _MMIO(0x91BC)
#define OA_PERFCNT2_LO      _MMIO(0x91C0)
#define OA_PERFCNT2_HI      _MMIO(0x91C4)

#define OA_PERFMATRIX_LO    _MMIO(0x91C8)
#define OA_PERFMATRIX_HI    _MMIO(0x91CC)

/* RPM unit config (Gen8+) */
#define RPM_CONFIG0	    _MMIO(0x0D00)
#define RPM_CONFIG1	    _MMIO(0x0D04)

/* RPC unit config (Gen8+) */
#define RPM_CONFIG	    _MMIO(0x0D08)

/* NOA (Gen8+) */
#define NOA_CONFIG(i)	    _MMIO(0x0D0C + (i) * 4)

#define MICRO_BP0_0	    _MMIO(0x9800)
#define MICRO_BP0_2	    _MMIO(0x9804)
#define MICRO_BP0_1	    _MMIO(0x9808)

#define MICRO_BP1_0	    _MMIO(0x980C)
#define MICRO_BP1_2	    _MMIO(0x9810)
#define MICRO_BP1_1	    _MMIO(0x9814)

#define MICRO_BP2_0	    _MMIO(0x9818)
#define MICRO_BP2_2	    _MMIO(0x981C)
#define MICRO_BP2_1	    _MMIO(0x9820)

#define MICRO_BP3_0	    _MMIO(0x9824)
#define MICRO_BP3_2	    _MMIO(0x9828)
#define MICRO_BP3_1	    _MMIO(0x982C)

#define MICRO_BP_TRIGGER		_MMIO(0x9830)
#define MICRO_BP3_COUNT_STATUS01	_MMIO(0x9834)
#define MICRO_BP3_COUNT_STATUS23	_MMIO(0x9838)
#define MICRO_BP_FIRED_ARMED		_MMIO(0x983C)

#define GDT_CHICKEN_BITS    _MMIO(0x9840)
#define   GT_NOA_ENABLE	    0x00000080

#define NOA_DATA	    _MMIO(0x986C)
#define NOA_WRITE	    _MMIO(0x9888)

#define _GEN7_PIPEA_DE_LOAD_SL	0x70068
#define _GEN7_PIPEB_DE_LOAD_SL	0x71068
#define GEN7_PIPE_DE_LOAD_SL(pipe) _MMIO_PIPE(pipe, _GEN7_PIPEA_DE_LOAD_SL, _GEN7_PIPEB_DE_LOAD_SL)

/*
 * Reset registers
 */
#define DEBUG_RESET_I830		_MMIO(0x6070)
#define  DEBUG_RESET_FULL		(1<<7)
#define  DEBUG_RESET_RENDER		(1<<8)
#define  DEBUG_RESET_DISPLAY		(1<<9)

/*
 * IOSF sideband
 */
#define VLV_IOSF_DOORBELL_REQ			_MMIO(VLV_DISPLAY_BASE + 0x2100)
#define   IOSF_DEVFN_SHIFT			24
#define   IOSF_OPCODE_SHIFT			16
#define   IOSF_PORT_SHIFT			8
#define   IOSF_BYTE_ENABLES_SHIFT		4
#define   IOSF_BAR_SHIFT			1
#define   IOSF_SB_BUSY				(1<<0)
#define   IOSF_PORT_BUNIT			0x03
#define   IOSF_PORT_PUNIT			0x04
#define   IOSF_PORT_NC				0x11
#define   IOSF_PORT_DPIO			0x12
#define   IOSF_PORT_GPIO_NC			0x13
#define   IOSF_PORT_CCK				0x14
#define   IOSF_PORT_DPIO_2			0x1a
#define   IOSF_PORT_FLISDSI			0x1b
#define   IOSF_PORT_GPIO_SC			0x48
#define   IOSF_PORT_GPIO_SUS			0xa8
#define   IOSF_PORT_CCU				0xa9
#define   CHV_IOSF_PORT_GPIO_N			0x13
#define   CHV_IOSF_PORT_GPIO_SE			0x48
#define   CHV_IOSF_PORT_GPIO_E			0xa8
#define   CHV_IOSF_PORT_GPIO_SW			0xb2
#define VLV_IOSF_DATA				_MMIO(VLV_DISPLAY_BASE + 0x2104)
#define VLV_IOSF_ADDR				_MMIO(VLV_DISPLAY_BASE + 0x2108)

/* See configdb bunit SB addr map */
#define BUNIT_REG_BISOC				0x11

#define PUNIT_REG_DSPFREQ			0x36
#define   DSPFREQSTAT_SHIFT_CHV			24
#define   DSPFREQSTAT_MASK_CHV			(0x1f << DSPFREQSTAT_SHIFT_CHV)
#define   DSPFREQGUAR_SHIFT_CHV			8
#define   DSPFREQGUAR_MASK_CHV			(0x1f << DSPFREQGUAR_SHIFT_CHV)
#define   DSPFREQSTAT_SHIFT			30
#define   DSPFREQSTAT_MASK			(0x3 << DSPFREQSTAT_SHIFT)
#define   DSPFREQGUAR_SHIFT			14
#define   DSPFREQGUAR_MASK			(0x3 << DSPFREQGUAR_SHIFT)
#define   DSP_MAXFIFO_PM5_STATUS		(1 << 22) /* chv */
#define   DSP_AUTO_CDCLK_GATE_DISABLE		(1 << 7) /* chv */
#define   DSP_MAXFIFO_PM5_ENABLE		(1 << 6) /* chv */
#define   _DP_SSC(val, pipe)			((val) << (2 * (pipe)))
#define   DP_SSC_MASK(pipe)			_DP_SSC(0x3, (pipe))
#define   DP_SSC_PWR_ON(pipe)			_DP_SSC(0x0, (pipe))
#define   DP_SSC_CLK_GATE(pipe)			_DP_SSC(0x1, (pipe))
#define   DP_SSC_RESET(pipe)			_DP_SSC(0x2, (pipe))
#define   DP_SSC_PWR_GATE(pipe)			_DP_SSC(0x3, (pipe))
#define   _DP_SSS(val, pipe)			((val) << (2 * (pipe) + 16))
#define   DP_SSS_MASK(pipe)			_DP_SSS(0x3, (pipe))
#define   DP_SSS_PWR_ON(pipe)			_DP_SSS(0x0, (pipe))
#define   DP_SSS_CLK_GATE(pipe)			_DP_SSS(0x1, (pipe))
#define   DP_SSS_RESET(pipe)			_DP_SSS(0x2, (pipe))
#define   DP_SSS_PWR_GATE(pipe)			_DP_SSS(0x3, (pipe))

/*
 * i915_power_well_id:
 *
 * Platform specific IDs used to look up power wells and - except for custom
 * power wells - to define request/status register flag bit positions. As such
 * the set of IDs on a given platform must be unique and except for custom
 * power wells their value must stay fixed.
 */
enum i915_power_well_id {
	/*
	 * I830
	 *  - custom power well
	 */
	I830_DISP_PW_PIPES = 0,

	/*
	 * VLV/CHV
	 *  - PUNIT_REG_PWRGT_CTRL (bit: id*2),
	 *    PUNIT_REG_PWRGT_STATUS (bit: id*2) (PUNIT HAS v0.8)
	 */
	PUNIT_POWER_WELL_RENDER			= 0,
	PUNIT_POWER_WELL_MEDIA			= 1,
	PUNIT_POWER_WELL_DISP2D			= 3,
	PUNIT_POWER_WELL_DPIO_CMN_BC		= 5,
	PUNIT_POWER_WELL_DPIO_TX_B_LANES_01	= 6,
	PUNIT_POWER_WELL_DPIO_TX_B_LANES_23	= 7,
	PUNIT_POWER_WELL_DPIO_TX_C_LANES_01	= 8,
	PUNIT_POWER_WELL_DPIO_TX_C_LANES_23	= 9,
	PUNIT_POWER_WELL_DPIO_RX0		= 10,
	PUNIT_POWER_WELL_DPIO_RX1		= 11,
	PUNIT_POWER_WELL_DPIO_CMN_D		= 12,
	/*  - custom power well */
	CHV_DISP_PW_PIPE_A,			/* 13 */

	/*
	 * HSW/BDW
	 *  - HSW_PWR_WELL_CTL_DRIVER(0) (status bit: id*2, req bit: id*2+1)
	 */
	HSW_DISP_PW_GLOBAL = 15,

	/*
	 * GEN9+
	 *  - HSW_PWR_WELL_CTL_DRIVER(0) (status bit: id*2, req bit: id*2+1)
	 */
	SKL_DISP_PW_MISC_IO = 0,
	SKL_DISP_PW_DDI_A_E,
	GLK_DISP_PW_DDI_A = SKL_DISP_PW_DDI_A_E,
	CNL_DISP_PW_DDI_A = SKL_DISP_PW_DDI_A_E,
	SKL_DISP_PW_DDI_B,
	SKL_DISP_PW_DDI_C,
	SKL_DISP_PW_DDI_D,

	GLK_DISP_PW_AUX_A = 8,
	GLK_DISP_PW_AUX_B,
	GLK_DISP_PW_AUX_C,
	CNL_DISP_PW_AUX_A = GLK_DISP_PW_AUX_A,
	CNL_DISP_PW_AUX_B = GLK_DISP_PW_AUX_B,
	CNL_DISP_PW_AUX_C = GLK_DISP_PW_AUX_C,
	CNL_DISP_PW_AUX_D,

	SKL_DISP_PW_1 = 14,
	SKL_DISP_PW_2,

	/* - custom power wells */
	SKL_DISP_PW_DC_OFF,
	BXT_DPIO_CMN_A,
	BXT_DPIO_CMN_BC,
	GLK_DPIO_CMN_C,			/* 19 */

	/*
	 * Multiple platforms.
	 * Must start following the highest ID of any platform.
	 * - custom power wells
	 */
	I915_DISP_PW_ALWAYS_ON = 20,
};

#define PUNIT_REG_PWRGT_CTRL			0x60
#define PUNIT_REG_PWRGT_STATUS			0x61
#define   PUNIT_PWRGT_MASK(power_well)		(3 << ((power_well) * 2))
#define   PUNIT_PWRGT_PWR_ON(power_well)	(0 << ((power_well) * 2))
#define   PUNIT_PWRGT_CLK_GATE(power_well)	(1 << ((power_well) * 2))
#define   PUNIT_PWRGT_RESET(power_well)		(2 << ((power_well) * 2))
#define   PUNIT_PWRGT_PWR_GATE(power_well)	(3 << ((power_well) * 2))

#define PUNIT_REG_GPU_LFM			0xd3
#define PUNIT_REG_GPU_FREQ_REQ			0xd4
#define PUNIT_REG_GPU_FREQ_STS			0xd8
#define   GPLLENABLE				(1<<4)
#define   GENFREQSTATUS				(1<<0)
#define PUNIT_REG_MEDIA_TURBO_FREQ_REQ		0xdc
#define PUNIT_REG_CZ_TIMESTAMP			0xce

#define PUNIT_FUSE_BUS2				0xf6 /* bits 47:40 */
#define PUNIT_FUSE_BUS1				0xf5 /* bits 55:48 */

#define FB_GFX_FMAX_AT_VMAX_FUSE		0x136
#define FB_GFX_FREQ_FUSE_MASK			0xff
#define FB_GFX_FMAX_AT_VMAX_2SS4EU_FUSE_SHIFT	24
#define FB_GFX_FMAX_AT_VMAX_2SS6EU_FUSE_SHIFT	16
#define FB_GFX_FMAX_AT_VMAX_2SS8EU_FUSE_SHIFT	8

#define FB_GFX_FMIN_AT_VMIN_FUSE		0x137
#define FB_GFX_FMIN_AT_VMIN_FUSE_SHIFT		8

#define PUNIT_REG_DDR_SETUP2			0x139
#define   FORCE_DDR_FREQ_REQ_ACK		(1 << 8)
#define   FORCE_DDR_LOW_FREQ			(1 << 1)
#define   FORCE_DDR_HIGH_FREQ			(1 << 0)

#define PUNIT_GPU_STATUS_REG			0xdb
#define PUNIT_GPU_STATUS_MAX_FREQ_SHIFT	16
#define PUNIT_GPU_STATUS_MAX_FREQ_MASK		0xff
#define PUNIT_GPU_STATIS_GFX_MIN_FREQ_SHIFT	8
#define PUNIT_GPU_STATUS_GFX_MIN_FREQ_MASK	0xff

#define PUNIT_GPU_DUTYCYCLE_REG		0xdf
#define PUNIT_GPU_DUTYCYCLE_RPE_FREQ_SHIFT	8
#define PUNIT_GPU_DUTYCYCLE_RPE_FREQ_MASK	0xff

#define IOSF_NC_FB_GFX_FREQ_FUSE		0x1c
#define   FB_GFX_MAX_FREQ_FUSE_SHIFT		3
#define   FB_GFX_MAX_FREQ_FUSE_MASK		0x000007f8
#define   FB_GFX_FGUARANTEED_FREQ_FUSE_SHIFT	11
#define   FB_GFX_FGUARANTEED_FREQ_FUSE_MASK	0x0007f800
#define IOSF_NC_FB_GFX_FMAX_FUSE_HI		0x34
#define   FB_FMAX_VMIN_FREQ_HI_MASK		0x00000007
#define IOSF_NC_FB_GFX_FMAX_FUSE_LO		0x30
#define   FB_FMAX_VMIN_FREQ_LO_SHIFT		27
#define   FB_FMAX_VMIN_FREQ_LO_MASK		0xf8000000

#define VLV_TURBO_SOC_OVERRIDE	0x04
#define 	VLV_OVERRIDE_EN	1
#define 	VLV_SOC_TDP_EN	(1 << 1)
#define 	VLV_BIAS_CPU_125_SOC_875 (6 << 2)
#define 	CHV_BIAS_CPU_50_SOC_50 (3 << 2)

/* vlv2 north clock has */
#define CCK_FUSE_REG				0x8
#define  CCK_FUSE_HPLL_FREQ_MASK		0x3
#define CCK_REG_DSI_PLL_FUSE			0x44
#define CCK_REG_DSI_PLL_CONTROL			0x48
#define  DSI_PLL_VCO_EN				(1 << 31)
#define  DSI_PLL_LDO_GATE			(1 << 30)
#define  DSI_PLL_P1_POST_DIV_SHIFT		17
#define  DSI_PLL_P1_POST_DIV_MASK		(0x1ff << 17)
#define  DSI_PLL_P2_MUX_DSI0_DIV2		(1 << 13)
#define  DSI_PLL_P3_MUX_DSI1_DIV2		(1 << 12)
#define  DSI_PLL_MUX_MASK			(3 << 9)
#define  DSI_PLL_MUX_DSI0_DSIPLL		(0 << 10)
#define  DSI_PLL_MUX_DSI0_CCK			(1 << 10)
#define  DSI_PLL_MUX_DSI1_DSIPLL		(0 << 9)
#define  DSI_PLL_MUX_DSI1_CCK			(1 << 9)
#define  DSI_PLL_CLK_GATE_MASK			(0xf << 5)
#define  DSI_PLL_CLK_GATE_DSI0_DSIPLL		(1 << 8)
#define  DSI_PLL_CLK_GATE_DSI1_DSIPLL		(1 << 7)
#define  DSI_PLL_CLK_GATE_DSI0_CCK		(1 << 6)
#define  DSI_PLL_CLK_GATE_DSI1_CCK		(1 << 5)
#define  DSI_PLL_LOCK				(1 << 0)
#define CCK_REG_DSI_PLL_DIVIDER			0x4c
#define  DSI_PLL_LFSR				(1 << 31)
#define  DSI_PLL_FRACTION_EN			(1 << 30)
#define  DSI_PLL_FRAC_COUNTER_SHIFT		27
#define  DSI_PLL_FRAC_COUNTER_MASK		(7 << 27)
#define  DSI_PLL_USYNC_CNT_SHIFT		18
#define  DSI_PLL_USYNC_CNT_MASK			(0x1ff << 18)
#define  DSI_PLL_N1_DIV_SHIFT			16
#define  DSI_PLL_N1_DIV_MASK			(3 << 16)
#define  DSI_PLL_M1_DIV_SHIFT			0
#define  DSI_PLL_M1_DIV_MASK			(0x1ff << 0)
#define CCK_CZ_CLOCK_CONTROL			0x62
#define CCK_GPLL_CLOCK_CONTROL			0x67
#define CCK_DISPLAY_CLOCK_CONTROL		0x6b
#define CCK_DISPLAY_REF_CLOCK_CONTROL		0x6c
#define  CCK_TRUNK_FORCE_ON			(1 << 17)
#define  CCK_TRUNK_FORCE_OFF			(1 << 16)
#define  CCK_FREQUENCY_STATUS			(0x1f << 8)
#define  CCK_FREQUENCY_STATUS_SHIFT		8
#define  CCK_FREQUENCY_VALUES			(0x1f << 0)

/* DPIO registers */
#define DPIO_DEVFN			0

#define DPIO_CTL			_MMIO(VLV_DISPLAY_BASE + 0x2110)
#define  DPIO_MODSEL1			(1<<3) /* if ref clk b == 27 */
#define  DPIO_MODSEL0			(1<<2) /* if ref clk a == 27 */
#define  DPIO_SFR_BYPASS		(1<<1)
#define  DPIO_CMNRST			(1<<0)

#define DPIO_PHY(pipe)			((pipe) >> 1)
#define DPIO_PHY_IOSF_PORT(phy)		(dev_priv->dpio_phy_iosf_port[phy])

/*
 * Per pipe/PLL DPIO regs
 */
#define _VLV_PLL_DW3_CH0		0x800c
#define   DPIO_POST_DIV_SHIFT		(28) /* 3 bits */
#define   DPIO_POST_DIV_DAC		0
#define   DPIO_POST_DIV_HDMIDP		1 /* DAC 225-400M rate */
#define   DPIO_POST_DIV_LVDS1		2
#define   DPIO_POST_DIV_LVDS2		3
#define   DPIO_K_SHIFT			(24) /* 4 bits */
#define   DPIO_P1_SHIFT			(21) /* 3 bits */
#define   DPIO_P2_SHIFT			(16) /* 5 bits */
#define   DPIO_N_SHIFT			(12) /* 4 bits */
#define   DPIO_ENABLE_CALIBRATION	(1<<11)
#define   DPIO_M1DIV_SHIFT		(8) /* 3 bits */
#define   DPIO_M2DIV_MASK		0xff
#define _VLV_PLL_DW3_CH1		0x802c
#define VLV_PLL_DW3(ch) _PIPE(ch, _VLV_PLL_DW3_CH0, _VLV_PLL_DW3_CH1)

#define _VLV_PLL_DW5_CH0		0x8014
#define   DPIO_REFSEL_OVERRIDE		27
#define   DPIO_PLL_MODESEL_SHIFT	24 /* 3 bits */
#define   DPIO_BIAS_CURRENT_CTL_SHIFT	21 /* 3 bits, always 0x7 */
#define   DPIO_PLL_REFCLK_SEL_SHIFT	16 /* 2 bits */
#define   DPIO_PLL_REFCLK_SEL_MASK	3
#define   DPIO_DRIVER_CTL_SHIFT		12 /* always set to 0x8 */
#define   DPIO_CLK_BIAS_CTL_SHIFT	8 /* always set to 0x5 */
#define _VLV_PLL_DW5_CH1		0x8034
#define VLV_PLL_DW5(ch) _PIPE(ch, _VLV_PLL_DW5_CH0, _VLV_PLL_DW5_CH1)

#define _VLV_PLL_DW7_CH0		0x801c
#define _VLV_PLL_DW7_CH1		0x803c
#define VLV_PLL_DW7(ch) _PIPE(ch, _VLV_PLL_DW7_CH0, _VLV_PLL_DW7_CH1)

#define _VLV_PLL_DW8_CH0		0x8040
#define _VLV_PLL_DW8_CH1		0x8060
#define VLV_PLL_DW8(ch) _PIPE(ch, _VLV_PLL_DW8_CH0, _VLV_PLL_DW8_CH1)

#define VLV_PLL_DW9_BCAST		0xc044
#define _VLV_PLL_DW9_CH0		0x8044
#define _VLV_PLL_DW9_CH1		0x8064
#define VLV_PLL_DW9(ch) _PIPE(ch, _VLV_PLL_DW9_CH0, _VLV_PLL_DW9_CH1)

#define _VLV_PLL_DW10_CH0		0x8048
#define _VLV_PLL_DW10_CH1		0x8068
#define VLV_PLL_DW10(ch) _PIPE(ch, _VLV_PLL_DW10_CH0, _VLV_PLL_DW10_CH1)

#define _VLV_PLL_DW11_CH0		0x804c
#define _VLV_PLL_DW11_CH1		0x806c
#define VLV_PLL_DW11(ch) _PIPE(ch, _VLV_PLL_DW11_CH0, _VLV_PLL_DW11_CH1)

/* Spec for ref block start counts at DW10 */
#define VLV_REF_DW13			0x80ac

#define VLV_CMN_DW0			0x8100

/*
 * Per DDI channel DPIO regs
 */

#define _VLV_PCS_DW0_CH0		0x8200
#define _VLV_PCS_DW0_CH1		0x8400
#define   DPIO_PCS_TX_LANE2_RESET	(1<<16)
#define   DPIO_PCS_TX_LANE1_RESET	(1<<7)
#define   DPIO_LEFT_TXFIFO_RST_MASTER2	(1<<4)
#define   DPIO_RIGHT_TXFIFO_RST_MASTER2	(1<<3)
#define VLV_PCS_DW0(ch) _PORT(ch, _VLV_PCS_DW0_CH0, _VLV_PCS_DW0_CH1)

#define _VLV_PCS01_DW0_CH0		0x200
#define _VLV_PCS23_DW0_CH0		0x400
#define _VLV_PCS01_DW0_CH1		0x2600
#define _VLV_PCS23_DW0_CH1		0x2800
#define VLV_PCS01_DW0(ch) _PORT(ch, _VLV_PCS01_DW0_CH0, _VLV_PCS01_DW0_CH1)
#define VLV_PCS23_DW0(ch) _PORT(ch, _VLV_PCS23_DW0_CH0, _VLV_PCS23_DW0_CH1)

#define _VLV_PCS_DW1_CH0		0x8204
#define _VLV_PCS_DW1_CH1		0x8404
#define   CHV_PCS_REQ_SOFTRESET_EN	(1<<23)
#define   DPIO_PCS_CLK_CRI_RXEB_EIOS_EN	(1<<22)
#define   DPIO_PCS_CLK_CRI_RXDIGFILTSG_EN (1<<21)
#define   DPIO_PCS_CLK_DATAWIDTH_SHIFT	(6)
#define   DPIO_PCS_CLK_SOFT_RESET	(1<<5)
#define VLV_PCS_DW1(ch) _PORT(ch, _VLV_PCS_DW1_CH0, _VLV_PCS_DW1_CH1)

#define _VLV_PCS01_DW1_CH0		0x204
#define _VLV_PCS23_DW1_CH0		0x404
#define _VLV_PCS01_DW1_CH1		0x2604
#define _VLV_PCS23_DW1_CH1		0x2804
#define VLV_PCS01_DW1(ch) _PORT(ch, _VLV_PCS01_DW1_CH0, _VLV_PCS01_DW1_CH1)
#define VLV_PCS23_DW1(ch) _PORT(ch, _VLV_PCS23_DW1_CH0, _VLV_PCS23_DW1_CH1)

#define _VLV_PCS_DW8_CH0		0x8220
#define _VLV_PCS_DW8_CH1		0x8420
#define   CHV_PCS_USEDCLKCHANNEL_OVRRIDE	(1 << 20)
#define   CHV_PCS_USEDCLKCHANNEL		(1 << 21)
#define VLV_PCS_DW8(ch) _PORT(ch, _VLV_PCS_DW8_CH0, _VLV_PCS_DW8_CH1)

#define _VLV_PCS01_DW8_CH0		0x0220
#define _VLV_PCS23_DW8_CH0		0x0420
#define _VLV_PCS01_DW8_CH1		0x2620
#define _VLV_PCS23_DW8_CH1		0x2820
#define VLV_PCS01_DW8(port) _PORT(port, _VLV_PCS01_DW8_CH0, _VLV_PCS01_DW8_CH1)
#define VLV_PCS23_DW8(port) _PORT(port, _VLV_PCS23_DW8_CH0, _VLV_PCS23_DW8_CH1)

#define _VLV_PCS_DW9_CH0		0x8224
#define _VLV_PCS_DW9_CH1		0x8424
#define   DPIO_PCS_TX2MARGIN_MASK	(0x7<<13)
#define   DPIO_PCS_TX2MARGIN_000	(0<<13)
#define   DPIO_PCS_TX2MARGIN_101	(1<<13)
#define   DPIO_PCS_TX1MARGIN_MASK	(0x7<<10)
#define   DPIO_PCS_TX1MARGIN_000	(0<<10)
#define   DPIO_PCS_TX1MARGIN_101	(1<<10)
#define	VLV_PCS_DW9(ch) _PORT(ch, _VLV_PCS_DW9_CH0, _VLV_PCS_DW9_CH1)

#define _VLV_PCS01_DW9_CH0		0x224
#define _VLV_PCS23_DW9_CH0		0x424
#define _VLV_PCS01_DW9_CH1		0x2624
#define _VLV_PCS23_DW9_CH1		0x2824
#define VLV_PCS01_DW9(ch) _PORT(ch, _VLV_PCS01_DW9_CH0, _VLV_PCS01_DW9_CH1)
#define VLV_PCS23_DW9(ch) _PORT(ch, _VLV_PCS23_DW9_CH0, _VLV_PCS23_DW9_CH1)

#define _CHV_PCS_DW10_CH0		0x8228
#define _CHV_PCS_DW10_CH1		0x8428
#define   DPIO_PCS_SWING_CALC_TX0_TX2	(1<<30)
#define   DPIO_PCS_SWING_CALC_TX1_TX3	(1<<31)
#define   DPIO_PCS_TX2DEEMP_MASK	(0xf<<24)
#define   DPIO_PCS_TX2DEEMP_9P5		(0<<24)
#define   DPIO_PCS_TX2DEEMP_6P0		(2<<24)
#define   DPIO_PCS_TX1DEEMP_MASK	(0xf<<16)
#define   DPIO_PCS_TX1DEEMP_9P5		(0<<16)
#define   DPIO_PCS_TX1DEEMP_6P0		(2<<16)
#define CHV_PCS_DW10(ch) _PORT(ch, _CHV_PCS_DW10_CH0, _CHV_PCS_DW10_CH1)

#define _VLV_PCS01_DW10_CH0		0x0228
#define _VLV_PCS23_DW10_CH0		0x0428
#define _VLV_PCS01_DW10_CH1		0x2628
#define _VLV_PCS23_DW10_CH1		0x2828
#define VLV_PCS01_DW10(port) _PORT(port, _VLV_PCS01_DW10_CH0, _VLV_PCS01_DW10_CH1)
#define VLV_PCS23_DW10(port) _PORT(port, _VLV_PCS23_DW10_CH0, _VLV_PCS23_DW10_CH1)

#define _VLV_PCS_DW11_CH0		0x822c
#define _VLV_PCS_DW11_CH1		0x842c
#define   DPIO_TX2_STAGGER_MASK(x)	((x)<<24)
#define   DPIO_LANEDESKEW_STRAP_OVRD	(1<<3)
#define   DPIO_LEFT_TXFIFO_RST_MASTER	(1<<1)
#define   DPIO_RIGHT_TXFIFO_RST_MASTER	(1<<0)
#define VLV_PCS_DW11(ch) _PORT(ch, _VLV_PCS_DW11_CH0, _VLV_PCS_DW11_CH1)

#define _VLV_PCS01_DW11_CH0		0x022c
#define _VLV_PCS23_DW11_CH0		0x042c
#define _VLV_PCS01_DW11_CH1		0x262c
#define _VLV_PCS23_DW11_CH1		0x282c
#define VLV_PCS01_DW11(ch) _PORT(ch, _VLV_PCS01_DW11_CH0, _VLV_PCS01_DW11_CH1)
#define VLV_PCS23_DW11(ch) _PORT(ch, _VLV_PCS23_DW11_CH0, _VLV_PCS23_DW11_CH1)

#define _VLV_PCS01_DW12_CH0		0x0230
#define _VLV_PCS23_DW12_CH0		0x0430
#define _VLV_PCS01_DW12_CH1		0x2630
#define _VLV_PCS23_DW12_CH1		0x2830
#define VLV_PCS01_DW12(ch) _PORT(ch, _VLV_PCS01_DW12_CH0, _VLV_PCS01_DW12_CH1)
#define VLV_PCS23_DW12(ch) _PORT(ch, _VLV_PCS23_DW12_CH0, _VLV_PCS23_DW12_CH1)

#define _VLV_PCS_DW12_CH0		0x8230
#define _VLV_PCS_DW12_CH1		0x8430
#define   DPIO_TX2_STAGGER_MULT(x)	((x)<<20)
#define   DPIO_TX1_STAGGER_MULT(x)	((x)<<16)
#define   DPIO_TX1_STAGGER_MASK(x)	((x)<<8)
#define   DPIO_LANESTAGGER_STRAP_OVRD	(1<<6)
#define   DPIO_LANESTAGGER_STRAP(x)	((x)<<0)
#define VLV_PCS_DW12(ch) _PORT(ch, _VLV_PCS_DW12_CH0, _VLV_PCS_DW12_CH1)

#define _VLV_PCS_DW14_CH0		0x8238
#define _VLV_PCS_DW14_CH1		0x8438
#define	VLV_PCS_DW14(ch) _PORT(ch, _VLV_PCS_DW14_CH0, _VLV_PCS_DW14_CH1)

#define _VLV_PCS_DW23_CH0		0x825c
#define _VLV_PCS_DW23_CH1		0x845c
#define VLV_PCS_DW23(ch) _PORT(ch, _VLV_PCS_DW23_CH0, _VLV_PCS_DW23_CH1)

#define _VLV_TX_DW2_CH0			0x8288
#define _VLV_TX_DW2_CH1			0x8488
#define   DPIO_SWING_MARGIN000_SHIFT	16
#define   DPIO_SWING_MARGIN000_MASK	(0xff << DPIO_SWING_MARGIN000_SHIFT)
#define   DPIO_UNIQ_TRANS_SCALE_SHIFT	8
#define VLV_TX_DW2(ch) _PORT(ch, _VLV_TX_DW2_CH0, _VLV_TX_DW2_CH1)

#define _VLV_TX_DW3_CH0			0x828c
#define _VLV_TX_DW3_CH1			0x848c
/* The following bit for CHV phy */
#define   DPIO_TX_UNIQ_TRANS_SCALE_EN	(1<<27)
#define   DPIO_SWING_MARGIN101_SHIFT	16
#define   DPIO_SWING_MARGIN101_MASK	(0xff << DPIO_SWING_MARGIN101_SHIFT)
#define VLV_TX_DW3(ch) _PORT(ch, _VLV_TX_DW3_CH0, _VLV_TX_DW3_CH1)

#define _VLV_TX_DW4_CH0			0x8290
#define _VLV_TX_DW4_CH1			0x8490
#define   DPIO_SWING_DEEMPH9P5_SHIFT	24
#define   DPIO_SWING_DEEMPH9P5_MASK	(0xff << DPIO_SWING_DEEMPH9P5_SHIFT)
#define   DPIO_SWING_DEEMPH6P0_SHIFT	16
#define   DPIO_SWING_DEEMPH6P0_MASK	(0xff << DPIO_SWING_DEEMPH6P0_SHIFT)
#define VLV_TX_DW4(ch) _PORT(ch, _VLV_TX_DW4_CH0, _VLV_TX_DW4_CH1)

#define _VLV_TX3_DW4_CH0		0x690
#define _VLV_TX3_DW4_CH1		0x2a90
#define VLV_TX3_DW4(ch) _PORT(ch, _VLV_TX3_DW4_CH0, _VLV_TX3_DW4_CH1)

#define _VLV_TX_DW5_CH0			0x8294
#define _VLV_TX_DW5_CH1			0x8494
#define   DPIO_TX_OCALINIT_EN		(1<<31)
#define VLV_TX_DW5(ch) _PORT(ch, _VLV_TX_DW5_CH0, _VLV_TX_DW5_CH1)

#define _VLV_TX_DW11_CH0		0x82ac
#define _VLV_TX_DW11_CH1		0x84ac
#define VLV_TX_DW11(ch) _PORT(ch, _VLV_TX_DW11_CH0, _VLV_TX_DW11_CH1)

#define _VLV_TX_DW14_CH0		0x82b8
#define _VLV_TX_DW14_CH1		0x84b8
#define VLV_TX_DW14(ch) _PORT(ch, _VLV_TX_DW14_CH0, _VLV_TX_DW14_CH1)

/* CHV dpPhy registers */
#define _CHV_PLL_DW0_CH0		0x8000
#define _CHV_PLL_DW0_CH1		0x8180
#define CHV_PLL_DW0(ch) _PIPE(ch, _CHV_PLL_DW0_CH0, _CHV_PLL_DW0_CH1)

#define _CHV_PLL_DW1_CH0		0x8004
#define _CHV_PLL_DW1_CH1		0x8184
#define   DPIO_CHV_N_DIV_SHIFT		8
#define   DPIO_CHV_M1_DIV_BY_2		(0 << 0)
#define CHV_PLL_DW1(ch) _PIPE(ch, _CHV_PLL_DW1_CH0, _CHV_PLL_DW1_CH1)

#define _CHV_PLL_DW2_CH0		0x8008
#define _CHV_PLL_DW2_CH1		0x8188
#define CHV_PLL_DW2(ch) _PIPE(ch, _CHV_PLL_DW2_CH0, _CHV_PLL_DW2_CH1)

#define _CHV_PLL_DW3_CH0		0x800c
#define _CHV_PLL_DW3_CH1		0x818c
#define  DPIO_CHV_FRAC_DIV_EN		(1 << 16)
#define  DPIO_CHV_FIRST_MOD		(0 << 8)
#define  DPIO_CHV_SECOND_MOD		(1 << 8)
#define  DPIO_CHV_FEEDFWD_GAIN_SHIFT	0
#define  DPIO_CHV_FEEDFWD_GAIN_MASK		(0xF << 0)
#define CHV_PLL_DW3(ch) _PIPE(ch, _CHV_PLL_DW3_CH0, _CHV_PLL_DW3_CH1)

#define _CHV_PLL_DW6_CH0		0x8018
#define _CHV_PLL_DW6_CH1		0x8198
#define   DPIO_CHV_GAIN_CTRL_SHIFT	16
#define	  DPIO_CHV_INT_COEFF_SHIFT	8
#define   DPIO_CHV_PROP_COEFF_SHIFT	0
#define CHV_PLL_DW6(ch) _PIPE(ch, _CHV_PLL_DW6_CH0, _CHV_PLL_DW6_CH1)

#define _CHV_PLL_DW8_CH0		0x8020
#define _CHV_PLL_DW8_CH1		0x81A0
#define   DPIO_CHV_TDC_TARGET_CNT_SHIFT 0
#define   DPIO_CHV_TDC_TARGET_CNT_MASK  (0x3FF << 0)
#define CHV_PLL_DW8(ch) _PIPE(ch, _CHV_PLL_DW8_CH0, _CHV_PLL_DW8_CH1)

#define _CHV_PLL_DW9_CH0		0x8024
#define _CHV_PLL_DW9_CH1		0x81A4
#define  DPIO_CHV_INT_LOCK_THRESHOLD_SHIFT		1 /* 3 bits */
#define  DPIO_CHV_INT_LOCK_THRESHOLD_MASK		(7 << 1)
#define  DPIO_CHV_INT_LOCK_THRESHOLD_SEL_COARSE	1 /* 1: coarse & 0 : fine  */
#define CHV_PLL_DW9(ch) _PIPE(ch, _CHV_PLL_DW9_CH0, _CHV_PLL_DW9_CH1)

#define _CHV_CMN_DW0_CH0               0x8100
#define   DPIO_ALLDL_POWERDOWN_SHIFT_CH0	19
#define   DPIO_ANYDL_POWERDOWN_SHIFT_CH0	18
#define   DPIO_ALLDL_POWERDOWN			(1 << 1)
#define   DPIO_ANYDL_POWERDOWN			(1 << 0)

#define _CHV_CMN_DW5_CH0               0x8114
#define   CHV_BUFRIGHTENA1_DISABLE	(0 << 20)
#define   CHV_BUFRIGHTENA1_NORMAL	(1 << 20)
#define   CHV_BUFRIGHTENA1_FORCE	(3 << 20)
#define   CHV_BUFRIGHTENA1_MASK		(3 << 20)
#define   CHV_BUFLEFTENA1_DISABLE	(0 << 22)
#define   CHV_BUFLEFTENA1_NORMAL	(1 << 22)
#define   CHV_BUFLEFTENA1_FORCE		(3 << 22)
#define   CHV_BUFLEFTENA1_MASK		(3 << 22)

#define _CHV_CMN_DW13_CH0		0x8134
#define _CHV_CMN_DW0_CH1		0x8080
#define   DPIO_CHV_S1_DIV_SHIFT		21
#define   DPIO_CHV_P1_DIV_SHIFT		13 /* 3 bits */
#define   DPIO_CHV_P2_DIV_SHIFT		8  /* 5 bits */
#define   DPIO_CHV_K_DIV_SHIFT		4
#define   DPIO_PLL_FREQLOCK		(1 << 1)
#define   DPIO_PLL_LOCK			(1 << 0)
#define CHV_CMN_DW13(ch) _PIPE(ch, _CHV_CMN_DW13_CH0, _CHV_CMN_DW0_CH1)

#define _CHV_CMN_DW14_CH0		0x8138
#define _CHV_CMN_DW1_CH1		0x8084
#define   DPIO_AFC_RECAL		(1 << 14)
#define   DPIO_DCLKP_EN			(1 << 13)
#define   CHV_BUFLEFTENA2_DISABLE	(0 << 17) /* CL2 DW1 only */
#define   CHV_BUFLEFTENA2_NORMAL	(1 << 17) /* CL2 DW1 only */
#define   CHV_BUFLEFTENA2_FORCE		(3 << 17) /* CL2 DW1 only */
#define   CHV_BUFLEFTENA2_MASK		(3 << 17) /* CL2 DW1 only */
#define   CHV_BUFRIGHTENA2_DISABLE	(0 << 19) /* CL2 DW1 only */
#define   CHV_BUFRIGHTENA2_NORMAL	(1 << 19) /* CL2 DW1 only */
#define   CHV_BUFRIGHTENA2_FORCE	(3 << 19) /* CL2 DW1 only */
#define   CHV_BUFRIGHTENA2_MASK		(3 << 19) /* CL2 DW1 only */
#define CHV_CMN_DW14(ch) _PIPE(ch, _CHV_CMN_DW14_CH0, _CHV_CMN_DW1_CH1)

#define _CHV_CMN_DW19_CH0		0x814c
#define _CHV_CMN_DW6_CH1		0x8098
#define   DPIO_ALLDL_POWERDOWN_SHIFT_CH1	30 /* CL2 DW6 only */
#define   DPIO_ANYDL_POWERDOWN_SHIFT_CH1	29 /* CL2 DW6 only */
#define   DPIO_DYNPWRDOWNEN_CH1		(1 << 28) /* CL2 DW6 only */
#define   CHV_CMN_USEDCLKCHANNEL	(1 << 13)

#define CHV_CMN_DW19(ch) _PIPE(ch, _CHV_CMN_DW19_CH0, _CHV_CMN_DW6_CH1)

#define CHV_CMN_DW28			0x8170
#define   DPIO_CL1POWERDOWNEN		(1 << 23)
#define   DPIO_DYNPWRDOWNEN_CH0		(1 << 22)
#define   DPIO_SUS_CLK_CONFIG_ON		(0 << 0)
#define   DPIO_SUS_CLK_CONFIG_CLKREQ		(1 << 0)
#define   DPIO_SUS_CLK_CONFIG_GATE		(2 << 0)
#define   DPIO_SUS_CLK_CONFIG_GATE_CLKREQ	(3 << 0)

#define CHV_CMN_DW30			0x8178
#define   DPIO_CL2_LDOFUSE_PWRENB	(1 << 6)
#define   DPIO_LRC_BYPASS		(1 << 3)

#define _TXLANE(ch, lane, offset) ((ch ? 0x2400 : 0) + \
					(lane) * 0x200 + (offset))

#define CHV_TX_DW0(ch, lane) _TXLANE(ch, lane, 0x80)
#define CHV_TX_DW1(ch, lane) _TXLANE(ch, lane, 0x84)
#define CHV_TX_DW2(ch, lane) _TXLANE(ch, lane, 0x88)
#define CHV_TX_DW3(ch, lane) _TXLANE(ch, lane, 0x8c)
#define CHV_TX_DW4(ch, lane) _TXLANE(ch, lane, 0x90)
#define CHV_TX_DW5(ch, lane) _TXLANE(ch, lane, 0x94)
#define CHV_TX_DW6(ch, lane) _TXLANE(ch, lane, 0x98)
#define CHV_TX_DW7(ch, lane) _TXLANE(ch, lane, 0x9c)
#define CHV_TX_DW8(ch, lane) _TXLANE(ch, lane, 0xa0)
#define CHV_TX_DW9(ch, lane) _TXLANE(ch, lane, 0xa4)
#define CHV_TX_DW10(ch, lane) _TXLANE(ch, lane, 0xa8)
#define CHV_TX_DW11(ch, lane) _TXLANE(ch, lane, 0xac)
#define   DPIO_FRC_LATENCY_SHFIT	8
#define CHV_TX_DW14(ch, lane) _TXLANE(ch, lane, 0xb8)
#define   DPIO_UPAR_SHIFT		30

/* BXT PHY registers */
#define _BXT_PHY0_BASE			0x6C000
#define _BXT_PHY1_BASE			0x162000
#define _BXT_PHY2_BASE			0x163000
#define BXT_PHY_BASE(phy)		_PHY3((phy), _BXT_PHY0_BASE, \
						     _BXT_PHY1_BASE, \
						     _BXT_PHY2_BASE)

#define _BXT_PHY(phy, reg)						\
	_MMIO(BXT_PHY_BASE(phy) - _BXT_PHY0_BASE + (reg))

#define _BXT_PHY_CH(phy, ch, reg_ch0, reg_ch1)		\
	(BXT_PHY_BASE(phy) + _PIPE((ch), (reg_ch0) - _BXT_PHY0_BASE,	\
					 (reg_ch1) - _BXT_PHY0_BASE))
#define _MMIO_BXT_PHY_CH(phy, ch, reg_ch0, reg_ch1)		\
	_MMIO(_BXT_PHY_CH(phy, ch, reg_ch0, reg_ch1))

#define BXT_P_CR_GT_DISP_PWRON		_MMIO(0x138090)
#define  MIPIO_RST_CTRL				(1 << 2)

#define _BXT_PHY_CTL_DDI_A		0x64C00
#define _BXT_PHY_CTL_DDI_B		0x64C10
#define _BXT_PHY_CTL_DDI_C		0x64C20
#define   BXT_PHY_CMNLANE_POWERDOWN_ACK	(1 << 10)
#define   BXT_PHY_LANE_POWERDOWN_ACK	(1 << 9)
#define   BXT_PHY_LANE_ENABLED		(1 << 8)
#define BXT_PHY_CTL(port)		_MMIO_PORT(port, _BXT_PHY_CTL_DDI_A, \
							 _BXT_PHY_CTL_DDI_B)

#define _PHY_CTL_FAMILY_EDP		0x64C80
#define _PHY_CTL_FAMILY_DDI		0x64C90
#define _PHY_CTL_FAMILY_DDI_C		0x64CA0
#define   COMMON_RESET_DIS		(1 << 31)
#define BXT_PHY_CTL_FAMILY(phy)		_MMIO_PHY3((phy), _PHY_CTL_FAMILY_DDI, \
							  _PHY_CTL_FAMILY_EDP, \
							  _PHY_CTL_FAMILY_DDI_C)

/* BXT PHY PLL registers */
#define _PORT_PLL_A			0x46074
#define _PORT_PLL_B			0x46078
#define _PORT_PLL_C			0x4607c
#define   PORT_PLL_ENABLE		(1 << 31)
#define   PORT_PLL_LOCK			(1 << 30)
#define   PORT_PLL_REF_SEL		(1 << 27)
#define   PORT_PLL_POWER_ENABLE		(1 << 26)
#define   PORT_PLL_POWER_STATE		(1 << 25)
#define BXT_PORT_PLL_ENABLE(port)	_MMIO_PORT(port, _PORT_PLL_A, _PORT_PLL_B)

#define _PORT_PLL_EBB_0_A		0x162034
#define _PORT_PLL_EBB_0_B		0x6C034
#define _PORT_PLL_EBB_0_C		0x6C340
#define   PORT_PLL_P1_SHIFT		13
#define   PORT_PLL_P1_MASK		(0x07 << PORT_PLL_P1_SHIFT)
#define   PORT_PLL_P1(x)		((x)  << PORT_PLL_P1_SHIFT)
#define   PORT_PLL_P2_SHIFT		8
#define   PORT_PLL_P2_MASK		(0x1f << PORT_PLL_P2_SHIFT)
#define   PORT_PLL_P2(x)		((x)  << PORT_PLL_P2_SHIFT)
#define BXT_PORT_PLL_EBB_0(phy, ch)	_MMIO_BXT_PHY_CH(phy, ch, \
							 _PORT_PLL_EBB_0_B, \
							 _PORT_PLL_EBB_0_C)

#define _PORT_PLL_EBB_4_A		0x162038
#define _PORT_PLL_EBB_4_B		0x6C038
#define _PORT_PLL_EBB_4_C		0x6C344
#define   PORT_PLL_10BIT_CLK_ENABLE	(1 << 13)
#define   PORT_PLL_RECALIBRATE		(1 << 14)
#define BXT_PORT_PLL_EBB_4(phy, ch)	_MMIO_BXT_PHY_CH(phy, ch, \
							 _PORT_PLL_EBB_4_B, \
							 _PORT_PLL_EBB_4_C)

#define _PORT_PLL_0_A			0x162100
#define _PORT_PLL_0_B			0x6C100
#define _PORT_PLL_0_C			0x6C380
/* PORT_PLL_0_A */
#define   PORT_PLL_M2_MASK		0xFF
/* PORT_PLL_1_A */
#define   PORT_PLL_N_SHIFT		8
#define   PORT_PLL_N_MASK		(0x0F << PORT_PLL_N_SHIFT)
#define   PORT_PLL_N(x)			((x) << PORT_PLL_N_SHIFT)
/* PORT_PLL_2_A */
#define   PORT_PLL_M2_FRAC_MASK		0x3FFFFF
/* PORT_PLL_3_A */
#define   PORT_PLL_M2_FRAC_ENABLE	(1 << 16)
/* PORT_PLL_6_A */
#define   PORT_PLL_PROP_COEFF_MASK	0xF
#define   PORT_PLL_INT_COEFF_MASK	(0x1F << 8)
#define   PORT_PLL_INT_COEFF(x)		((x)  << 8)
#define   PORT_PLL_GAIN_CTL_MASK	(0x07 << 16)
#define   PORT_PLL_GAIN_CTL(x)		((x)  << 16)
/* PORT_PLL_8_A */
#define   PORT_PLL_TARGET_CNT_MASK	0x3FF
/* PORT_PLL_9_A */
#define  PORT_PLL_LOCK_THRESHOLD_SHIFT	1
#define  PORT_PLL_LOCK_THRESHOLD_MASK	(0x7 << PORT_PLL_LOCK_THRESHOLD_SHIFT)
/* PORT_PLL_10_A */
#define  PORT_PLL_DCO_AMP_OVR_EN_H	(1<<27)
#define  PORT_PLL_DCO_AMP_DEFAULT	15
#define  PORT_PLL_DCO_AMP_MASK		0x3c00
#define  PORT_PLL_DCO_AMP(x)		((x)<<10)
#define _PORT_PLL_BASE(phy, ch)		_BXT_PHY_CH(phy, ch, \
						    _PORT_PLL_0_B, \
						    _PORT_PLL_0_C)
#define BXT_PORT_PLL(phy, ch, idx)	_MMIO(_PORT_PLL_BASE(phy, ch) + \
					      (idx) * 4)

/* BXT PHY common lane registers */
#define _PORT_CL1CM_DW0_A		0x162000
#define _PORT_CL1CM_DW0_BC		0x6C000
#define   PHY_POWER_GOOD		(1 << 16)
#define   PHY_RESERVED			(1 << 7)
#define BXT_PORT_CL1CM_DW0(phy)		_BXT_PHY((phy), _PORT_CL1CM_DW0_BC)

#define CNL_PORT_CL1CM_DW5		_MMIO(0x162014)
#define   CL_POWER_DOWN_ENABLE		(1 << 4)
#define   SUS_CLOCK_CONFIG		(3 << 0)

#define _PORT_CL1CM_DW9_A		0x162024
#define _PORT_CL1CM_DW9_BC		0x6C024
#define   IREF0RC_OFFSET_SHIFT		8
#define   IREF0RC_OFFSET_MASK		(0xFF << IREF0RC_OFFSET_SHIFT)
#define BXT_PORT_CL1CM_DW9(phy)		_BXT_PHY((phy), _PORT_CL1CM_DW9_BC)

#define _PORT_CL1CM_DW10_A		0x162028
#define _PORT_CL1CM_DW10_BC		0x6C028
#define   IREF1RC_OFFSET_SHIFT		8
#define   IREF1RC_OFFSET_MASK		(0xFF << IREF1RC_OFFSET_SHIFT)
#define BXT_PORT_CL1CM_DW10(phy)	_BXT_PHY((phy), _PORT_CL1CM_DW10_BC)

#define _PORT_CL1CM_DW28_A		0x162070
#define _PORT_CL1CM_DW28_BC		0x6C070
#define   OCL1_POWER_DOWN_EN		(1 << 23)
#define   DW28_OLDO_DYN_PWR_DOWN_EN	(1 << 22)
#define   SUS_CLK_CONFIG		0x3
#define BXT_PORT_CL1CM_DW28(phy)	_BXT_PHY((phy), _PORT_CL1CM_DW28_BC)

#define _PORT_CL1CM_DW30_A		0x162078
#define _PORT_CL1CM_DW30_BC		0x6C078
#define   OCL2_LDOFUSE_PWR_DIS		(1 << 6)
#define BXT_PORT_CL1CM_DW30(phy)	_BXT_PHY((phy), _PORT_CL1CM_DW30_BC)

#define _CNL_PORT_PCS_DW1_GRP_AE	0x162304
#define _CNL_PORT_PCS_DW1_GRP_B		0x162384
#define _CNL_PORT_PCS_DW1_GRP_C		0x162B04
#define _CNL_PORT_PCS_DW1_GRP_D		0x162B84
#define _CNL_PORT_PCS_DW1_GRP_F		0x162A04
#define _CNL_PORT_PCS_DW1_LN0_AE	0x162404
#define _CNL_PORT_PCS_DW1_LN0_B		0x162604
#define _CNL_PORT_PCS_DW1_LN0_C		0x162C04
#define _CNL_PORT_PCS_DW1_LN0_D		0x162E04
#define _CNL_PORT_PCS_DW1_LN0_F		0x162804
#define CNL_PORT_PCS_DW1_GRP(port)	_MMIO_PORT6(port, \
						    _CNL_PORT_PCS_DW1_GRP_AE, \
						    _CNL_PORT_PCS_DW1_GRP_B, \
						    _CNL_PORT_PCS_DW1_GRP_C, \
						    _CNL_PORT_PCS_DW1_GRP_D, \
						    _CNL_PORT_PCS_DW1_GRP_AE, \
						    _CNL_PORT_PCS_DW1_GRP_F)
#define CNL_PORT_PCS_DW1_LN0(port)	_MMIO_PORT6(port, \
						    _CNL_PORT_PCS_DW1_LN0_AE, \
						    _CNL_PORT_PCS_DW1_LN0_B, \
						    _CNL_PORT_PCS_DW1_LN0_C, \
						    _CNL_PORT_PCS_DW1_LN0_D, \
						    _CNL_PORT_PCS_DW1_LN0_AE, \
						    _CNL_PORT_PCS_DW1_LN0_F)
#define   COMMON_KEEPER_EN		(1 << 26)

#define _CNL_PORT_TX_DW2_GRP_AE		0x162348
#define _CNL_PORT_TX_DW2_GRP_B		0x1623C8
#define _CNL_PORT_TX_DW2_GRP_C		0x162B48
#define _CNL_PORT_TX_DW2_GRP_D		0x162BC8
#define _CNL_PORT_TX_DW2_GRP_F		0x162A48
#define _CNL_PORT_TX_DW2_LN0_AE		0x162448
#define _CNL_PORT_TX_DW2_LN0_B		0x162648
#define _CNL_PORT_TX_DW2_LN0_C		0x162C48
#define _CNL_PORT_TX_DW2_LN0_D		0x162E48
#define _CNL_PORT_TX_DW2_LN0_F		0x162A48
#define CNL_PORT_TX_DW2_GRP(port)	_MMIO_PORT6(port, \
						    _CNL_PORT_TX_DW2_GRP_AE, \
						    _CNL_PORT_TX_DW2_GRP_B, \
						    _CNL_PORT_TX_DW2_GRP_C, \
						    _CNL_PORT_TX_DW2_GRP_D, \
						    _CNL_PORT_TX_DW2_GRP_AE, \
						    _CNL_PORT_TX_DW2_GRP_F)
#define CNL_PORT_TX_DW2_LN0(port)	_MMIO_PORT6(port, \
						    _CNL_PORT_TX_DW2_LN0_AE, \
						    _CNL_PORT_TX_DW2_LN0_B, \
						    _CNL_PORT_TX_DW2_LN0_C, \
						    _CNL_PORT_TX_DW2_LN0_D, \
						    _CNL_PORT_TX_DW2_LN0_AE, \
						    _CNL_PORT_TX_DW2_LN0_F)
#define   SWING_SEL_UPPER(x)		((x >> 3) << 15)
#define   SWING_SEL_UPPER_MASK		(1 << 15)
#define   SWING_SEL_LOWER(x)		((x & 0x7) << 11)
#define   SWING_SEL_LOWER_MASK		(0x7 << 11)
#define   RCOMP_SCALAR(x)		((x) << 0)
#define   RCOMP_SCALAR_MASK		(0xFF << 0)

#define _CNL_PORT_TX_DW4_GRP_AE		0x162350
#define _CNL_PORT_TX_DW4_GRP_B		0x1623D0
#define _CNL_PORT_TX_DW4_GRP_C		0x162B50
#define _CNL_PORT_TX_DW4_GRP_D		0x162BD0
#define _CNL_PORT_TX_DW4_GRP_F		0x162A50
#define _CNL_PORT_TX_DW4_LN0_AE		0x162450
#define _CNL_PORT_TX_DW4_LN1_AE		0x1624D0
#define _CNL_PORT_TX_DW4_LN0_B		0x162650
#define _CNL_PORT_TX_DW4_LN0_C		0x162C50
#define _CNL_PORT_TX_DW4_LN0_D		0x162E50
#define _CNL_PORT_TX_DW4_LN0_F		0x162850
#define CNL_PORT_TX_DW4_GRP(port)       _MMIO_PORT6(port, \
						    _CNL_PORT_TX_DW4_GRP_AE, \
						    _CNL_PORT_TX_DW4_GRP_B, \
						    _CNL_PORT_TX_DW4_GRP_C, \
						    _CNL_PORT_TX_DW4_GRP_D, \
						    _CNL_PORT_TX_DW4_GRP_AE, \
						    _CNL_PORT_TX_DW4_GRP_F)
#define CNL_PORT_TX_DW4_LN(port, ln)       _MMIO_PORT6_LN(port, ln,	\
						    _CNL_PORT_TX_DW4_LN0_AE, \
						    _CNL_PORT_TX_DW4_LN1_AE, \
						    _CNL_PORT_TX_DW4_LN0_B, \
						    _CNL_PORT_TX_DW4_LN0_C, \
						    _CNL_PORT_TX_DW4_LN0_D, \
						    _CNL_PORT_TX_DW4_LN0_AE, \
						    _CNL_PORT_TX_DW4_LN0_F)
#define   LOADGEN_SELECT		(1 << 31)
#define   POST_CURSOR_1(x)		((x) << 12)
#define   POST_CURSOR_1_MASK		(0x3F << 12)
#define   POST_CURSOR_2(x)		((x) << 6)
#define   POST_CURSOR_2_MASK		(0x3F << 6)
#define   CURSOR_COEFF(x)		((x) << 0)
#define   CURSOR_COEFF_MASK		(0x3F << 0)

#define _CNL_PORT_TX_DW5_GRP_AE		0x162354
#define _CNL_PORT_TX_DW5_GRP_B		0x1623D4
#define _CNL_PORT_TX_DW5_GRP_C		0x162B54
#define _CNL_PORT_TX_DW5_GRP_D		0x162BD4
#define _CNL_PORT_TX_DW5_GRP_F		0x162A54
#define _CNL_PORT_TX_DW5_LN0_AE		0x162454
#define _CNL_PORT_TX_DW5_LN0_B		0x162654
#define _CNL_PORT_TX_DW5_LN0_C		0x162C54
#define _CNL_PORT_TX_DW5_LN0_D		0x162ED4
#define _CNL_PORT_TX_DW5_LN0_F		0x162854
#define CNL_PORT_TX_DW5_GRP(port)	_MMIO_PORT6(port, \
						    _CNL_PORT_TX_DW5_GRP_AE, \
						    _CNL_PORT_TX_DW5_GRP_B, \
						    _CNL_PORT_TX_DW5_GRP_C, \
						    _CNL_PORT_TX_DW5_GRP_D, \
						    _CNL_PORT_TX_DW5_GRP_AE, \
						    _CNL_PORT_TX_DW5_GRP_F)
#define CNL_PORT_TX_DW5_LN0(port)	_MMIO_PORT6(port, \
						    _CNL_PORT_TX_DW5_LN0_AE, \
						    _CNL_PORT_TX_DW5_LN0_B, \
						    _CNL_PORT_TX_DW5_LN0_C, \
						    _CNL_PORT_TX_DW5_LN0_D, \
						    _CNL_PORT_TX_DW5_LN0_AE, \
						    _CNL_PORT_TX_DW5_LN0_F)
#define   TX_TRAINING_EN		(1 << 31)
#define   TAP3_DISABLE			(1 << 29)
#define   SCALING_MODE_SEL(x)		((x) << 18)
#define   SCALING_MODE_SEL_MASK		(0x7 << 18)
#define   RTERM_SELECT(x)		((x) << 3)
#define   RTERM_SELECT_MASK		(0x7 << 3)

#define _CNL_PORT_TX_DW7_GRP_AE		0x16235C
#define _CNL_PORT_TX_DW7_GRP_B		0x1623DC
#define _CNL_PORT_TX_DW7_GRP_C		0x162B5C
#define _CNL_PORT_TX_DW7_GRP_D		0x162BDC
#define _CNL_PORT_TX_DW7_GRP_F		0x162A5C
#define _CNL_PORT_TX_DW7_LN0_AE		0x16245C
#define _CNL_PORT_TX_DW7_LN0_B		0x16265C
#define _CNL_PORT_TX_DW7_LN0_C		0x162C5C
#define _CNL_PORT_TX_DW7_LN0_D		0x162EDC
#define _CNL_PORT_TX_DW7_LN0_F		0x16285C
#define CNL_PORT_TX_DW7_GRP(port)	_MMIO_PORT6(port, \
						    _CNL_PORT_TX_DW7_GRP_AE, \
						    _CNL_PORT_TX_DW7_GRP_B, \
						    _CNL_PORT_TX_DW7_GRP_C, \
						    _CNL_PORT_TX_DW7_GRP_D, \
						    _CNL_PORT_TX_DW7_GRP_AE, \
						    _CNL_PORT_TX_DW7_GRP_F)
#define CNL_PORT_TX_DW7_LN0(port)	_MMIO_PORT6(port, \
						    _CNL_PORT_TX_DW7_LN0_AE, \
						    _CNL_PORT_TX_DW7_LN0_B, \
						    _CNL_PORT_TX_DW7_LN0_C, \
						    _CNL_PORT_TX_DW7_LN0_D, \
						    _CNL_PORT_TX_DW7_LN0_AE, \
						    _CNL_PORT_TX_DW7_LN0_F)
#define   N_SCALAR(x)			((x) << 24)
#define   N_SCALAR_MASK			(0x7F << 24)

/* The spec defines this only for BXT PHY0, but lets assume that this
 * would exist for PHY1 too if it had a second channel.
 */
#define _PORT_CL2CM_DW6_A		0x162358
#define _PORT_CL2CM_DW6_BC		0x6C358
#define BXT_PORT_CL2CM_DW6(phy)		_BXT_PHY((phy), _PORT_CL2CM_DW6_BC)
#define   DW6_OLDO_DYN_PWR_DOWN_EN	(1 << 28)

#define CNL_PORT_COMP_DW0		_MMIO(0x162100)
#define   COMP_INIT			(1 << 31)
#define CNL_PORT_COMP_DW1		_MMIO(0x162104)
#define CNL_PORT_COMP_DW3		_MMIO(0x16210c)
#define   PROCESS_INFO_DOT_0		(0 << 26)
#define   PROCESS_INFO_DOT_1		(1 << 26)
#define   PROCESS_INFO_DOT_4		(2 << 26)
#define   PROCESS_INFO_MASK		(7 << 26)
#define   PROCESS_INFO_SHIFT		26
#define   VOLTAGE_INFO_0_85V		(0 << 24)
#define   VOLTAGE_INFO_0_95V		(1 << 24)
#define   VOLTAGE_INFO_1_05V		(2 << 24)
#define   VOLTAGE_INFO_MASK		(3 << 24)
#define   VOLTAGE_INFO_SHIFT		24
#define CNL_PORT_COMP_DW9		_MMIO(0x162124)
#define CNL_PORT_COMP_DW10		_MMIO(0x162128)

/* BXT PHY Ref registers */
#define _PORT_REF_DW3_A			0x16218C
#define _PORT_REF_DW3_BC		0x6C18C
#define   GRC_DONE			(1 << 22)
#define BXT_PORT_REF_DW3(phy)		_BXT_PHY((phy), _PORT_REF_DW3_BC)

#define _PORT_REF_DW6_A			0x162198
#define _PORT_REF_DW6_BC		0x6C198
#define   GRC_CODE_SHIFT		24
#define   GRC_CODE_MASK			(0xFF << GRC_CODE_SHIFT)
#define   GRC_CODE_FAST_SHIFT		16
#define   GRC_CODE_FAST_MASK		(0xFF << GRC_CODE_FAST_SHIFT)
#define   GRC_CODE_SLOW_SHIFT		8
#define   GRC_CODE_SLOW_MASK		(0xFF << GRC_CODE_SLOW_SHIFT)
#define   GRC_CODE_NOM_MASK		0xFF
#define BXT_PORT_REF_DW6(phy)		_BXT_PHY((phy), _PORT_REF_DW6_BC)

#define _PORT_REF_DW8_A			0x1621A0
#define _PORT_REF_DW8_BC		0x6C1A0
#define   GRC_DIS			(1 << 15)
#define   GRC_RDY_OVRD			(1 << 1)
#define BXT_PORT_REF_DW8(phy)		_BXT_PHY((phy), _PORT_REF_DW8_BC)

/* BXT PHY PCS registers */
#define _PORT_PCS_DW10_LN01_A		0x162428
#define _PORT_PCS_DW10_LN01_B		0x6C428
#define _PORT_PCS_DW10_LN01_C		0x6C828
#define _PORT_PCS_DW10_GRP_A		0x162C28
#define _PORT_PCS_DW10_GRP_B		0x6CC28
#define _PORT_PCS_DW10_GRP_C		0x6CE28
#define BXT_PORT_PCS_DW10_LN01(phy, ch)	_MMIO_BXT_PHY_CH(phy, ch, \
							 _PORT_PCS_DW10_LN01_B, \
							 _PORT_PCS_DW10_LN01_C)
#define BXT_PORT_PCS_DW10_GRP(phy, ch)	_MMIO_BXT_PHY_CH(phy, ch, \
							 _PORT_PCS_DW10_GRP_B, \
							 _PORT_PCS_DW10_GRP_C)

#define   TX2_SWING_CALC_INIT		(1 << 31)
#define   TX1_SWING_CALC_INIT		(1 << 30)

#define _PORT_PCS_DW12_LN01_A		0x162430
#define _PORT_PCS_DW12_LN01_B		0x6C430
#define _PORT_PCS_DW12_LN01_C		0x6C830
#define _PORT_PCS_DW12_LN23_A		0x162630
#define _PORT_PCS_DW12_LN23_B		0x6C630
#define _PORT_PCS_DW12_LN23_C		0x6CA30
#define _PORT_PCS_DW12_GRP_A		0x162c30
#define _PORT_PCS_DW12_GRP_B		0x6CC30
#define _PORT_PCS_DW12_GRP_C		0x6CE30
#define   LANESTAGGER_STRAP_OVRD	(1 << 6)
#define   LANE_STAGGER_MASK		0x1F
#define BXT_PORT_PCS_DW12_LN01(phy, ch)	_MMIO_BXT_PHY_CH(phy, ch, \
							 _PORT_PCS_DW12_LN01_B, \
							 _PORT_PCS_DW12_LN01_C)
#define BXT_PORT_PCS_DW12_LN23(phy, ch)	_MMIO_BXT_PHY_CH(phy, ch, \
							 _PORT_PCS_DW12_LN23_B, \
							 _PORT_PCS_DW12_LN23_C)
#define BXT_PORT_PCS_DW12_GRP(phy, ch)	_MMIO_BXT_PHY_CH(phy, ch, \
							 _PORT_PCS_DW12_GRP_B, \
							 _PORT_PCS_DW12_GRP_C)

/* BXT PHY TX registers */
#define _BXT_LANE_OFFSET(lane)           (((lane) >> 1) * 0x200 +	\
					  ((lane) & 1) * 0x80)

#define _PORT_TX_DW2_LN0_A		0x162508
#define _PORT_TX_DW2_LN0_B		0x6C508
#define _PORT_TX_DW2_LN0_C		0x6C908
#define _PORT_TX_DW2_GRP_A		0x162D08
#define _PORT_TX_DW2_GRP_B		0x6CD08
#define _PORT_TX_DW2_GRP_C		0x6CF08
#define BXT_PORT_TX_DW2_LN0(phy, ch)	_MMIO_BXT_PHY_CH(phy, ch, \
							 _PORT_TX_DW2_LN0_B, \
							 _PORT_TX_DW2_LN0_C)
#define BXT_PORT_TX_DW2_GRP(phy, ch)	_MMIO_BXT_PHY_CH(phy, ch, \
							 _PORT_TX_DW2_GRP_B, \
							 _PORT_TX_DW2_GRP_C)
#define   MARGIN_000_SHIFT		16
#define   MARGIN_000			(0xFF << MARGIN_000_SHIFT)
#define   UNIQ_TRANS_SCALE_SHIFT	8
#define   UNIQ_TRANS_SCALE		(0xFF << UNIQ_TRANS_SCALE_SHIFT)

#define _PORT_TX_DW3_LN0_A		0x16250C
#define _PORT_TX_DW3_LN0_B		0x6C50C
#define _PORT_TX_DW3_LN0_C		0x6C90C
#define _PORT_TX_DW3_GRP_A		0x162D0C
#define _PORT_TX_DW3_GRP_B		0x6CD0C
#define _PORT_TX_DW3_GRP_C		0x6CF0C
#define BXT_PORT_TX_DW3_LN0(phy, ch)	_MMIO_BXT_PHY_CH(phy, ch, \
							 _PORT_TX_DW3_LN0_B, \
							 _PORT_TX_DW3_LN0_C)
#define BXT_PORT_TX_DW3_GRP(phy, ch)	_MMIO_BXT_PHY_CH(phy, ch, \
							 _PORT_TX_DW3_GRP_B, \
							 _PORT_TX_DW3_GRP_C)
#define   SCALE_DCOMP_METHOD		(1 << 26)
#define   UNIQUE_TRANGE_EN_METHOD	(1 << 27)

#define _PORT_TX_DW4_LN0_A		0x162510
#define _PORT_TX_DW4_LN0_B		0x6C510
#define _PORT_TX_DW4_LN0_C		0x6C910
#define _PORT_TX_DW4_GRP_A		0x162D10
#define _PORT_TX_DW4_GRP_B		0x6CD10
#define _PORT_TX_DW4_GRP_C		0x6CF10
#define BXT_PORT_TX_DW4_LN0(phy, ch)	_MMIO_BXT_PHY_CH(phy, ch, \
							 _PORT_TX_DW4_LN0_B, \
							 _PORT_TX_DW4_LN0_C)
#define BXT_PORT_TX_DW4_GRP(phy, ch)	_MMIO_BXT_PHY_CH(phy, ch, \
							 _PORT_TX_DW4_GRP_B, \
							 _PORT_TX_DW4_GRP_C)
#define   DEEMPH_SHIFT			24
#define   DE_EMPHASIS			(0xFF << DEEMPH_SHIFT)

#define _PORT_TX_DW5_LN0_A		0x162514
#define _PORT_TX_DW5_LN0_B		0x6C514
#define _PORT_TX_DW5_LN0_C		0x6C914
#define _PORT_TX_DW5_GRP_A		0x162D14
#define _PORT_TX_DW5_GRP_B		0x6CD14
#define _PORT_TX_DW5_GRP_C		0x6CF14
#define BXT_PORT_TX_DW5_LN0(phy, ch)	_MMIO_BXT_PHY_CH(phy, ch, \
							 _PORT_TX_DW5_LN0_B, \
							 _PORT_TX_DW5_LN0_C)
#define BXT_PORT_TX_DW5_GRP(phy, ch)	_MMIO_BXT_PHY_CH(phy, ch, \
							 _PORT_TX_DW5_GRP_B, \
							 _PORT_TX_DW5_GRP_C)
#define   DCC_DELAY_RANGE_1		(1 << 9)
#define   DCC_DELAY_RANGE_2		(1 << 8)

#define _PORT_TX_DW14_LN0_A		0x162538
#define _PORT_TX_DW14_LN0_B		0x6C538
#define _PORT_TX_DW14_LN0_C		0x6C938
#define   LATENCY_OPTIM_SHIFT		30
#define   LATENCY_OPTIM			(1 << LATENCY_OPTIM_SHIFT)
#define BXT_PORT_TX_DW14_LN(phy, ch, lane)				\
	_MMIO(_BXT_PHY_CH(phy, ch, _PORT_TX_DW14_LN0_B,			\
				   _PORT_TX_DW14_LN0_C) +		\
	      _BXT_LANE_OFFSET(lane))

/* UAIMI scratch pad register 1 */
#define UAIMI_SPR1			_MMIO(0x4F074)
/* SKL VccIO mask */
#define SKL_VCCIO_MASK			0x1
/* SKL balance leg register */
#define DISPIO_CR_TX_BMU_CR0		_MMIO(0x6C00C)
/* I_boost values */
#define BALANCE_LEG_SHIFT(port)		(8+3*(port))
#define BALANCE_LEG_MASK(port)		(7<<(8+3*(port)))
/* Balance leg disable bits */
#define BALANCE_LEG_DISABLE_SHIFT	23
#define BALANCE_LEG_DISABLE(port)	(1 << (23 + (port)))

/*
 * Fence registers
 * [0-7]  @ 0x2000 gen2,gen3
 * [8-15] @ 0x3000 945,g33,pnv
 *
 * [0-15] @ 0x3000 gen4,gen5
 *
 * [0-15] @ 0x100000 gen6,vlv,chv
 * [0-31] @ 0x100000 gen7+
 */
#define FENCE_REG(i)			_MMIO(0x2000 + (((i) & 8) << 9) + ((i) & 7) * 4)
#define   I830_FENCE_START_MASK		0x07f80000
#define   I830_FENCE_TILING_Y_SHIFT	12
#define   I830_FENCE_SIZE_BITS(size)	((ffs((size) >> 19) - 1) << 8)
#define   I830_FENCE_PITCH_SHIFT	4
#define   I830_FENCE_REG_VALID		(1<<0)
#define   I915_FENCE_MAX_PITCH_VAL	4
#define   I830_FENCE_MAX_PITCH_VAL	6
#define   I830_FENCE_MAX_SIZE_VAL	(1<<8)

#define   I915_FENCE_START_MASK		0x0ff00000
#define   I915_FENCE_SIZE_BITS(size)	((ffs((size) >> 20) - 1) << 8)

#define FENCE_REG_965_LO(i)		_MMIO(0x03000 + (i) * 8)
#define FENCE_REG_965_HI(i)		_MMIO(0x03000 + (i) * 8 + 4)
#define   I965_FENCE_PITCH_SHIFT	2
#define   I965_FENCE_TILING_Y_SHIFT	1
#define   I965_FENCE_REG_VALID		(1<<0)
#define   I965_FENCE_MAX_PITCH_VAL	0x0400

#define FENCE_REG_GEN6_LO(i)		_MMIO(0x100000 + (i) * 8)
#define FENCE_REG_GEN6_HI(i)		_MMIO(0x100000 + (i) * 8 + 4)
#define   GEN6_FENCE_PITCH_SHIFT	32
#define   GEN7_FENCE_MAX_PITCH_VAL	0x0800


/* control register for cpu gtt access */
#define TILECTL				_MMIO(0x101000)
#define   TILECTL_SWZCTL			(1 << 0)
#define   TILECTL_TLBPF			(1 << 1)
#define   TILECTL_TLB_PREFETCH_DIS	(1 << 2)
#define   TILECTL_BACKSNOOP_DIS		(1 << 3)

/*
 * Instruction and interrupt control regs
 */
#define PGTBL_CTL	_MMIO(0x02020)
#define   PGTBL_ADDRESS_LO_MASK	0xfffff000 /* bits [31:12] */
#define   PGTBL_ADDRESS_HI_MASK	0x000000f0 /* bits [35:32] (gen4) */
#define PGTBL_ER	_MMIO(0x02024)
#define PRB0_BASE	(0x2030-0x30)
#define PRB1_BASE	(0x2040-0x30) /* 830,gen3 */
#define PRB2_BASE	(0x2050-0x30) /* gen3 */
#define SRB0_BASE	(0x2100-0x30) /* gen2 */
#define SRB1_BASE	(0x2110-0x30) /* gen2 */
#define SRB2_BASE	(0x2120-0x30) /* 830 */
#define SRB3_BASE	(0x2130-0x30) /* 830 */
#define RENDER_RING_BASE	0x02000
#define BSD_RING_BASE		0x04000
#define GEN6_BSD_RING_BASE	0x12000
#define GEN8_BSD2_RING_BASE	0x1c000
#define VEBOX_RING_BASE		0x1a000
#define BLT_RING_BASE		0x22000
#define RING_TAIL(base)		_MMIO((base)+0x30)
#define RING_HEAD(base)		_MMIO((base)+0x34)
#define RING_START(base)	_MMIO((base)+0x38)
#define RING_CTL(base)		_MMIO((base)+0x3c)
#define   RING_CTL_SIZE(size)	((size) - PAGE_SIZE) /* in bytes -> pages */
#define RING_SYNC_0(base)	_MMIO((base)+0x40)
#define RING_SYNC_1(base)	_MMIO((base)+0x44)
#define RING_SYNC_2(base)	_MMIO((base)+0x48)
#define GEN6_RVSYNC	(RING_SYNC_0(RENDER_RING_BASE))
#define GEN6_RBSYNC	(RING_SYNC_1(RENDER_RING_BASE))
#define GEN6_RVESYNC	(RING_SYNC_2(RENDER_RING_BASE))
#define GEN6_VBSYNC	(RING_SYNC_0(GEN6_BSD_RING_BASE))
#define GEN6_VRSYNC	(RING_SYNC_1(GEN6_BSD_RING_BASE))
#define GEN6_VVESYNC	(RING_SYNC_2(GEN6_BSD_RING_BASE))
#define GEN6_BRSYNC	(RING_SYNC_0(BLT_RING_BASE))
#define GEN6_BVSYNC	(RING_SYNC_1(BLT_RING_BASE))
#define GEN6_BVESYNC	(RING_SYNC_2(BLT_RING_BASE))
#define GEN6_VEBSYNC	(RING_SYNC_0(VEBOX_RING_BASE))
#define GEN6_VERSYNC	(RING_SYNC_1(VEBOX_RING_BASE))
#define GEN6_VEVSYNC	(RING_SYNC_2(VEBOX_RING_BASE))
#define GEN6_NOSYNC	INVALID_MMIO_REG
#define RING_PSMI_CTL(base)	_MMIO((base)+0x50)
#define RING_MAX_IDLE(base)	_MMIO((base)+0x54)
#define RING_HWS_PGA(base)	_MMIO((base)+0x80)
#define RING_HWS_PGA_GEN6(base)	_MMIO((base)+0x2080)
#define RING_RESET_CTL(base)	_MMIO((base)+0xd0)
#define   RESET_CTL_REQUEST_RESET  (1 << 0)
#define   RESET_CTL_READY_TO_RESET (1 << 1)

#define HSW_GTT_CACHE_EN	_MMIO(0x4024)
#define   GTT_CACHE_EN_ALL	0xF0007FFF
#define GEN7_WR_WATERMARK	_MMIO(0x4028)
#define GEN7_GFX_PRIO_CTRL	_MMIO(0x402C)
#define ARB_MODE		_MMIO(0x4030)
#define   ARB_MODE_SWIZZLE_SNB	(1<<4)
#define   ARB_MODE_SWIZZLE_IVB	(1<<5)
#define GEN7_GFX_PEND_TLB0	_MMIO(0x4034)
#define GEN7_GFX_PEND_TLB1	_MMIO(0x4038)
/* L3, CVS, ZTLB, RCC, CASC LRA min, max values */
#define GEN7_LRA_LIMITS(i)	_MMIO(0x403C + (i) * 4)
#define GEN7_LRA_LIMITS_REG_NUM	13
#define GEN7_MEDIA_MAX_REQ_COUNT	_MMIO(0x4070)
#define GEN7_GFX_MAX_REQ_COUNT		_MMIO(0x4074)

#define GAMTARBMODE		_MMIO(0x04a08)
#define   ARB_MODE_BWGTLB_DISABLE (1<<9)
#define   ARB_MODE_SWIZZLE_BDW	(1<<1)
#define RENDER_HWS_PGA_GEN7	_MMIO(0x04080)
#define RING_FAULT_REG(engine)	_MMIO(0x4094 + 0x100*(engine)->hw_id)
#define   RING_FAULT_GTTSEL_MASK (1<<11)
#define   RING_FAULT_SRCID(x)	(((x) >> 3) & 0xff)
#define   RING_FAULT_FAULT_TYPE(x) (((x) >> 1) & 0x3)
#define   RING_FAULT_VALID	(1<<0)
#define DONE_REG		_MMIO(0x40b0)
#define GEN8_PRIVATE_PAT_LO	_MMIO(0x40e0)
#define GEN8_PRIVATE_PAT_HI	_MMIO(0x40e0 + 4)
#define GEN10_PAT_INDEX(index)	_MMIO(0x40e0 + index*4)
#define BSD_HWS_PGA_GEN7	_MMIO(0x04180)
#define BLT_HWS_PGA_GEN7	_MMIO(0x04280)
#define VEBOX_HWS_PGA_GEN7	_MMIO(0x04380)
#define RING_ACTHD(base)	_MMIO((base)+0x74)
#define RING_ACTHD_UDW(base)	_MMIO((base)+0x5c)
#define RING_NOPID(base)	_MMIO((base)+0x94)
#define RING_IMR(base)		_MMIO((base)+0xa8)
#define RING_HWSTAM(base)	_MMIO((base)+0x98)
#define RING_TIMESTAMP(base)		_MMIO((base)+0x358)
#define RING_TIMESTAMP_UDW(base)	_MMIO((base)+0x358 + 4)
#define   TAIL_ADDR		0x001FFFF8
#define   HEAD_WRAP_COUNT	0xFFE00000
#define   HEAD_WRAP_ONE		0x00200000
#define   HEAD_ADDR		0x001FFFFC
#define   RING_NR_PAGES		0x001FF000
#define   RING_REPORT_MASK	0x00000006
#define   RING_REPORT_64K	0x00000002
#define   RING_REPORT_128K	0x00000004
#define   RING_NO_REPORT	0x00000000
#define   RING_VALID_MASK	0x00000001
#define   RING_VALID		0x00000001
#define   RING_INVALID		0x00000000
#define   RING_WAIT_I8XX	(1<<0) /* gen2, PRBx_HEAD */
#define   RING_WAIT		(1<<11) /* gen3+, PRBx_CTL */
#define   RING_WAIT_SEMAPHORE	(1<<10) /* gen6+ */

#define RING_FORCE_TO_NONPRIV(base, i) _MMIO(((base)+0x4D0) + (i)*4)
#define   RING_MAX_NONPRIV_SLOTS  12

#define GEN7_TLB_RD_ADDR	_MMIO(0x4700)

#define GEN9_GAMT_ECO_REG_RW_IA _MMIO(0x4ab0)
#define   GAMT_ECO_ENABLE_IN_PLACE_DECOMPRESS	(1<<18)

#define GAMT_CHKN_BIT_REG	_MMIO(0x4ab8)
#define   GAMT_CHKN_DISABLE_DYNAMIC_CREDIT_SHARING	(1<<28)
#define   GAMT_CHKN_DISABLE_I2M_CYCLE_ON_WR_PORT	(1<<24)

#if 0
#define PRB0_TAIL	_MMIO(0x2030)
#define PRB0_HEAD	_MMIO(0x2034)
#define PRB0_START	_MMIO(0x2038)
#define PRB0_CTL	_MMIO(0x203c)
#define PRB1_TAIL	_MMIO(0x2040) /* 915+ only */
#define PRB1_HEAD	_MMIO(0x2044) /* 915+ only */
#define PRB1_START	_MMIO(0x2048) /* 915+ only */
#define PRB1_CTL	_MMIO(0x204c) /* 915+ only */
#endif
#define IPEIR_I965	_MMIO(0x2064)
#define IPEHR_I965	_MMIO(0x2068)
#define GEN7_SC_INSTDONE	_MMIO(0x7100)
#define GEN7_SAMPLER_INSTDONE	_MMIO(0xe160)
#define GEN7_ROW_INSTDONE	_MMIO(0xe164)
#define GEN8_MCR_SELECTOR		_MMIO(0xfdc)
#define   GEN8_MCR_SLICE(slice)		(((slice) & 3) << 26)
#define   GEN8_MCR_SLICE_MASK		GEN8_MCR_SLICE(3)
#define   GEN8_MCR_SUBSLICE(subslice)	(((subslice) & 3) << 24)
#define   GEN8_MCR_SUBSLICE_MASK	GEN8_MCR_SUBSLICE(3)
#define RING_IPEIR(base)	_MMIO((base)+0x64)
#define RING_IPEHR(base)	_MMIO((base)+0x68)
/*
 * On GEN4, only the render ring INSTDONE exists and has a different
 * layout than the GEN7+ version.
 * The GEN2 counterpart of this register is GEN2_INSTDONE.
 */
#define RING_INSTDONE(base)	_MMIO((base)+0x6c)
#define RING_INSTPS(base)	_MMIO((base)+0x70)
#define RING_DMA_FADD(base)	_MMIO((base)+0x78)
#define RING_DMA_FADD_UDW(base)	_MMIO((base)+0x60) /* gen8+ */
#define RING_INSTPM(base)	_MMIO((base)+0xc0)
#define RING_MI_MODE(base)	_MMIO((base)+0x9c)
#define INSTPS		_MMIO(0x2070) /* 965+ only */
#define GEN4_INSTDONE1	_MMIO(0x207c) /* 965+ only, aka INSTDONE_2 on SNB */
#define ACTHD_I965	_MMIO(0x2074)
#define HWS_PGA		_MMIO(0x2080)
#define HWS_ADDRESS_MASK	0xfffff000
#define HWS_START_ADDRESS_SHIFT	4
#define PWRCTXA		_MMIO(0x2088) /* 965GM+ only */
#define   PWRCTX_EN	(1<<0)
#define IPEIR		_MMIO(0x2088)
#define IPEHR		_MMIO(0x208c)
#define GEN2_INSTDONE	_MMIO(0x2090)
#define NOPID		_MMIO(0x2094)
#define HWSTAM		_MMIO(0x2098)
#define DMA_FADD_I8XX	_MMIO(0x20d0)
#define RING_BBSTATE(base)	_MMIO((base)+0x110)
#define   RING_BB_PPGTT		(1 << 5)
#define RING_SBBADDR(base)	_MMIO((base)+0x114) /* hsw+ */
#define RING_SBBSTATE(base)	_MMIO((base)+0x118) /* hsw+ */
#define RING_SBBADDR_UDW(base)	_MMIO((base)+0x11c) /* gen8+ */
#define RING_BBADDR(base)	_MMIO((base)+0x140)
#define RING_BBADDR_UDW(base)	_MMIO((base)+0x168) /* gen8+ */
#define RING_BB_PER_CTX_PTR(base)	_MMIO((base)+0x1c0) /* gen8+ */
#define RING_INDIRECT_CTX(base)		_MMIO((base)+0x1c4) /* gen8+ */
#define RING_INDIRECT_CTX_OFFSET(base)	_MMIO((base)+0x1c8) /* gen8+ */
#define RING_CTX_TIMESTAMP(base)	_MMIO((base)+0x3a8) /* gen8+ */

#define ERROR_GEN6	_MMIO(0x40a0)
#define GEN7_ERR_INT	_MMIO(0x44040)
#define   ERR_INT_POISON		(1<<31)
#define   ERR_INT_MMIO_UNCLAIMED	(1<<13)
#define   ERR_INT_PIPE_CRC_DONE_C	(1<<8)
#define   ERR_INT_FIFO_UNDERRUN_C	(1<<6)
#define   ERR_INT_PIPE_CRC_DONE_B	(1<<5)
#define   ERR_INT_FIFO_UNDERRUN_B	(1<<3)
#define   ERR_INT_PIPE_CRC_DONE_A	(1<<2)
#define   ERR_INT_PIPE_CRC_DONE(pipe)	(1<<(2 + (pipe)*3))
#define   ERR_INT_FIFO_UNDERRUN_A	(1<<0)
#define   ERR_INT_FIFO_UNDERRUN(pipe)	(1<<((pipe)*3))

#define GEN8_FAULT_TLB_DATA0		_MMIO(0x4b10)
#define GEN8_FAULT_TLB_DATA1		_MMIO(0x4b14)

#define FPGA_DBG		_MMIO(0x42300)
#define   FPGA_DBG_RM_NOCLAIM	(1<<31)

#define CLAIM_ER		_MMIO(VLV_DISPLAY_BASE + 0x2028)
#define   CLAIM_ER_CLR		(1 << 31)
#define   CLAIM_ER_OVERFLOW	(1 << 16)
#define   CLAIM_ER_CTR_MASK	0xffff

#define DERRMR		_MMIO(0x44050)
/* Note that HBLANK events are reserved on bdw+ */
#define   DERRMR_PIPEA_SCANLINE		(1<<0)
#define   DERRMR_PIPEA_PRI_FLIP_DONE	(1<<1)
#define   DERRMR_PIPEA_SPR_FLIP_DONE	(1<<2)
#define   DERRMR_PIPEA_VBLANK		(1<<3)
#define   DERRMR_PIPEA_HBLANK		(1<<5)
#define   DERRMR_PIPEB_SCANLINE 	(1<<8)
#define   DERRMR_PIPEB_PRI_FLIP_DONE	(1<<9)
#define   DERRMR_PIPEB_SPR_FLIP_DONE	(1<<10)
#define   DERRMR_PIPEB_VBLANK		(1<<11)
#define   DERRMR_PIPEB_HBLANK		(1<<13)
/* Note that PIPEC is not a simple translation of PIPEA/PIPEB */
#define   DERRMR_PIPEC_SCANLINE		(1<<14)
#define   DERRMR_PIPEC_PRI_FLIP_DONE	(1<<15)
#define   DERRMR_PIPEC_SPR_FLIP_DONE	(1<<20)
#define   DERRMR_PIPEC_VBLANK		(1<<21)
#define   DERRMR_PIPEC_HBLANK		(1<<22)


/* GM45+ chicken bits -- debug workaround bits that may be required
 * for various sorts of correct behavior.  The top 16 bits of each are
 * the enables for writing to the corresponding low bit.
 */
#define _3D_CHICKEN	_MMIO(0x2084)
#define  _3D_CHICKEN_HIZ_PLANE_DISABLE_MSAA_4X_SNB	(1 << 10)
#define _3D_CHICKEN2	_MMIO(0x208c)
/* Disables pipelining of read flushes past the SF-WIZ interface.
 * Required on all Ironlake steppings according to the B-Spec, but the
 * particular danger of not doing so is not specified.
 */
# define _3D_CHICKEN2_WM_READ_PIPELINED			(1 << 14)
#define _3D_CHICKEN3	_MMIO(0x2090)
#define  _3D_CHICKEN_SF_DISABLE_OBJEND_CULL		(1 << 10)
#define  _3D_CHICKEN3_AA_LINE_QUALITY_FIX_ENABLE	(1 << 5)
#define  _3D_CHICKEN3_SF_DISABLE_FASTCLIP_CULL		(1 << 5)
#define  _3D_CHICKEN_SDE_LIMIT_FIFO_POLY_DEPTH(x)	((x)<<1) /* gen8+ */
#define  _3D_CHICKEN3_SF_DISABLE_PIPELINED_ATTR_FETCH	(1 << 1) /* gen6 */

#define MI_MODE		_MMIO(0x209c)
# define VS_TIMER_DISPATCH				(1 << 6)
# define MI_FLUSH_ENABLE				(1 << 12)
# define ASYNC_FLIP_PERF_DISABLE			(1 << 14)
# define MODE_IDLE					(1 << 9)
# define STOP_RING					(1 << 8)

#define GEN6_GT_MODE	_MMIO(0x20d0)
#define GEN7_GT_MODE	_MMIO(0x7008)
#define   GEN6_WIZ_HASHING(hi, lo)			(((hi) << 9) | ((lo) << 7))
#define   GEN6_WIZ_HASHING_8x8				GEN6_WIZ_HASHING(0, 0)
#define   GEN6_WIZ_HASHING_8x4				GEN6_WIZ_HASHING(0, 1)
#define   GEN6_WIZ_HASHING_16x4				GEN6_WIZ_HASHING(1, 0)
#define   GEN6_WIZ_HASHING_MASK				GEN6_WIZ_HASHING(1, 1)
#define   GEN6_TD_FOUR_ROW_DISPATCH_DISABLE		(1 << 5)
#define   GEN9_IZ_HASHING_MASK(slice)			(0x3 << ((slice) * 2))
#define   GEN9_IZ_HASHING(slice, val)			((val) << ((slice) * 2))

/* chicken reg for WaConextSwitchWithConcurrentTLBInvalidate */
#define GEN9_CSFE_CHICKEN1_RCS _MMIO(0x20D4)
#define   GEN9_PREEMPT_GPGPU_SYNC_SWITCH_DISABLE (1 << 2)

/* WaClearTdlStateAckDirtyBits */
#define GEN8_STATE_ACK		_MMIO(0x20F0)
#define GEN9_STATE_ACK_SLICE1	_MMIO(0x20F8)
#define GEN9_STATE_ACK_SLICE2	_MMIO(0x2100)
#define   GEN9_STATE_ACK_TDL0 (1 << 12)
#define   GEN9_STATE_ACK_TDL1 (1 << 13)
#define   GEN9_STATE_ACK_TDL2 (1 << 14)
#define   GEN9_STATE_ACK_TDL3 (1 << 15)
#define   GEN9_SUBSLICE_TDL_ACK_BITS \
	(GEN9_STATE_ACK_TDL3 | GEN9_STATE_ACK_TDL2 | \
	 GEN9_STATE_ACK_TDL1 | GEN9_STATE_ACK_TDL0)

#define GFX_MODE	_MMIO(0x2520)
#define GFX_MODE_GEN7	_MMIO(0x229c)
#define RING_MODE_GEN7(engine)	_MMIO((engine)->mmio_base+0x29c)
#define   GFX_RUN_LIST_ENABLE		(1<<15)
#define   GFX_INTERRUPT_STEERING	(1<<14)
#define   GFX_TLB_INVALIDATE_EXPLICIT	(1<<13)
#define   GFX_SURFACE_FAULT_ENABLE	(1<<12)
#define   GFX_REPLAY_MODE		(1<<11)
#define   GFX_PSMI_GRANULARITY		(1<<10)
#define   GFX_PPGTT_ENABLE		(1<<9)
#define   GEN8_GFX_PPGTT_48B		(1<<7)

#define   GFX_FORWARD_VBLANK_MASK	(3<<5)
#define   GFX_FORWARD_VBLANK_NEVER	(0<<5)
#define   GFX_FORWARD_VBLANK_ALWAYS	(1<<5)
#define   GFX_FORWARD_VBLANK_COND	(2<<5)

#define VLV_DISPLAY_BASE 0x180000
#define VLV_MIPI_BASE VLV_DISPLAY_BASE
#define BXT_MIPI_BASE 0x60000

#define VLV_GU_CTL0	_MMIO(VLV_DISPLAY_BASE + 0x2030)
#define VLV_GU_CTL1	_MMIO(VLV_DISPLAY_BASE + 0x2034)
#define SCPD0		_MMIO(0x209c) /* 915+ only */
#define IER		_MMIO(0x20a0)
#define IIR		_MMIO(0x20a4)
#define IMR		_MMIO(0x20a8)
#define ISR		_MMIO(0x20ac)
#define VLV_GUNIT_CLOCK_GATE	_MMIO(VLV_DISPLAY_BASE + 0x2060)
#define   GINT_DIS		(1<<22)
#define   GCFG_DIS		(1<<8)
#define VLV_GUNIT_CLOCK_GATE2	_MMIO(VLV_DISPLAY_BASE + 0x2064)
#define VLV_IIR_RW	_MMIO(VLV_DISPLAY_BASE + 0x2084)
#define VLV_IER		_MMIO(VLV_DISPLAY_BASE + 0x20a0)
#define VLV_IIR		_MMIO(VLV_DISPLAY_BASE + 0x20a4)
#define VLV_IMR		_MMIO(VLV_DISPLAY_BASE + 0x20a8)
#define VLV_ISR		_MMIO(VLV_DISPLAY_BASE + 0x20ac)
#define VLV_PCBR	_MMIO(VLV_DISPLAY_BASE + 0x2120)
#define VLV_PCBR_ADDR_SHIFT	12

#define   DISPLAY_PLANE_FLIP_PENDING(plane) (1<<(11-(plane))) /* A and B only */
#define EIR		_MMIO(0x20b0)
#define EMR		_MMIO(0x20b4)
#define ESR		_MMIO(0x20b8)
#define   GM45_ERROR_PAGE_TABLE				(1<<5)
#define   GM45_ERROR_MEM_PRIV				(1<<4)
#define   I915_ERROR_PAGE_TABLE				(1<<4)
#define   GM45_ERROR_CP_PRIV				(1<<3)
#define   I915_ERROR_MEMORY_REFRESH			(1<<1)
#define   I915_ERROR_INSTRUCTION			(1<<0)
#define INSTPM	        _MMIO(0x20c0)
#define   INSTPM_SELF_EN (1<<12) /* 915GM only */
#define   INSTPM_AGPBUSY_INT_EN (1<<11) /* gen3: when disabled, pending interrupts
					will not assert AGPBUSY# and will only
					be delivered when out of C3. */
#define   INSTPM_FORCE_ORDERING				(1<<7) /* GEN6+ */
#define   INSTPM_TLB_INVALIDATE	(1<<9)
#define   INSTPM_SYNC_FLUSH	(1<<5)
#define ACTHD	        _MMIO(0x20c8)
#define MEM_MODE	_MMIO(0x20cc)
#define   MEM_DISPLAY_B_TRICKLE_FEED_DISABLE (1<<3) /* 830 only */
#define   MEM_DISPLAY_A_TRICKLE_FEED_DISABLE (1<<2) /* 830/845 only */
#define   MEM_DISPLAY_TRICKLE_FEED_DISABLE (1<<2) /* 85x only */
#define FW_BLC		_MMIO(0x20d8)
#define FW_BLC2		_MMIO(0x20dc)
#define FW_BLC_SELF	_MMIO(0x20e0) /* 915+ only */
#define   FW_BLC_SELF_EN_MASK      (1<<31)
#define   FW_BLC_SELF_FIFO_MASK    (1<<16) /* 945 only */
#define   FW_BLC_SELF_EN           (1<<15) /* 945 only */
#define MM_BURST_LENGTH     0x00700000
#define MM_FIFO_WATERMARK   0x0001F000
#define LM_BURST_LENGTH     0x00000700
#define LM_FIFO_WATERMARK   0x0000001F
#define MI_ARB_STATE	_MMIO(0x20e4) /* 915+ only */

/* Make render/texture TLB fetches lower priorty than associated data
 *   fetches. This is not turned on by default
 */
#define   MI_ARB_RENDER_TLB_LOW_PRIORITY	(1 << 15)

/* Isoch request wait on GTT enable (Display A/B/C streams).
 * Make isoch requests stall on the TLB update. May cause
 * display underruns (test mode only)
 */
#define   MI_ARB_ISOCH_WAIT_GTT			(1 << 14)

/* Block grant count for isoch requests when block count is
 * set to a finite value.
 */
#define   MI_ARB_BLOCK_GRANT_MASK		(3 << 12)
#define   MI_ARB_BLOCK_GRANT_8			(0 << 12)	/* for 3 display planes */
#define   MI_ARB_BLOCK_GRANT_4			(1 << 12)	/* for 2 display planes */
#define   MI_ARB_BLOCK_GRANT_2			(2 << 12)	/* for 1 display plane */
#define   MI_ARB_BLOCK_GRANT_0			(3 << 12)	/* don't use */

/* Enable render writes to complete in C2/C3/C4 power states.
 * If this isn't enabled, render writes are prevented in low
 * power states. That seems bad to me.
 */
#define   MI_ARB_C3_LP_WRITE_ENABLE		(1 << 11)

/* This acknowledges an async flip immediately instead
 * of waiting for 2TLB fetches.
 */
#define   MI_ARB_ASYNC_FLIP_ACK_IMMEDIATE	(1 << 10)

/* Enables non-sequential data reads through arbiter
 */
#define   MI_ARB_DUAL_DATA_PHASE_DISABLE	(1 << 9)

/* Disable FSB snooping of cacheable write cycles from binner/render
 * command stream
 */
#define   MI_ARB_CACHE_SNOOP_DISABLE		(1 << 8)

/* Arbiter time slice for non-isoch streams */
#define   MI_ARB_TIME_SLICE_MASK		(7 << 5)
#define   MI_ARB_TIME_SLICE_1			(0 << 5)
#define   MI_ARB_TIME_SLICE_2			(1 << 5)
#define   MI_ARB_TIME_SLICE_4			(2 << 5)
#define   MI_ARB_TIME_SLICE_6			(3 << 5)
#define   MI_ARB_TIME_SLICE_8			(4 << 5)
#define   MI_ARB_TIME_SLICE_10			(5 << 5)
#define   MI_ARB_TIME_SLICE_14			(6 << 5)
#define   MI_ARB_TIME_SLICE_16			(7 << 5)

/* Low priority grace period page size */
#define   MI_ARB_LOW_PRIORITY_GRACE_4KB		(0 << 4)	/* default */
#define   MI_ARB_LOW_PRIORITY_GRACE_8KB		(1 << 4)

/* Disable display A/B trickle feed */
#define   MI_ARB_DISPLAY_TRICKLE_FEED_DISABLE	(1 << 2)

/* Set display plane priority */
#define   MI_ARB_DISPLAY_PRIORITY_A_B		(0 << 0)	/* display A > display B */
#define   MI_ARB_DISPLAY_PRIORITY_B_A		(1 << 0)	/* display B > display A */

#define MI_STATE	_MMIO(0x20e4) /* gen2 only */
#define   MI_AGPBUSY_INT_EN			(1 << 1) /* 85x only */
#define   MI_AGPBUSY_830_MODE			(1 << 0) /* 85x only */

#define CACHE_MODE_0	_MMIO(0x2120) /* 915+ only */
#define   CM0_PIPELINED_RENDER_FLUSH_DISABLE (1<<8)
#define   CM0_IZ_OPT_DISABLE      (1<<6)
#define   CM0_ZR_OPT_DISABLE      (1<<5)
#define	  CM0_STC_EVICT_DISABLE_LRA_SNB	(1<<5)
#define   CM0_DEPTH_EVICT_DISABLE (1<<4)
#define   CM0_COLOR_EVICT_DISABLE (1<<3)
#define   CM0_DEPTH_WRITE_DISABLE (1<<1)
#define   CM0_RC_OP_FLUSH_DISABLE (1<<0)
#define GFX_FLSH_CNTL	_MMIO(0x2170) /* 915+ only */
#define GFX_FLSH_CNTL_GEN6	_MMIO(0x101008)
#define   GFX_FLSH_CNTL_EN	(1<<0)
#define ECOSKPD		_MMIO(0x21d0)
#define   ECO_GATING_CX_ONLY	(1<<3)
#define   ECO_FLIP_DONE		(1<<0)

#define CACHE_MODE_0_GEN7	_MMIO(0x7000) /* IVB+ */
#define RC_OP_FLUSH_ENABLE (1<<0)
#define   HIZ_RAW_STALL_OPT_DISABLE (1<<2)
#define CACHE_MODE_1		_MMIO(0x7004) /* IVB+ */
#define   PIXEL_SUBSPAN_COLLECT_OPT_DISABLE	(1<<6)
#define   GEN8_4x4_STC_OPTIMIZATION_DISABLE	(1<<6)
#define   GEN9_PARTIAL_RESOLVE_IN_VC_DISABLE	(1<<1)

#define GEN6_BLITTER_ECOSKPD	_MMIO(0x221d0)
#define   GEN6_BLITTER_LOCK_SHIFT			16
#define   GEN6_BLITTER_FBC_NOTIFY			(1<<3)

#define GEN6_RC_SLEEP_PSMI_CONTROL	_MMIO(0x2050)
#define   GEN6_PSMI_SLEEP_MSG_DISABLE	(1 << 0)
#define   GEN8_RC_SEMA_IDLE_MSG_DISABLE	(1 << 12)
#define   GEN8_FF_DOP_CLOCK_GATE_DISABLE	(1<<10)

#define GEN6_RCS_PWR_FSM _MMIO(0x22ac)
#define GEN9_RCS_FE_FSM2 _MMIO(0x22a4)

/* Fuse readout registers for GT */
#define CHV_FUSE_GT			_MMIO(VLV_DISPLAY_BASE + 0x2168)
#define   CHV_FGT_DISABLE_SS0		(1 << 10)
#define   CHV_FGT_DISABLE_SS1		(1 << 11)
#define   CHV_FGT_EU_DIS_SS0_R0_SHIFT	16
#define   CHV_FGT_EU_DIS_SS0_R0_MASK	(0xf << CHV_FGT_EU_DIS_SS0_R0_SHIFT)
#define   CHV_FGT_EU_DIS_SS0_R1_SHIFT	20
#define   CHV_FGT_EU_DIS_SS0_R1_MASK	(0xf << CHV_FGT_EU_DIS_SS0_R1_SHIFT)
#define   CHV_FGT_EU_DIS_SS1_R0_SHIFT	24
#define   CHV_FGT_EU_DIS_SS1_R0_MASK	(0xf << CHV_FGT_EU_DIS_SS1_R0_SHIFT)
#define   CHV_FGT_EU_DIS_SS1_R1_SHIFT	28
#define   CHV_FGT_EU_DIS_SS1_R1_MASK	(0xf << CHV_FGT_EU_DIS_SS1_R1_SHIFT)

#define GEN8_FUSE2			_MMIO(0x9120)
#define   GEN8_F2_SS_DIS_SHIFT		21
#define   GEN8_F2_SS_DIS_MASK		(0x7 << GEN8_F2_SS_DIS_SHIFT)
#define   GEN8_F2_S_ENA_SHIFT		25
#define   GEN8_F2_S_ENA_MASK		(0x7 << GEN8_F2_S_ENA_SHIFT)

#define   GEN9_F2_SS_DIS_SHIFT		20
#define   GEN9_F2_SS_DIS_MASK		(0xf << GEN9_F2_SS_DIS_SHIFT)

#define GEN8_EU_DISABLE0		_MMIO(0x9134)
#define   GEN8_EU_DIS0_S0_MASK		0xffffff
#define   GEN8_EU_DIS0_S1_SHIFT		24
#define   GEN8_EU_DIS0_S1_MASK		(0xff << GEN8_EU_DIS0_S1_SHIFT)

#define GEN8_EU_DISABLE1		_MMIO(0x9138)
#define   GEN8_EU_DIS1_S1_MASK		0xffff
#define   GEN8_EU_DIS1_S2_SHIFT		16
#define   GEN8_EU_DIS1_S2_MASK		(0xffff << GEN8_EU_DIS1_S2_SHIFT)

#define GEN8_EU_DISABLE2		_MMIO(0x913c)
#define   GEN8_EU_DIS2_S2_MASK		0xff

#define GEN9_EU_DISABLE(slice)		_MMIO(0x9134 + (slice)*0x4)

#define GEN6_BSD_SLEEP_PSMI_CONTROL	_MMIO(0x12050)
#define   GEN6_BSD_SLEEP_MSG_DISABLE	(1 << 0)
#define   GEN6_BSD_SLEEP_FLUSH_DISABLE	(1 << 2)
#define   GEN6_BSD_SLEEP_INDICATOR	(1 << 3)
#define   GEN6_BSD_GO_INDICATOR		(1 << 4)

/* On modern GEN architectures interrupt control consists of two sets
 * of registers. The first set pertains to the ring generating the
 * interrupt. The second control is for the functional block generating the
 * interrupt. These are PM, GT, DE, etc.
 *
 * Luckily *knocks on wood* all the ring interrupt bits match up with the
 * GT interrupt bits, so we don't need to duplicate the defines.
 *
 * These defines should cover us well from SNB->HSW with minor exceptions
 * it can also work on ILK.
 */
#define GT_BLT_FLUSHDW_NOTIFY_INTERRUPT		(1 << 26)
#define GT_BLT_CS_ERROR_INTERRUPT		(1 << 25)
#define GT_BLT_USER_INTERRUPT			(1 << 22)
#define GT_BSD_CS_ERROR_INTERRUPT		(1 << 15)
#define GT_BSD_USER_INTERRUPT			(1 << 12)
#define GT_RENDER_L3_PARITY_ERROR_INTERRUPT_S1	(1 << 11) /* hsw+; rsvd on snb, ivb, vlv */
#define GT_CONTEXT_SWITCH_INTERRUPT		(1 <<  8)
#define GT_RENDER_L3_PARITY_ERROR_INTERRUPT	(1 <<  5) /* !snb */
#define GT_RENDER_PIPECTL_NOTIFY_INTERRUPT	(1 <<  4)
#define GT_RENDER_CS_MASTER_ERROR_INTERRUPT	(1 <<  3)
#define GT_RENDER_SYNC_STATUS_INTERRUPT		(1 <<  2)
#define GT_RENDER_DEBUG_INTERRUPT		(1 <<  1)
#define GT_RENDER_USER_INTERRUPT		(1 <<  0)

#define PM_VEBOX_CS_ERROR_INTERRUPT		(1 << 12) /* hsw+ */
#define PM_VEBOX_USER_INTERRUPT			(1 << 10) /* hsw+ */

#define GT_PARITY_ERROR(dev_priv) \
	(GT_RENDER_L3_PARITY_ERROR_INTERRUPT | \
	 (IS_HASWELL(dev_priv) ? GT_RENDER_L3_PARITY_ERROR_INTERRUPT_S1 : 0))

/* These are all the "old" interrupts */
#define ILK_BSD_USER_INTERRUPT				(1<<5)

#define I915_PM_INTERRUPT				(1<<31)
#define I915_ISP_INTERRUPT				(1<<22)
#define I915_LPE_PIPE_B_INTERRUPT			(1<<21)
#define I915_LPE_PIPE_A_INTERRUPT			(1<<20)
#define I915_MIPIC_INTERRUPT				(1<<19)
#define I915_MIPIA_INTERRUPT				(1<<18)
#define I915_PIPE_CONTROL_NOTIFY_INTERRUPT		(1<<18)
#define I915_DISPLAY_PORT_INTERRUPT			(1<<17)
#define I915_DISPLAY_PIPE_C_HBLANK_INTERRUPT		(1<<16)
#define I915_MASTER_ERROR_INTERRUPT			(1<<15)
#define I915_RENDER_COMMAND_PARSER_ERROR_INTERRUPT	(1<<15)
#define I915_DISPLAY_PIPE_B_HBLANK_INTERRUPT		(1<<14)
#define I915_GMCH_THERMAL_SENSOR_EVENT_INTERRUPT	(1<<14) /* p-state */
#define I915_DISPLAY_PIPE_A_HBLANK_INTERRUPT		(1<<13)
#define I915_HWB_OOM_INTERRUPT				(1<<13)
#define I915_LPE_PIPE_C_INTERRUPT			(1<<12)
#define I915_SYNC_STATUS_INTERRUPT			(1<<12)
#define I915_MISC_INTERRUPT				(1<<11)
#define I915_DISPLAY_PLANE_A_FLIP_PENDING_INTERRUPT	(1<<11)
#define I915_DISPLAY_PIPE_C_VBLANK_INTERRUPT		(1<<10)
#define I915_DISPLAY_PLANE_B_FLIP_PENDING_INTERRUPT	(1<<10)
#define I915_DISPLAY_PIPE_C_EVENT_INTERRUPT		(1<<9)
#define I915_OVERLAY_PLANE_FLIP_PENDING_INTERRUPT	(1<<9)
#define I915_DISPLAY_PIPE_C_DPBM_INTERRUPT		(1<<8)
#define I915_DISPLAY_PLANE_C_FLIP_PENDING_INTERRUPT	(1<<8)
#define I915_DISPLAY_PIPE_A_VBLANK_INTERRUPT		(1<<7)
#define I915_DISPLAY_PIPE_A_EVENT_INTERRUPT		(1<<6)
#define I915_DISPLAY_PIPE_B_VBLANK_INTERRUPT		(1<<5)
#define I915_DISPLAY_PIPE_B_EVENT_INTERRUPT		(1<<4)
#define I915_DISPLAY_PIPE_A_DPBM_INTERRUPT		(1<<3)
#define I915_DISPLAY_PIPE_B_DPBM_INTERRUPT		(1<<2)
#define I915_DEBUG_INTERRUPT				(1<<2)
#define I915_WINVALID_INTERRUPT				(1<<1)
#define I915_USER_INTERRUPT				(1<<1)
#define I915_ASLE_INTERRUPT				(1<<0)
#define I915_BSD_USER_INTERRUPT				(1<<25)

#define I915_HDMI_LPE_AUDIO_BASE	(VLV_DISPLAY_BASE + 0x65000)
#define I915_HDMI_LPE_AUDIO_SIZE	0x1000

/* DisplayPort Audio w/ LPE */
#define VLV_AUD_CHICKEN_BIT_REG		_MMIO(VLV_DISPLAY_BASE + 0x62F38)
#define VLV_CHICKEN_BIT_DBG_ENABLE	(1 << 0)

#define _VLV_AUD_PORT_EN_B_DBG		(VLV_DISPLAY_BASE + 0x62F20)
#define _VLV_AUD_PORT_EN_C_DBG		(VLV_DISPLAY_BASE + 0x62F30)
#define _VLV_AUD_PORT_EN_D_DBG		(VLV_DISPLAY_BASE + 0x62F34)
#define VLV_AUD_PORT_EN_DBG(port)	_MMIO_PORT3((port) - PORT_B,	   \
						    _VLV_AUD_PORT_EN_B_DBG, \
						    _VLV_AUD_PORT_EN_C_DBG, \
						    _VLV_AUD_PORT_EN_D_DBG)
#define VLV_AMP_MUTE		        (1 << 1)

#define GEN6_BSD_RNCID			_MMIO(0x12198)

#define GEN7_FF_THREAD_MODE		_MMIO(0x20a0)
#define   GEN7_FF_SCHED_MASK		0x0077070
#define   GEN8_FF_DS_REF_CNT_FFME	(1 << 19)
#define   GEN7_FF_TS_SCHED_HS1		(0x5<<16)
#define   GEN7_FF_TS_SCHED_HS0		(0x3<<16)
#define   GEN7_FF_TS_SCHED_LOAD_BALANCE	(0x1<<16)
#define   GEN7_FF_TS_SCHED_HW		(0x0<<16) /* Default */
#define   GEN7_FF_VS_REF_CNT_FFME	(1 << 15)
#define   GEN7_FF_VS_SCHED_HS1		(0x5<<12)
#define   GEN7_FF_VS_SCHED_HS0		(0x3<<12)
#define   GEN7_FF_VS_SCHED_LOAD_BALANCE	(0x1<<12) /* Default */
#define   GEN7_FF_VS_SCHED_HW		(0x0<<12)
#define   GEN7_FF_DS_SCHED_HS1		(0x5<<4)
#define   GEN7_FF_DS_SCHED_HS0		(0x3<<4)
#define   GEN7_FF_DS_SCHED_LOAD_BALANCE	(0x1<<4)  /* Default */
#define   GEN7_FF_DS_SCHED_HW		(0x0<<4)

/*
 * Framebuffer compression (915+ only)
 */

#define FBC_CFB_BASE		_MMIO(0x3200) /* 4k page aligned */
#define FBC_LL_BASE		_MMIO(0x3204) /* 4k page aligned */
#define FBC_CONTROL		_MMIO(0x3208)
#define   FBC_CTL_EN		(1<<31)
#define   FBC_CTL_PERIODIC	(1<<30)
#define   FBC_CTL_INTERVAL_SHIFT (16)
#define   FBC_CTL_UNCOMPRESSIBLE (1<<14)
#define   FBC_CTL_C3_IDLE	(1<<13)
#define   FBC_CTL_STRIDE_SHIFT	(5)
#define   FBC_CTL_FENCENO_SHIFT	(0)
#define FBC_COMMAND		_MMIO(0x320c)
#define   FBC_CMD_COMPRESS	(1<<0)
#define FBC_STATUS		_MMIO(0x3210)
#define   FBC_STAT_COMPRESSING	(1<<31)
#define   FBC_STAT_COMPRESSED	(1<<30)
#define   FBC_STAT_MODIFIED	(1<<29)
#define   FBC_STAT_CURRENT_LINE_SHIFT	(0)
#define FBC_CONTROL2		_MMIO(0x3214)
#define   FBC_CTL_FENCE_DBL	(0<<4)
#define   FBC_CTL_IDLE_IMM	(0<<2)
#define   FBC_CTL_IDLE_FULL	(1<<2)
#define   FBC_CTL_IDLE_LINE	(2<<2)
#define   FBC_CTL_IDLE_DEBUG	(3<<2)
#define   FBC_CTL_CPU_FENCE	(1<<1)
#define   FBC_CTL_PLANE(plane)	((plane)<<0)
#define FBC_FENCE_OFF		_MMIO(0x3218) /* BSpec typo has 321Bh */
#define FBC_TAG(i)		_MMIO(0x3300 + (i) * 4)

#define FBC_LL_SIZE		(1536)

#define FBC_LLC_READ_CTRL	_MMIO(0x9044)
#define   FBC_LLC_FULLY_OPEN	(1<<30)

/* Framebuffer compression for GM45+ */
#define DPFC_CB_BASE		_MMIO(0x3200)
#define DPFC_CONTROL		_MMIO(0x3208)
#define   DPFC_CTL_EN		(1<<31)
#define   DPFC_CTL_PLANE(plane)	((plane)<<30)
#define   IVB_DPFC_CTL_PLANE(plane)	((plane)<<29)
#define   DPFC_CTL_FENCE_EN	(1<<29)
#define   IVB_DPFC_CTL_FENCE_EN	(1<<28)
#define   DPFC_CTL_PERSISTENT_MODE	(1<<25)
#define   DPFC_SR_EN		(1<<10)
#define   DPFC_CTL_LIMIT_1X	(0<<6)
#define   DPFC_CTL_LIMIT_2X	(1<<6)
#define   DPFC_CTL_LIMIT_4X	(2<<6)
#define DPFC_RECOMP_CTL		_MMIO(0x320c)
#define   DPFC_RECOMP_STALL_EN	(1<<27)
#define   DPFC_RECOMP_STALL_WM_SHIFT (16)
#define   DPFC_RECOMP_STALL_WM_MASK (0x07ff0000)
#define   DPFC_RECOMP_TIMER_COUNT_SHIFT (0)
#define   DPFC_RECOMP_TIMER_COUNT_MASK (0x0000003f)
#define DPFC_STATUS		_MMIO(0x3210)
#define   DPFC_INVAL_SEG_SHIFT  (16)
#define   DPFC_INVAL_SEG_MASK	(0x07ff0000)
#define   DPFC_COMP_SEG_SHIFT	(0)
#define   DPFC_COMP_SEG_MASK	(0x000007ff)
#define DPFC_STATUS2		_MMIO(0x3214)
#define DPFC_FENCE_YOFF		_MMIO(0x3218)
#define DPFC_CHICKEN		_MMIO(0x3224)
#define   DPFC_HT_MODIFY	(1<<31)

/* Framebuffer compression for Ironlake */
#define ILK_DPFC_CB_BASE	_MMIO(0x43200)
#define ILK_DPFC_CONTROL	_MMIO(0x43208)
#define   FBC_CTL_FALSE_COLOR	(1<<10)
/* The bit 28-8 is reserved */
#define   DPFC_RESERVED		(0x1FFFFF00)
#define ILK_DPFC_RECOMP_CTL	_MMIO(0x4320c)
#define ILK_DPFC_STATUS		_MMIO(0x43210)
#define  ILK_DPFC_COMP_SEG_MASK	0x7ff
#define IVB_FBC_STATUS2		_MMIO(0x43214)
#define  IVB_FBC_COMP_SEG_MASK	0x7ff
#define  BDW_FBC_COMP_SEG_MASK	0xfff
#define ILK_DPFC_FENCE_YOFF	_MMIO(0x43218)
#define ILK_DPFC_CHICKEN	_MMIO(0x43224)
#define   ILK_DPFC_DISABLE_DUMMY0 (1<<8)
#define   ILK_DPFC_NUKE_ON_ANY_MODIFICATION	(1<<23)
#define ILK_FBC_RT_BASE		_MMIO(0x2128)
#define   ILK_FBC_RT_VALID	(1<<0)
#define   SNB_FBC_FRONT_BUFFER	(1<<1)

#define ILK_DISPLAY_CHICKEN1	_MMIO(0x42000)
#define   ILK_FBCQ_DIS		(1<<22)
#define	  ILK_PABSTRETCH_DIS	(1<<21)


/*
 * Framebuffer compression for Sandybridge
 *
 * The following two registers are of type GTTMMADR
 */
#define SNB_DPFC_CTL_SA		_MMIO(0x100100)
#define   SNB_CPU_FENCE_ENABLE	(1<<29)
#define DPFC_CPU_FENCE_OFFSET	_MMIO(0x100104)

/* Framebuffer compression for Ivybridge */
#define IVB_FBC_RT_BASE			_MMIO(0x7020)

#define IPS_CTL		_MMIO(0x43408)
#define   IPS_ENABLE	(1 << 31)

#define MSG_FBC_REND_STATE	_MMIO(0x50380)
#define   FBC_REND_NUKE		(1<<2)
#define   FBC_REND_CACHE_CLEAN	(1<<1)

/*
 * GPIO regs
 */
#define GPIOA			_MMIO(0x5010)
#define GPIOB			_MMIO(0x5014)
#define GPIOC			_MMIO(0x5018)
#define GPIOD			_MMIO(0x501c)
#define GPIOE			_MMIO(0x5020)
#define GPIOF			_MMIO(0x5024)
#define GPIOG			_MMIO(0x5028)
#define GPIOH			_MMIO(0x502c)
# define GPIO_CLOCK_DIR_MASK		(1 << 0)
# define GPIO_CLOCK_DIR_IN		(0 << 1)
# define GPIO_CLOCK_DIR_OUT		(1 << 1)
# define GPIO_CLOCK_VAL_MASK		(1 << 2)
# define GPIO_CLOCK_VAL_OUT		(1 << 3)
# define GPIO_CLOCK_VAL_IN		(1 << 4)
# define GPIO_CLOCK_PULLUP_DISABLE	(1 << 5)
# define GPIO_DATA_DIR_MASK		(1 << 8)
# define GPIO_DATA_DIR_IN		(0 << 9)
# define GPIO_DATA_DIR_OUT		(1 << 9)
# define GPIO_DATA_VAL_MASK		(1 << 10)
# define GPIO_DATA_VAL_OUT		(1 << 11)
# define GPIO_DATA_VAL_IN		(1 << 12)
# define GPIO_DATA_PULLUP_DISABLE	(1 << 13)

#define GMBUS0			_MMIO(dev_priv->gpio_mmio_base + 0x5100) /* clock/port select */
#define   GMBUS_AKSV_SELECT	(1<<11)
#define   GMBUS_RATE_100KHZ	(0<<8)
#define   GMBUS_RATE_50KHZ	(1<<8)
#define   GMBUS_RATE_400KHZ	(2<<8) /* reserved on Pineview */
#define   GMBUS_RATE_1MHZ	(3<<8) /* reserved on Pineview */
#define   GMBUS_HOLD_EXT	(1<<7) /* 300ns hold time, rsvd on Pineview */
#define   GMBUS_PIN_DISABLED	0
#define   GMBUS_PIN_SSC		1
#define   GMBUS_PIN_VGADDC	2
#define   GMBUS_PIN_PANEL	3
#define   GMBUS_PIN_DPD_CHV	3 /* HDMID_CHV */
#define   GMBUS_PIN_DPC		4 /* HDMIC */
#define   GMBUS_PIN_DPB		5 /* SDVO, HDMIB */
#define   GMBUS_PIN_DPD		6 /* HDMID */
#define   GMBUS_PIN_RESERVED	7 /* 7 reserved */
#define   GMBUS_PIN_1_BXT	1 /* BXT+ (atom) and CNP+ (big core) */
#define   GMBUS_PIN_2_BXT	2
#define   GMBUS_PIN_3_BXT	3
#define   GMBUS_PIN_4_CNP	4
#define   GMBUS_NUM_PINS	7 /* including 0 */
#define GMBUS1			_MMIO(dev_priv->gpio_mmio_base + 0x5104) /* command/status */
#define   GMBUS_SW_CLR_INT	(1<<31)
#define   GMBUS_SW_RDY		(1<<30)
#define   GMBUS_ENT		(1<<29) /* enable timeout */
#define   GMBUS_CYCLE_NONE	(0<<25)
#define   GMBUS_CYCLE_WAIT	(1<<25)
#define   GMBUS_CYCLE_INDEX	(2<<25)
#define   GMBUS_CYCLE_STOP	(4<<25)
#define   GMBUS_BYTE_COUNT_SHIFT 16
#define   GMBUS_BYTE_COUNT_MAX   256U
#define   GMBUS_SLAVE_INDEX_SHIFT 8
#define   GMBUS_SLAVE_ADDR_SHIFT 1
#define   GMBUS_SLAVE_READ	(1<<0)
#define   GMBUS_SLAVE_WRITE	(0<<0)
#define GMBUS2			_MMIO(dev_priv->gpio_mmio_base + 0x5108) /* status */
#define   GMBUS_INUSE		(1<<15)
#define   GMBUS_HW_WAIT_PHASE	(1<<14)
#define   GMBUS_STALL_TIMEOUT	(1<<13)
#define   GMBUS_INT		(1<<12)
#define   GMBUS_HW_RDY		(1<<11)
#define   GMBUS_SATOER		(1<<10)
#define   GMBUS_ACTIVE		(1<<9)
#define GMBUS3			_MMIO(dev_priv->gpio_mmio_base + 0x510c) /* data buffer bytes 3-0 */
#define GMBUS4			_MMIO(dev_priv->gpio_mmio_base + 0x5110) /* interrupt mask (Pineview+) */
#define   GMBUS_SLAVE_TIMEOUT_EN (1<<4)
#define   GMBUS_NAK_EN		(1<<3)
#define   GMBUS_IDLE_EN		(1<<2)
#define   GMBUS_HW_WAIT_EN	(1<<1)
#define   GMBUS_HW_RDY_EN	(1<<0)
#define GMBUS5			_MMIO(dev_priv->gpio_mmio_base + 0x5120) /* byte index */
#define   GMBUS_2BYTE_INDEX_EN	(1<<31)

/*
 * Clock control & power management
 */
#define _DPLL_A (dev_priv->info.display_mmio_offset + 0x6014)
#define _DPLL_B (dev_priv->info.display_mmio_offset + 0x6018)
#define _CHV_DPLL_C (dev_priv->info.display_mmio_offset + 0x6030)
#define DPLL(pipe) _MMIO_PIPE3((pipe), _DPLL_A, _DPLL_B, _CHV_DPLL_C)

#define VGA0	_MMIO(0x6000)
#define VGA1	_MMIO(0x6004)
#define VGA_PD	_MMIO(0x6010)
#define   VGA0_PD_P2_DIV_4	(1 << 7)
#define   VGA0_PD_P1_DIV_2	(1 << 5)
#define   VGA0_PD_P1_SHIFT	0
#define   VGA0_PD_P1_MASK	(0x1f << 0)
#define   VGA1_PD_P2_DIV_4	(1 << 15)
#define   VGA1_PD_P1_DIV_2	(1 << 13)
#define   VGA1_PD_P1_SHIFT	8
#define   VGA1_PD_P1_MASK	(0x1f << 8)
#define   DPLL_VCO_ENABLE		(1 << 31)
#define   DPLL_SDVO_HIGH_SPEED		(1 << 30)
#define   DPLL_DVO_2X_MODE		(1 << 30)
#define   DPLL_EXT_BUFFER_ENABLE_VLV	(1 << 30)
#define   DPLL_SYNCLOCK_ENABLE		(1 << 29)
#define   DPLL_REF_CLK_ENABLE_VLV	(1 << 29)
#define   DPLL_VGA_MODE_DIS		(1 << 28)
#define   DPLLB_MODE_DAC_SERIAL		(1 << 26) /* i915 */
#define   DPLLB_MODE_LVDS		(2 << 26) /* i915 */
#define   DPLL_MODE_MASK		(3 << 26)
#define   DPLL_DAC_SERIAL_P2_CLOCK_DIV_10 (0 << 24) /* i915 */
#define   DPLL_DAC_SERIAL_P2_CLOCK_DIV_5 (1 << 24) /* i915 */
#define   DPLLB_LVDS_P2_CLOCK_DIV_14	(0 << 24) /* i915 */
#define   DPLLB_LVDS_P2_CLOCK_DIV_7	(1 << 24) /* i915 */
#define   DPLL_P2_CLOCK_DIV_MASK	0x03000000 /* i915 */
#define   DPLL_FPA01_P1_POST_DIV_MASK	0x00ff0000 /* i915 */
#define   DPLL_FPA01_P1_POST_DIV_MASK_PINEVIEW	0x00ff8000 /* Pineview */
#define   DPLL_LOCK_VLV			(1<<15)
#define   DPLL_INTEGRATED_CRI_CLK_VLV	(1<<14)
#define   DPLL_INTEGRATED_REF_CLK_VLV	(1<<13)
#define   DPLL_SSC_REF_CLK_CHV		(1<<13)
#define   DPLL_PORTC_READY_MASK		(0xf << 4)
#define   DPLL_PORTB_READY_MASK		(0xf)

#define   DPLL_FPA01_P1_POST_DIV_MASK_I830	0x001f0000

/* Additional CHV pll/phy registers */
#define DPIO_PHY_STATUS			_MMIO(VLV_DISPLAY_BASE + 0x6240)
#define   DPLL_PORTD_READY_MASK		(0xf)
#define DISPLAY_PHY_CONTROL _MMIO(VLV_DISPLAY_BASE + 0x60100)
#define   PHY_CH_POWER_DOWN_OVRD_EN(phy, ch)	(1 << (2*(phy)+(ch)+27))
#define   PHY_LDO_DELAY_0NS			0x0
#define   PHY_LDO_DELAY_200NS			0x1
#define   PHY_LDO_DELAY_600NS			0x2
#define   PHY_LDO_SEQ_DELAY(delay, phy)		((delay) << (2*(phy)+23))
#define   PHY_CH_POWER_DOWN_OVRD(mask, phy, ch)	((mask) << (8*(phy)+4*(ch)+11))
#define   PHY_CH_SU_PSR				0x1
#define   PHY_CH_DEEP_PSR			0x7
#define   PHY_CH_POWER_MODE(mode, phy, ch)	((mode) << (6*(phy)+3*(ch)+2))
#define   PHY_COM_LANE_RESET_DEASSERT(phy)	(1 << (phy))
#define DISPLAY_PHY_STATUS _MMIO(VLV_DISPLAY_BASE + 0x60104)
#define   PHY_POWERGOOD(phy)	(((phy) == DPIO_PHY0) ? (1<<31) : (1<<30))
#define   PHY_STATUS_CMN_LDO(phy, ch)                   (1 << (6-(6*(phy)+3*(ch))))
#define   PHY_STATUS_SPLINE_LDO(phy, ch, spline)        (1 << (8-(6*(phy)+3*(ch)+(spline))))

/*
 * The i830 generation, in LVDS mode, defines P1 as the bit number set within
 * this field (only one bit may be set).
 */
#define   DPLL_FPA01_P1_POST_DIV_MASK_I830_LVDS	0x003f0000
#define   DPLL_FPA01_P1_POST_DIV_SHIFT	16
#define   DPLL_FPA01_P1_POST_DIV_SHIFT_PINEVIEW 15
/* i830, required in DVO non-gang */
#define   PLL_P2_DIVIDE_BY_4		(1 << 23)
#define   PLL_P1_DIVIDE_BY_TWO		(1 << 21) /* i830 */
#define   PLL_REF_INPUT_DREFCLK		(0 << 13)
#define   PLL_REF_INPUT_TVCLKINA	(1 << 13) /* i830 */
#define   PLL_REF_INPUT_TVCLKINBC	(2 << 13) /* SDVO TVCLKIN */
#define   PLLB_REF_INPUT_SPREADSPECTRUMIN (3 << 13)
#define   PLL_REF_INPUT_MASK		(3 << 13)
#define   PLL_LOAD_PULSE_PHASE_SHIFT		9
/* Ironlake */
# define PLL_REF_SDVO_HDMI_MULTIPLIER_SHIFT     9
# define PLL_REF_SDVO_HDMI_MULTIPLIER_MASK      (7 << 9)
# define PLL_REF_SDVO_HDMI_MULTIPLIER(x)	(((x)-1) << 9)
# define DPLL_FPA1_P1_POST_DIV_SHIFT            0
# define DPLL_FPA1_P1_POST_DIV_MASK             0xff

/*
 * Parallel to Serial Load Pulse phase selection.
 * Selects the phase for the 10X DPLL clock for the PCIe
 * digital display port. The range is 4 to 13; 10 or more
 * is just a flip delay. The default is 6
 */
#define   PLL_LOAD_PULSE_PHASE_MASK		(0xf << PLL_LOAD_PULSE_PHASE_SHIFT)
#define   DISPLAY_RATE_SELECT_FPA1		(1 << 8)
/*
 * SDVO multiplier for 945G/GM. Not used on 965.
 */
#define   SDVO_MULTIPLIER_MASK			0x000000ff
#define   SDVO_MULTIPLIER_SHIFT_HIRES		4
#define   SDVO_MULTIPLIER_SHIFT_VGA		0

#define _DPLL_A_MD (dev_priv->info.display_mmio_offset + 0x601c)
#define _DPLL_B_MD (dev_priv->info.display_mmio_offset + 0x6020)
#define _CHV_DPLL_C_MD (dev_priv->info.display_mmio_offset + 0x603c)
#define DPLL_MD(pipe) _MMIO_PIPE3((pipe), _DPLL_A_MD, _DPLL_B_MD, _CHV_DPLL_C_MD)

/*
 * UDI pixel divider, controlling how many pixels are stuffed into a packet.
 *
 * Value is pixels minus 1.  Must be set to 1 pixel for SDVO.
 */
#define   DPLL_MD_UDI_DIVIDER_MASK		0x3f000000
#define   DPLL_MD_UDI_DIVIDER_SHIFT		24
/* UDI pixel divider for VGA, same as DPLL_MD_UDI_DIVIDER_MASK. */
#define   DPLL_MD_VGA_UDI_DIVIDER_MASK		0x003f0000
#define   DPLL_MD_VGA_UDI_DIVIDER_SHIFT		16
/*
 * SDVO/UDI pixel multiplier.
 *
 * SDVO requires that the bus clock rate be between 1 and 2 Ghz, and the bus
 * clock rate is 10 times the DPLL clock.  At low resolution/refresh rate
 * modes, the bus rate would be below the limits, so SDVO allows for stuffing
 * dummy bytes in the datastream at an increased clock rate, with both sides of
 * the link knowing how many bytes are fill.
 *
 * So, for a mode with a dotclock of 65Mhz, we would want to double the clock
 * rate to 130Mhz to get a bus rate of 1.30Ghz.  The DPLL clock rate would be
 * set to 130Mhz, and the SDVO multiplier set to 2x in this register and
 * through an SDVO command.
 *
 * This register field has values of multiplication factor minus 1, with
 * a maximum multiplier of 5 for SDVO.
 */
#define   DPLL_MD_UDI_MULTIPLIER_MASK		0x00003f00
#define   DPLL_MD_UDI_MULTIPLIER_SHIFT		8
/*
 * SDVO/UDI pixel multiplier for VGA, same as DPLL_MD_UDI_MULTIPLIER_MASK.
 * This best be set to the default value (3) or the CRT won't work. No,
 * I don't entirely understand what this does...
 */
#define   DPLL_MD_VGA_UDI_MULTIPLIER_MASK	0x0000003f
#define   DPLL_MD_VGA_UDI_MULTIPLIER_SHIFT	0

#define RAWCLK_FREQ_VLV		_MMIO(VLV_DISPLAY_BASE + 0x6024)

#define _FPA0	0x6040
#define _FPA1	0x6044
#define _FPB0	0x6048
#define _FPB1	0x604c
#define FP0(pipe) _MMIO_PIPE(pipe, _FPA0, _FPB0)
#define FP1(pipe) _MMIO_PIPE(pipe, _FPA1, _FPB1)
#define   FP_N_DIV_MASK		0x003f0000
#define   FP_N_PINEVIEW_DIV_MASK	0x00ff0000
#define   FP_N_DIV_SHIFT		16
#define   FP_M1_DIV_MASK	0x00003f00
#define   FP_M1_DIV_SHIFT		 8
#define   FP_M2_DIV_MASK	0x0000003f
#define   FP_M2_PINEVIEW_DIV_MASK	0x000000ff
#define   FP_M2_DIV_SHIFT		 0
#define DPLL_TEST	_MMIO(0x606c)
#define   DPLLB_TEST_SDVO_DIV_1		(0 << 22)
#define   DPLLB_TEST_SDVO_DIV_2		(1 << 22)
#define   DPLLB_TEST_SDVO_DIV_4		(2 << 22)
#define   DPLLB_TEST_SDVO_DIV_MASK	(3 << 22)
#define   DPLLB_TEST_N_BYPASS		(1 << 19)
#define   DPLLB_TEST_M_BYPASS		(1 << 18)
#define   DPLLB_INPUT_BUFFER_ENABLE	(1 << 16)
#define   DPLLA_TEST_N_BYPASS		(1 << 3)
#define   DPLLA_TEST_M_BYPASS		(1 << 2)
#define   DPLLA_INPUT_BUFFER_ENABLE	(1 << 0)
#define D_STATE		_MMIO(0x6104)
#define  DSTATE_GFX_RESET_I830			(1<<6)
#define  DSTATE_PLL_D3_OFF			(1<<3)
#define  DSTATE_GFX_CLOCK_GATING		(1<<1)
#define  DSTATE_DOT_CLOCK_GATING		(1<<0)
#define DSPCLK_GATE_D	_MMIO(dev_priv->info.display_mmio_offset + 0x6200)
# define DPUNIT_B_CLOCK_GATE_DISABLE		(1 << 30) /* 965 */
# define VSUNIT_CLOCK_GATE_DISABLE		(1 << 29) /* 965 */
# define VRHUNIT_CLOCK_GATE_DISABLE		(1 << 28) /* 965 */
# define VRDUNIT_CLOCK_GATE_DISABLE		(1 << 27) /* 965 */
# define AUDUNIT_CLOCK_GATE_DISABLE		(1 << 26) /* 965 */
# define DPUNIT_A_CLOCK_GATE_DISABLE		(1 << 25) /* 965 */
# define DPCUNIT_CLOCK_GATE_DISABLE		(1 << 24) /* 965 */
# define TVRUNIT_CLOCK_GATE_DISABLE		(1 << 23) /* 915-945 */
# define TVCUNIT_CLOCK_GATE_DISABLE		(1 << 22) /* 915-945 */
# define TVFUNIT_CLOCK_GATE_DISABLE		(1 << 21) /* 915-945 */
# define TVEUNIT_CLOCK_GATE_DISABLE		(1 << 20) /* 915-945 */
# define DVSUNIT_CLOCK_GATE_DISABLE		(1 << 19) /* 915-945 */
# define DSSUNIT_CLOCK_GATE_DISABLE		(1 << 18) /* 915-945 */
# define DDBUNIT_CLOCK_GATE_DISABLE		(1 << 17) /* 915-945 */
# define DPRUNIT_CLOCK_GATE_DISABLE		(1 << 16) /* 915-945 */
# define DPFUNIT_CLOCK_GATE_DISABLE		(1 << 15) /* 915-945 */
# define DPBMUNIT_CLOCK_GATE_DISABLE		(1 << 14) /* 915-945 */
# define DPLSUNIT_CLOCK_GATE_DISABLE		(1 << 13) /* 915-945 */
# define DPLUNIT_CLOCK_GATE_DISABLE		(1 << 12) /* 915-945 */
# define DPOUNIT_CLOCK_GATE_DISABLE		(1 << 11)
# define DPBUNIT_CLOCK_GATE_DISABLE		(1 << 10)
# define DCUNIT_CLOCK_GATE_DISABLE		(1 << 9)
# define DPUNIT_CLOCK_GATE_DISABLE		(1 << 8)
# define VRUNIT_CLOCK_GATE_DISABLE		(1 << 7) /* 915+: reserved */
# define OVHUNIT_CLOCK_GATE_DISABLE		(1 << 6) /* 830-865 */
# define DPIOUNIT_CLOCK_GATE_DISABLE		(1 << 6) /* 915-945 */
# define OVFUNIT_CLOCK_GATE_DISABLE		(1 << 5)
# define OVBUNIT_CLOCK_GATE_DISABLE		(1 << 4)
/*
 * This bit must be set on the 830 to prevent hangs when turning off the
 * overlay scaler.
 */
# define OVRUNIT_CLOCK_GATE_DISABLE		(1 << 3)
# define OVCUNIT_CLOCK_GATE_DISABLE		(1 << 2)
# define OVUUNIT_CLOCK_GATE_DISABLE		(1 << 1)
# define ZVUNIT_CLOCK_GATE_DISABLE		(1 << 0) /* 830 */
# define OVLUNIT_CLOCK_GATE_DISABLE		(1 << 0) /* 845,865 */

#define RENCLK_GATE_D1		_MMIO(0x6204)
# define BLITTER_CLOCK_GATE_DISABLE		(1 << 13) /* 945GM only */
# define MPEG_CLOCK_GATE_DISABLE		(1 << 12) /* 945GM only */
# define PC_FE_CLOCK_GATE_DISABLE		(1 << 11)
# define PC_BE_CLOCK_GATE_DISABLE		(1 << 10)
# define WINDOWER_CLOCK_GATE_DISABLE		(1 << 9)
# define INTERPOLATOR_CLOCK_GATE_DISABLE	(1 << 8)
# define COLOR_CALCULATOR_CLOCK_GATE_DISABLE	(1 << 7)
# define MOTION_COMP_CLOCK_GATE_DISABLE		(1 << 6)
# define MAG_CLOCK_GATE_DISABLE			(1 << 5)
/* This bit must be unset on 855,865 */
# define MECI_CLOCK_GATE_DISABLE		(1 << 4)
# define DCMP_CLOCK_GATE_DISABLE		(1 << 3)
# define MEC_CLOCK_GATE_DISABLE			(1 << 2)
# define MECO_CLOCK_GATE_DISABLE		(1 << 1)
/* This bit must be set on 855,865. */
# define SV_CLOCK_GATE_DISABLE			(1 << 0)
# define I915_MPEG_CLOCK_GATE_DISABLE		(1 << 16)
# define I915_VLD_IP_PR_CLOCK_GATE_DISABLE	(1 << 15)
# define I915_MOTION_COMP_CLOCK_GATE_DISABLE	(1 << 14)
# define I915_BD_BF_CLOCK_GATE_DISABLE		(1 << 13)
# define I915_SF_SE_CLOCK_GATE_DISABLE		(1 << 12)
# define I915_WM_CLOCK_GATE_DISABLE		(1 << 11)
# define I915_IZ_CLOCK_GATE_DISABLE		(1 << 10)
# define I915_PI_CLOCK_GATE_DISABLE		(1 << 9)
# define I915_DI_CLOCK_GATE_DISABLE		(1 << 8)
# define I915_SH_SV_CLOCK_GATE_DISABLE		(1 << 7)
# define I915_PL_DG_QC_FT_CLOCK_GATE_DISABLE	(1 << 6)
# define I915_SC_CLOCK_GATE_DISABLE		(1 << 5)
# define I915_FL_CLOCK_GATE_DISABLE		(1 << 4)
# define I915_DM_CLOCK_GATE_DISABLE		(1 << 3)
# define I915_PS_CLOCK_GATE_DISABLE		(1 << 2)
# define I915_CC_CLOCK_GATE_DISABLE		(1 << 1)
# define I915_BY_CLOCK_GATE_DISABLE		(1 << 0)

# define I965_RCZ_CLOCK_GATE_DISABLE		(1 << 30)
/* This bit must always be set on 965G/965GM */
# define I965_RCC_CLOCK_GATE_DISABLE		(1 << 29)
# define I965_RCPB_CLOCK_GATE_DISABLE		(1 << 28)
# define I965_DAP_CLOCK_GATE_DISABLE		(1 << 27)
# define I965_ROC_CLOCK_GATE_DISABLE		(1 << 26)
# define I965_GW_CLOCK_GATE_DISABLE		(1 << 25)
# define I965_TD_CLOCK_GATE_DISABLE		(1 << 24)
/* This bit must always be set on 965G */
# define I965_ISC_CLOCK_GATE_DISABLE		(1 << 23)
# define I965_IC_CLOCK_GATE_DISABLE		(1 << 22)
# define I965_EU_CLOCK_GATE_DISABLE		(1 << 21)
# define I965_IF_CLOCK_GATE_DISABLE		(1 << 20)
# define I965_TC_CLOCK_GATE_DISABLE		(1 << 19)
# define I965_SO_CLOCK_GATE_DISABLE		(1 << 17)
# define I965_FBC_CLOCK_GATE_DISABLE		(1 << 16)
# define I965_MARI_CLOCK_GATE_DISABLE		(1 << 15)
# define I965_MASF_CLOCK_GATE_DISABLE		(1 << 14)
# define I965_MAWB_CLOCK_GATE_DISABLE		(1 << 13)
# define I965_EM_CLOCK_GATE_DISABLE		(1 << 12)
# define I965_UC_CLOCK_GATE_DISABLE		(1 << 11)
# define I965_SI_CLOCK_GATE_DISABLE		(1 << 6)
# define I965_MT_CLOCK_GATE_DISABLE		(1 << 5)
# define I965_PL_CLOCK_GATE_DISABLE		(1 << 4)
# define I965_DG_CLOCK_GATE_DISABLE		(1 << 3)
# define I965_QC_CLOCK_GATE_DISABLE		(1 << 2)
# define I965_FT_CLOCK_GATE_DISABLE		(1 << 1)
# define I965_DM_CLOCK_GATE_DISABLE		(1 << 0)

#define RENCLK_GATE_D2		_MMIO(0x6208)
#define VF_UNIT_CLOCK_GATE_DISABLE		(1 << 9)
#define GS_UNIT_CLOCK_GATE_DISABLE		(1 << 7)
#define CL_UNIT_CLOCK_GATE_DISABLE		(1 << 6)

#define VDECCLK_GATE_D		_MMIO(0x620C)		/* g4x only */
#define  VCP_UNIT_CLOCK_GATE_DISABLE		(1 << 4)

#define RAMCLK_GATE_D		_MMIO(0x6210)		/* CRL only */
#define DEUC			_MMIO(0x6214)          /* CRL only */

#define FW_BLC_SELF_VLV		_MMIO(VLV_DISPLAY_BASE + 0x6500)
#define  FW_CSPWRDWNEN		(1<<15)

#define MI_ARB_VLV		_MMIO(VLV_DISPLAY_BASE + 0x6504)

#define CZCLK_CDCLK_FREQ_RATIO	_MMIO(VLV_DISPLAY_BASE + 0x6508)
#define   CDCLK_FREQ_SHIFT	4
#define   CDCLK_FREQ_MASK	(0x1f << CDCLK_FREQ_SHIFT)
#define   CZCLK_FREQ_MASK	0xf

#define GCI_CONTROL		_MMIO(VLV_DISPLAY_BASE + 0x650C)
#define   PFI_CREDIT_63		(9 << 28)		/* chv only */
#define   PFI_CREDIT_31		(8 << 28)		/* chv only */
#define   PFI_CREDIT(x)		(((x) - 8) << 28)	/* 8-15 */
#define   PFI_CREDIT_RESEND	(1 << 27)
#define   VGA_FAST_MODE_DISABLE	(1 << 14)

#define GMBUSFREQ_VLV		_MMIO(VLV_DISPLAY_BASE + 0x6510)

/*
 * Palette regs
 */
#define PALETTE_A_OFFSET 0xa000
#define PALETTE_B_OFFSET 0xa800
#define CHV_PALETTE_C_OFFSET 0xc000
#define PALETTE(pipe, i) _MMIO(dev_priv->info.palette_offsets[pipe] +	\
			      dev_priv->info.display_mmio_offset + (i) * 4)

/* MCH MMIO space */

/*
 * MCHBAR mirror.
 *
 * This mirrors the MCHBAR MMIO space whose location is determined by
 * device 0 function 0's pci config register 0x44 or 0x48 and matches it in
 * every way.  It is not accessible from the CP register read instructions.
 *
 * Starting from Haswell, you can't write registers using the MCHBAR mirror,
 * just read.
 */
#define MCHBAR_MIRROR_BASE	0x10000

#define MCHBAR_MIRROR_BASE_SNB	0x140000

#define CTG_STOLEN_RESERVED		_MMIO(MCHBAR_MIRROR_BASE + 0x34)
#define ELK_STOLEN_RESERVED		_MMIO(MCHBAR_MIRROR_BASE + 0x48)
#define G4X_STOLEN_RESERVED_ADDR1_MASK	(0xFFFF << 16)
#define G4X_STOLEN_RESERVED_ADDR2_MASK	(0xFFF << 4)

/* Memory controller frequency in MCHBAR for Haswell (possible SNB+) */
#define DCLK _MMIO(MCHBAR_MIRROR_BASE_SNB + 0x5e04)

/* 915-945 and GM965 MCH register controlling DRAM channel access */
#define DCC			_MMIO(MCHBAR_MIRROR_BASE + 0x200)
#define DCC_ADDRESSING_MODE_SINGLE_CHANNEL		(0 << 0)
#define DCC_ADDRESSING_MODE_DUAL_CHANNEL_ASYMMETRIC	(1 << 0)
#define DCC_ADDRESSING_MODE_DUAL_CHANNEL_INTERLEAVED	(2 << 0)
#define DCC_ADDRESSING_MODE_MASK			(3 << 0)
#define DCC_CHANNEL_XOR_DISABLE				(1 << 10)
#define DCC_CHANNEL_XOR_BIT_17				(1 << 9)
#define DCC2			_MMIO(MCHBAR_MIRROR_BASE + 0x204)
#define DCC2_MODIFIED_ENHANCED_DISABLE			(1 << 20)

/* Pineview MCH register contains DDR3 setting */
#define CSHRDDR3CTL            _MMIO(MCHBAR_MIRROR_BASE + 0x1a8)
#define CSHRDDR3CTL_DDR3       (1 << 2)

/* 965 MCH register controlling DRAM channel configuration */
#define C0DRB3			_MMIO(MCHBAR_MIRROR_BASE + 0x206)
#define C1DRB3			_MMIO(MCHBAR_MIRROR_BASE + 0x606)

/* snb MCH registers for reading the DRAM channel configuration */
#define MAD_DIMM_C0			_MMIO(MCHBAR_MIRROR_BASE_SNB + 0x5004)
#define MAD_DIMM_C1			_MMIO(MCHBAR_MIRROR_BASE_SNB + 0x5008)
#define MAD_DIMM_C2			_MMIO(MCHBAR_MIRROR_BASE_SNB + 0x500C)
#define   MAD_DIMM_ECC_MASK		(0x3 << 24)
#define   MAD_DIMM_ECC_OFF		(0x0 << 24)
#define   MAD_DIMM_ECC_IO_ON_LOGIC_OFF	(0x1 << 24)
#define   MAD_DIMM_ECC_IO_OFF_LOGIC_ON	(0x2 << 24)
#define   MAD_DIMM_ECC_ON		(0x3 << 24)
#define   MAD_DIMM_ENH_INTERLEAVE	(0x1 << 22)
#define   MAD_DIMM_RANK_INTERLEAVE	(0x1 << 21)
#define   MAD_DIMM_B_WIDTH_X16		(0x1 << 20) /* X8 chips if unset */
#define   MAD_DIMM_A_WIDTH_X16		(0x1 << 19) /* X8 chips if unset */
#define   MAD_DIMM_B_DUAL_RANK		(0x1 << 18)
#define   MAD_DIMM_A_DUAL_RANK		(0x1 << 17)
#define   MAD_DIMM_A_SELECT		(0x1 << 16)
/* DIMM sizes are in multiples of 256mb. */
#define   MAD_DIMM_B_SIZE_SHIFT		8
#define   MAD_DIMM_B_SIZE_MASK		(0xff << MAD_DIMM_B_SIZE_SHIFT)
#define   MAD_DIMM_A_SIZE_SHIFT		0
#define   MAD_DIMM_A_SIZE_MASK		(0xff << MAD_DIMM_A_SIZE_SHIFT)

/* snb MCH registers for priority tuning */
#define MCH_SSKPD			_MMIO(MCHBAR_MIRROR_BASE_SNB + 0x5d10)
#define   MCH_SSKPD_WM0_MASK		0x3f
#define   MCH_SSKPD_WM0_VAL		0xc

#define MCH_SECP_NRG_STTS		_MMIO(MCHBAR_MIRROR_BASE_SNB + 0x592c)

/* Clocking configuration register */
#define CLKCFG			_MMIO(MCHBAR_MIRROR_BASE + 0xc00)
#define CLKCFG_FSB_400					(5 << 0)	/* hrawclk 100 */
#define CLKCFG_FSB_533					(1 << 0)	/* hrawclk 133 */
#define CLKCFG_FSB_667					(3 << 0)	/* hrawclk 166 */
#define CLKCFG_FSB_800					(2 << 0)	/* hrawclk 200 */
#define CLKCFG_FSB_1067					(6 << 0)	/* hrawclk 266 */
#define CLKCFG_FSB_1067_ALT				(0 << 0)	/* hrawclk 266 */
#define CLKCFG_FSB_1333					(7 << 0)	/* hrawclk 333 */
/*
 * Note that on at least on ELK the below value is reported for both
 * 333 and 400 MHz BIOS FSB setting, but given that the gmch datasheet
 * lists only 200/266/333 MHz FSB as supported let's decode it as 333 MHz.
 */
#define CLKCFG_FSB_1333_ALT				(4 << 0)	/* hrawclk 333 */
#define CLKCFG_FSB_MASK					(7 << 0)
#define CLKCFG_MEM_533					(1 << 4)
#define CLKCFG_MEM_667					(2 << 4)
#define CLKCFG_MEM_800					(3 << 4)
#define CLKCFG_MEM_MASK					(7 << 4)

#define HPLLVCO                 _MMIO(MCHBAR_MIRROR_BASE + 0xc38)
#define HPLLVCO_MOBILE          _MMIO(MCHBAR_MIRROR_BASE + 0xc0f)

#define TSC1			_MMIO(0x11001)
#define   TSE			(1<<0)
#define TR1			_MMIO(0x11006)
#define TSFS			_MMIO(0x11020)
#define   TSFS_SLOPE_MASK	0x0000ff00
#define   TSFS_SLOPE_SHIFT	8
#define   TSFS_INTR_MASK	0x000000ff

#define CRSTANDVID		_MMIO(0x11100)
#define PXVFREQ(fstart)		_MMIO(0x11110 + (fstart) * 4)  /* P[0-15]VIDFREQ (0x1114c) (Ironlake) */
#define   PXVFREQ_PX_MASK	0x7f000000
#define   PXVFREQ_PX_SHIFT	24
#define VIDFREQ_BASE		_MMIO(0x11110)
#define VIDFREQ1		_MMIO(0x11110) /* VIDFREQ1-4 (0x1111c) (Cantiga) */
#define VIDFREQ2		_MMIO(0x11114)
#define VIDFREQ3		_MMIO(0x11118)
#define VIDFREQ4		_MMIO(0x1111c)
#define   VIDFREQ_P0_MASK	0x1f000000
#define   VIDFREQ_P0_SHIFT	24
#define   VIDFREQ_P0_CSCLK_MASK	0x00f00000
#define   VIDFREQ_P0_CSCLK_SHIFT 20
#define   VIDFREQ_P0_CRCLK_MASK	0x000f0000
#define   VIDFREQ_P0_CRCLK_SHIFT 16
#define   VIDFREQ_P1_MASK	0x00001f00
#define   VIDFREQ_P1_SHIFT	8
#define   VIDFREQ_P1_CSCLK_MASK	0x000000f0
#define   VIDFREQ_P1_CSCLK_SHIFT 4
#define   VIDFREQ_P1_CRCLK_MASK	0x0000000f
#define INTTOEXT_BASE_ILK	_MMIO(0x11300)
#define INTTOEXT_BASE		_MMIO(0x11120) /* INTTOEXT1-8 (0x1113c) */
#define   INTTOEXT_MAP3_SHIFT	24
#define   INTTOEXT_MAP3_MASK	(0x1f << INTTOEXT_MAP3_SHIFT)
#define   INTTOEXT_MAP2_SHIFT	16
#define   INTTOEXT_MAP2_MASK	(0x1f << INTTOEXT_MAP2_SHIFT)
#define   INTTOEXT_MAP1_SHIFT	8
#define   INTTOEXT_MAP1_MASK	(0x1f << INTTOEXT_MAP1_SHIFT)
#define   INTTOEXT_MAP0_SHIFT	0
#define   INTTOEXT_MAP0_MASK	(0x1f << INTTOEXT_MAP0_SHIFT)
#define MEMSWCTL		_MMIO(0x11170) /* Ironlake only */
#define   MEMCTL_CMD_MASK	0xe000
#define   MEMCTL_CMD_SHIFT	13
#define   MEMCTL_CMD_RCLK_OFF	0
#define   MEMCTL_CMD_RCLK_ON	1
#define   MEMCTL_CMD_CHFREQ	2
#define   MEMCTL_CMD_CHVID	3
#define   MEMCTL_CMD_VMMOFF	4
#define   MEMCTL_CMD_VMMON	5
#define   MEMCTL_CMD_STS	(1<<12) /* write 1 triggers command, clears
					   when command complete */
#define   MEMCTL_FREQ_MASK	0x0f00 /* jitter, from 0-15 */
#define   MEMCTL_FREQ_SHIFT	8
#define   MEMCTL_SFCAVM		(1<<7)
#define   MEMCTL_TGT_VID_MASK	0x007f
#define MEMIHYST		_MMIO(0x1117c)
#define MEMINTREN		_MMIO(0x11180) /* 16 bits */
#define   MEMINT_RSEXIT_EN	(1<<8)
#define   MEMINT_CX_SUPR_EN	(1<<7)
#define   MEMINT_CONT_BUSY_EN	(1<<6)
#define   MEMINT_AVG_BUSY_EN	(1<<5)
#define   MEMINT_EVAL_CHG_EN	(1<<4)
#define   MEMINT_MON_IDLE_EN	(1<<3)
#define   MEMINT_UP_EVAL_EN	(1<<2)
#define   MEMINT_DOWN_EVAL_EN	(1<<1)
#define   MEMINT_SW_CMD_EN	(1<<0)
#define MEMINTRSTR		_MMIO(0x11182) /* 16 bits */
#define   MEM_RSEXIT_MASK	0xc000
#define   MEM_RSEXIT_SHIFT	14
#define   MEM_CONT_BUSY_MASK	0x3000
#define   MEM_CONT_BUSY_SHIFT	12
#define   MEM_AVG_BUSY_MASK	0x0c00
#define   MEM_AVG_BUSY_SHIFT	10
#define   MEM_EVAL_CHG_MASK	0x0300
#define   MEM_EVAL_BUSY_SHIFT	8
#define   MEM_MON_IDLE_MASK	0x00c0
#define   MEM_MON_IDLE_SHIFT	6
#define   MEM_UP_EVAL_MASK	0x0030
#define   MEM_UP_EVAL_SHIFT	4
#define   MEM_DOWN_EVAL_MASK	0x000c
#define   MEM_DOWN_EVAL_SHIFT	2
#define   MEM_SW_CMD_MASK	0x0003
#define   MEM_INT_STEER_GFX	0
#define   MEM_INT_STEER_CMR	1
#define   MEM_INT_STEER_SMI	2
#define   MEM_INT_STEER_SCI	3
#define MEMINTRSTS		_MMIO(0x11184)
#define   MEMINT_RSEXIT		(1<<7)
#define   MEMINT_CONT_BUSY	(1<<6)
#define   MEMINT_AVG_BUSY	(1<<5)
#define   MEMINT_EVAL_CHG	(1<<4)
#define   MEMINT_MON_IDLE	(1<<3)
#define   MEMINT_UP_EVAL	(1<<2)
#define   MEMINT_DOWN_EVAL	(1<<1)
#define   MEMINT_SW_CMD		(1<<0)
#define MEMMODECTL		_MMIO(0x11190)
#define   MEMMODE_BOOST_EN	(1<<31)
#define   MEMMODE_BOOST_FREQ_MASK 0x0f000000 /* jitter for boost, 0-15 */
#define   MEMMODE_BOOST_FREQ_SHIFT 24
#define   MEMMODE_IDLE_MODE_MASK 0x00030000
#define   MEMMODE_IDLE_MODE_SHIFT 16
#define   MEMMODE_IDLE_MODE_EVAL 0
#define   MEMMODE_IDLE_MODE_CONT 1
#define   MEMMODE_HWIDLE_EN	(1<<15)
#define   MEMMODE_SWMODE_EN	(1<<14)
#define   MEMMODE_RCLK_GATE	(1<<13)
#define   MEMMODE_HW_UPDATE	(1<<12)
#define   MEMMODE_FSTART_MASK	0x00000f00 /* starting jitter, 0-15 */
#define   MEMMODE_FSTART_SHIFT	8
#define   MEMMODE_FMAX_MASK	0x000000f0 /* max jitter, 0-15 */
#define   MEMMODE_FMAX_SHIFT	4
#define   MEMMODE_FMIN_MASK	0x0000000f /* min jitter, 0-15 */
#define RCBMAXAVG		_MMIO(0x1119c)
#define MEMSWCTL2		_MMIO(0x1119e) /* Cantiga only */
#define   SWMEMCMD_RENDER_OFF	(0 << 13)
#define   SWMEMCMD_RENDER_ON	(1 << 13)
#define   SWMEMCMD_SWFREQ	(2 << 13)
#define   SWMEMCMD_TARVID	(3 << 13)
#define   SWMEMCMD_VRM_OFF	(4 << 13)
#define   SWMEMCMD_VRM_ON	(5 << 13)
#define   CMDSTS		(1<<12)
#define   SFCAVM		(1<<11)
#define   SWFREQ_MASK		0x0380 /* P0-7 */
#define   SWFREQ_SHIFT		7
#define   TARVID_MASK		0x001f
#define MEMSTAT_CTG		_MMIO(0x111a0)
#define RCBMINAVG		_MMIO(0x111a0)
#define RCUPEI			_MMIO(0x111b0)
#define RCDNEI			_MMIO(0x111b4)
#define RSTDBYCTL		_MMIO(0x111b8)
#define   RS1EN			(1<<31)
#define   RS2EN			(1<<30)
#define   RS3EN			(1<<29)
#define   D3RS3EN		(1<<28) /* Display D3 imlies RS3 */
#define   SWPROMORSX		(1<<27) /* RSx promotion timers ignored */
#define   RCWAKERW		(1<<26) /* Resetwarn from PCH causes wakeup */
#define   DPRSLPVREN		(1<<25) /* Fast voltage ramp enable */
#define   GFXTGHYST		(1<<24) /* Hysteresis to allow trunk gating */
#define   RCX_SW_EXIT		(1<<23) /* Leave RSx and prevent re-entry */
#define   RSX_STATUS_MASK	(7<<20)
#define   RSX_STATUS_ON		(0<<20)
#define   RSX_STATUS_RC1	(1<<20)
#define   RSX_STATUS_RC1E	(2<<20)
#define   RSX_STATUS_RS1	(3<<20)
#define   RSX_STATUS_RS2	(4<<20) /* aka rc6 */
#define   RSX_STATUS_RSVD	(5<<20) /* deep rc6 unsupported on ilk */
#define   RSX_STATUS_RS3	(6<<20) /* rs3 unsupported on ilk */
#define   RSX_STATUS_RSVD2	(7<<20)
#define   UWRCRSXE		(1<<19) /* wake counter limit prevents rsx */
#define   RSCRP			(1<<18) /* rs requests control on rs1/2 reqs */
#define   JRSC			(1<<17) /* rsx coupled to cpu c-state */
#define   RS2INC0		(1<<16) /* allow rs2 in cpu c0 */
#define   RS1CONTSAV_MASK	(3<<14)
#define   RS1CONTSAV_NO_RS1	(0<<14) /* rs1 doesn't save/restore context */
#define   RS1CONTSAV_RSVD	(1<<14)
#define   RS1CONTSAV_SAVE_RS1	(2<<14) /* rs1 saves context */
#define   RS1CONTSAV_FULL_RS1	(3<<14) /* rs1 saves and restores context */
#define   NORMSLEXLAT_MASK	(3<<12)
#define   SLOW_RS123		(0<<12)
#define   SLOW_RS23		(1<<12)
#define   SLOW_RS3		(2<<12)
#define   NORMAL_RS123		(3<<12)
#define   RCMODE_TIMEOUT	(1<<11) /* 0 is eval interval method */
#define   IMPROMOEN		(1<<10) /* promo is immediate or delayed until next idle interval (only for timeout method above) */
#define   RCENTSYNC		(1<<9) /* rs coupled to cpu c-state (3/6/7) */
#define   STATELOCK		(1<<7) /* locked to rs_cstate if 0 */
#define   RS_CSTATE_MASK	(3<<4)
#define   RS_CSTATE_C367_RS1	(0<<4)
#define   RS_CSTATE_C36_RS1_C7_RS2 (1<<4)
#define   RS_CSTATE_RSVD	(2<<4)
#define   RS_CSTATE_C367_RS2	(3<<4)
#define   REDSAVES		(1<<3) /* no context save if was idle during rs0 */
#define   REDRESTORES		(1<<2) /* no restore if was idle during rs0 */
#define VIDCTL			_MMIO(0x111c0)
#define VIDSTS			_MMIO(0x111c8)
#define VIDSTART		_MMIO(0x111cc) /* 8 bits */
#define MEMSTAT_ILK		_MMIO(0x111f8)
#define   MEMSTAT_VID_MASK	0x7f00
#define   MEMSTAT_VID_SHIFT	8
#define   MEMSTAT_PSTATE_MASK	0x00f8
#define   MEMSTAT_PSTATE_SHIFT  3
#define   MEMSTAT_MON_ACTV	(1<<2)
#define   MEMSTAT_SRC_CTL_MASK	0x0003
#define   MEMSTAT_SRC_CTL_CORE	0
#define   MEMSTAT_SRC_CTL_TRB	1
#define   MEMSTAT_SRC_CTL_THM	2
#define   MEMSTAT_SRC_CTL_STDBY 3
#define RCPREVBSYTUPAVG		_MMIO(0x113b8)
#define RCPREVBSYTDNAVG		_MMIO(0x113bc)
#define PMMISC			_MMIO(0x11214)
#define   MCPPCE_EN		(1<<0) /* enable PM_MSG from PCH->MPC */
#define SDEW			_MMIO(0x1124c)
#define CSIEW0			_MMIO(0x11250)
#define CSIEW1			_MMIO(0x11254)
#define CSIEW2			_MMIO(0x11258)
#define PEW(i)			_MMIO(0x1125c + (i) * 4) /* 5 registers */
#define DEW(i)			_MMIO(0x11270 + (i) * 4) /* 3 registers */
#define MCHAFE			_MMIO(0x112c0)
#define CSIEC			_MMIO(0x112e0)
#define DMIEC			_MMIO(0x112e4)
#define DDREC			_MMIO(0x112e8)
#define PEG0EC			_MMIO(0x112ec)
#define PEG1EC			_MMIO(0x112f0)
#define GFXEC			_MMIO(0x112f4)
#define RPPREVBSYTUPAVG		_MMIO(0x113b8)
#define RPPREVBSYTDNAVG		_MMIO(0x113bc)
#define ECR			_MMIO(0x11600)
#define   ECR_GPFE		(1<<31)
#define   ECR_IMONE		(1<<30)
#define   ECR_CAP_MASK		0x0000001f /* Event range, 0-31 */
#define OGW0			_MMIO(0x11608)
#define OGW1			_MMIO(0x1160c)
#define EG0			_MMIO(0x11610)
#define EG1			_MMIO(0x11614)
#define EG2			_MMIO(0x11618)
#define EG3			_MMIO(0x1161c)
#define EG4			_MMIO(0x11620)
#define EG5			_MMIO(0x11624)
#define EG6			_MMIO(0x11628)
#define EG7			_MMIO(0x1162c)
#define PXW(i)			_MMIO(0x11664 + (i) * 4) /* 4 registers */
#define PXWL(i)			_MMIO(0x11680 + (i) * 8) /* 8 registers */
#define LCFUSE02		_MMIO(0x116c0)
#define   LCFUSE_HIV_MASK	0x000000ff
#define CSIPLL0			_MMIO(0x12c10)
#define DDRMPLL1		_MMIO(0X12c20)
#define PEG_BAND_GAP_DATA	_MMIO(0x14d68)

#define GEN6_GT_THREAD_STATUS_REG _MMIO(0x13805c)
#define GEN6_GT_THREAD_STATUS_CORE_MASK 0x7

#define GEN6_GT_PERF_STATUS	_MMIO(MCHBAR_MIRROR_BASE_SNB + 0x5948)
#define BXT_GT_PERF_STATUS      _MMIO(MCHBAR_MIRROR_BASE_SNB + 0x7070)
#define GEN6_RP_STATE_LIMITS	_MMIO(MCHBAR_MIRROR_BASE_SNB + 0x5994)
#define GEN6_RP_STATE_CAP	_MMIO(MCHBAR_MIRROR_BASE_SNB + 0x5998)
#define BXT_RP_STATE_CAP        _MMIO(0x138170)

/*
 * Make these a multiple of magic 25 to avoid SNB (eg. Dell XPS
 * 8300) freezing up around GPU hangs. Looks as if even
 * scheduling/timer interrupts start misbehaving if the RPS
 * EI/thresholds are "bad", leading to a very sluggish or even
 * frozen machine.
 */
#define INTERVAL_1_28_US(us)	roundup(((us) * 100) >> 7, 25)
#define INTERVAL_1_33_US(us)	(((us) * 3)   >> 2)
#define INTERVAL_0_833_US(us)	(((us) * 6) / 5)
#define GT_INTERVAL_FROM_US(dev_priv, us) (INTEL_GEN(dev_priv) >= 9 ? \
				(IS_GEN9_LP(dev_priv) ? \
				INTERVAL_0_833_US(us) : \
				INTERVAL_1_33_US(us)) : \
				INTERVAL_1_28_US(us))

#define INTERVAL_1_28_TO_US(interval)  (((interval) << 7) / 100)
#define INTERVAL_1_33_TO_US(interval)  (((interval) << 2) / 3)
#define INTERVAL_0_833_TO_US(interval) (((interval) * 5)  / 6)
#define GT_PM_INTERVAL_TO_US(dev_priv, interval) (INTEL_GEN(dev_priv) >= 9 ? \
                           (IS_GEN9_LP(dev_priv) ? \
                           INTERVAL_0_833_TO_US(interval) : \
                           INTERVAL_1_33_TO_US(interval)) : \
                           INTERVAL_1_28_TO_US(interval))

/*
 * Logical Context regs
 */
#define CCID				_MMIO(0x2180)
#define   CCID_EN			BIT(0)
#define   CCID_EXTENDED_STATE_RESTORE	BIT(2)
#define   CCID_EXTENDED_STATE_SAVE	BIT(3)
/*
 * Notes on SNB/IVB/VLV context size:
 * - Power context is saved elsewhere (LLC or stolen)
 * - Ring/execlist context is saved on SNB, not on IVB
 * - Extended context size already includes render context size
 * - We always need to follow the extended context size.
 *   SNB BSpec has comments indicating that we should use the
 *   render context size instead if execlists are disabled, but
 *   based on empirical testing that's just nonsense.
 * - Pipelined/VF state is saved on SNB/IVB respectively
 * - GT1 size just indicates how much of render context
 *   doesn't need saving on GT1
 */
#define CXT_SIZE		_MMIO(0x21a0)
#define GEN6_CXT_POWER_SIZE(cxt_reg)	(((cxt_reg) >> 24) & 0x3f)
#define GEN6_CXT_RING_SIZE(cxt_reg)	(((cxt_reg) >> 18) & 0x3f)
#define GEN6_CXT_RENDER_SIZE(cxt_reg)	(((cxt_reg) >> 12) & 0x3f)
#define GEN6_CXT_EXTENDED_SIZE(cxt_reg)	(((cxt_reg) >> 6) & 0x3f)
#define GEN6_CXT_PIPELINE_SIZE(cxt_reg)	(((cxt_reg) >> 0) & 0x3f)
#define GEN6_CXT_TOTAL_SIZE(cxt_reg)	(GEN6_CXT_RING_SIZE(cxt_reg) + \
					GEN6_CXT_EXTENDED_SIZE(cxt_reg) + \
					GEN6_CXT_PIPELINE_SIZE(cxt_reg))
#define GEN7_CXT_SIZE		_MMIO(0x21a8)
#define GEN7_CXT_POWER_SIZE(ctx_reg)	(((ctx_reg) >> 25) & 0x7f)
#define GEN7_CXT_RING_SIZE(ctx_reg)	(((ctx_reg) >> 22) & 0x7)
#define GEN7_CXT_RENDER_SIZE(ctx_reg)	(((ctx_reg) >> 16) & 0x3f)
#define GEN7_CXT_EXTENDED_SIZE(ctx_reg)	(((ctx_reg) >> 9) & 0x7f)
#define GEN7_CXT_GT1_SIZE(ctx_reg)	(((ctx_reg) >> 6) & 0x7)
#define GEN7_CXT_VFSTATE_SIZE(ctx_reg)	(((ctx_reg) >> 0) & 0x3f)
#define GEN7_CXT_TOTAL_SIZE(ctx_reg)	(GEN7_CXT_EXTENDED_SIZE(ctx_reg) + \
					 GEN7_CXT_VFSTATE_SIZE(ctx_reg))

enum {
	INTEL_ADVANCED_CONTEXT = 0,
	INTEL_LEGACY_32B_CONTEXT,
	INTEL_ADVANCED_AD_CONTEXT,
	INTEL_LEGACY_64B_CONTEXT
};

enum {
	FAULT_AND_HANG = 0,
	FAULT_AND_HALT, /* Debug only */
	FAULT_AND_STREAM,
	FAULT_AND_CONTINUE /* Unsupported */
};

#define GEN8_CTX_VALID (1<<0)
#define GEN8_CTX_FORCE_PD_RESTORE (1<<1)
#define GEN8_CTX_FORCE_RESTORE (1<<2)
#define GEN8_CTX_L3LLC_COHERENT (1<<5)
#define GEN8_CTX_PRIVILEGE (1<<8)
#define GEN8_CTX_ADDRESSING_MODE_SHIFT 3

#define GEN8_CTX_ID_SHIFT 32
#define GEN8_CTX_ID_WIDTH 21

#define CHV_CLK_CTL1			_MMIO(0x101100)
#define VLV_CLK_CTL2			_MMIO(0x101104)
#define   CLK_CTL2_CZCOUNT_30NS_SHIFT	28

/*
 * Overlay regs
 */

#define OVADD			_MMIO(0x30000)
#define DOVSTA			_MMIO(0x30008)
#define OC_BUF			(0x3<<20)
#define OGAMC5			_MMIO(0x30010)
#define OGAMC4			_MMIO(0x30014)
#define OGAMC3			_MMIO(0x30018)
#define OGAMC2			_MMIO(0x3001c)
#define OGAMC1			_MMIO(0x30020)
#define OGAMC0			_MMIO(0x30024)

/*
 * GEN9 clock gating regs
 */
#define GEN9_CLKGATE_DIS_0		_MMIO(0x46530)
#define   PWM2_GATING_DIS		(1 << 14)
#define   PWM1_GATING_DIS		(1 << 13)

/*
 * GEN10 clock gating regs
 */
#define SLICE_UNIT_LEVEL_CLKGATE	_MMIO(0x94d4)
#define  SARBUNIT_CLKGATE_DIS		(1 << 5)

/*
 * Display engine regs
 */

/* Pipe A CRC regs */
#define _PIPE_CRC_CTL_A			0x60050
#define   PIPE_CRC_ENABLE		(1 << 31)
/* ivb+ source selection */
#define   PIPE_CRC_SOURCE_PRIMARY_IVB	(0 << 29)
#define   PIPE_CRC_SOURCE_SPRITE_IVB	(1 << 29)
#define   PIPE_CRC_SOURCE_PF_IVB	(2 << 29)
/* ilk+ source selection */
#define   PIPE_CRC_SOURCE_PRIMARY_ILK	(0 << 28)
#define   PIPE_CRC_SOURCE_SPRITE_ILK	(1 << 28)
#define   PIPE_CRC_SOURCE_PIPE_ILK	(2 << 28)
/* embedded DP port on the north display block, reserved on ivb */
#define   PIPE_CRC_SOURCE_PORT_A_ILK	(4 << 28)
#define   PIPE_CRC_SOURCE_FDI_ILK	(5 << 28) /* reserved on ivb */
/* vlv source selection */
#define   PIPE_CRC_SOURCE_PIPE_VLV	(0 << 27)
#define   PIPE_CRC_SOURCE_HDMIB_VLV	(1 << 27)
#define   PIPE_CRC_SOURCE_HDMIC_VLV	(2 << 27)
/* with DP port the pipe source is invalid */
#define   PIPE_CRC_SOURCE_DP_D_VLV	(3 << 27)
#define   PIPE_CRC_SOURCE_DP_B_VLV	(6 << 27)
#define   PIPE_CRC_SOURCE_DP_C_VLV	(7 << 27)
/* gen3+ source selection */
#define   PIPE_CRC_SOURCE_PIPE_I9XX	(0 << 28)
#define   PIPE_CRC_SOURCE_SDVOB_I9XX	(1 << 28)
#define   PIPE_CRC_SOURCE_SDVOC_I9XX	(2 << 28)
/* with DP/TV port the pipe source is invalid */
#define   PIPE_CRC_SOURCE_DP_D_G4X	(3 << 28)
#define   PIPE_CRC_SOURCE_TV_PRE	(4 << 28)
#define   PIPE_CRC_SOURCE_TV_POST	(5 << 28)
#define   PIPE_CRC_SOURCE_DP_B_G4X	(6 << 28)
#define   PIPE_CRC_SOURCE_DP_C_G4X	(7 << 28)
/* gen2 doesn't have source selection bits */
#define   PIPE_CRC_INCLUDE_BORDER_I8XX	(1 << 30)

#define _PIPE_CRC_RES_1_A_IVB		0x60064
#define _PIPE_CRC_RES_2_A_IVB		0x60068
#define _PIPE_CRC_RES_3_A_IVB		0x6006c
#define _PIPE_CRC_RES_4_A_IVB		0x60070
#define _PIPE_CRC_RES_5_A_IVB		0x60074

#define _PIPE_CRC_RES_RED_A		0x60060
#define _PIPE_CRC_RES_GREEN_A		0x60064
#define _PIPE_CRC_RES_BLUE_A		0x60068
#define _PIPE_CRC_RES_RES1_A_I915	0x6006c
#define _PIPE_CRC_RES_RES2_A_G4X	0x60080

/* Pipe B CRC regs */
#define _PIPE_CRC_RES_1_B_IVB		0x61064
#define _PIPE_CRC_RES_2_B_IVB		0x61068
#define _PIPE_CRC_RES_3_B_IVB		0x6106c
#define _PIPE_CRC_RES_4_B_IVB		0x61070
#define _PIPE_CRC_RES_5_B_IVB		0x61074

#define PIPE_CRC_CTL(pipe)		_MMIO_TRANS2(pipe, _PIPE_CRC_CTL_A)
#define PIPE_CRC_RES_1_IVB(pipe)	_MMIO_TRANS2(pipe, _PIPE_CRC_RES_1_A_IVB)
#define PIPE_CRC_RES_2_IVB(pipe)	_MMIO_TRANS2(pipe, _PIPE_CRC_RES_2_A_IVB)
#define PIPE_CRC_RES_3_IVB(pipe)	_MMIO_TRANS2(pipe, _PIPE_CRC_RES_3_A_IVB)
#define PIPE_CRC_RES_4_IVB(pipe)	_MMIO_TRANS2(pipe, _PIPE_CRC_RES_4_A_IVB)
#define PIPE_CRC_RES_5_IVB(pipe)	_MMIO_TRANS2(pipe, _PIPE_CRC_RES_5_A_IVB)

#define PIPE_CRC_RES_RED(pipe)		_MMIO_TRANS2(pipe, _PIPE_CRC_RES_RED_A)
#define PIPE_CRC_RES_GREEN(pipe)	_MMIO_TRANS2(pipe, _PIPE_CRC_RES_GREEN_A)
#define PIPE_CRC_RES_BLUE(pipe)		_MMIO_TRANS2(pipe, _PIPE_CRC_RES_BLUE_A)
#define PIPE_CRC_RES_RES1_I915(pipe)	_MMIO_TRANS2(pipe, _PIPE_CRC_RES_RES1_A_I915)
#define PIPE_CRC_RES_RES2_G4X(pipe)	_MMIO_TRANS2(pipe, _PIPE_CRC_RES_RES2_A_G4X)

/* Pipe A timing regs */
#define _HTOTAL_A	0x60000
#define _HBLANK_A	0x60004
#define _HSYNC_A	0x60008
#define _VTOTAL_A	0x6000c
#define _VBLANK_A	0x60010
#define _VSYNC_A	0x60014
#define _PIPEASRC	0x6001c
#define _BCLRPAT_A	0x60020
#define _VSYNCSHIFT_A	0x60028
#define _PIPE_MULT_A	0x6002c

/* Pipe B timing regs */
#define _HTOTAL_B	0x61000
#define _HBLANK_B	0x61004
#define _HSYNC_B	0x61008
#define _VTOTAL_B	0x6100c
#define _VBLANK_B	0x61010
#define _VSYNC_B	0x61014
#define _PIPEBSRC	0x6101c
#define _BCLRPAT_B	0x61020
#define _VSYNCSHIFT_B	0x61028
#define _PIPE_MULT_B	0x6102c

#define TRANSCODER_A_OFFSET 0x60000
#define TRANSCODER_B_OFFSET 0x61000
#define TRANSCODER_C_OFFSET 0x62000
#define CHV_TRANSCODER_C_OFFSET 0x63000
#define TRANSCODER_EDP_OFFSET 0x6f000

#define _MMIO_TRANS2(pipe, reg) _MMIO(dev_priv->info.trans_offsets[(pipe)] - \
	dev_priv->info.trans_offsets[TRANSCODER_A] + (reg) + \
	dev_priv->info.display_mmio_offset)

#define HTOTAL(trans)		_MMIO_TRANS2(trans, _HTOTAL_A)
#define HBLANK(trans)		_MMIO_TRANS2(trans, _HBLANK_A)
#define HSYNC(trans)		_MMIO_TRANS2(trans, _HSYNC_A)
#define VTOTAL(trans)		_MMIO_TRANS2(trans, _VTOTAL_A)
#define VBLANK(trans)		_MMIO_TRANS2(trans, _VBLANK_A)
#define VSYNC(trans)		_MMIO_TRANS2(trans, _VSYNC_A)
#define BCLRPAT(trans)		_MMIO_TRANS2(trans, _BCLRPAT_A)
#define VSYNCSHIFT(trans)	_MMIO_TRANS2(trans, _VSYNCSHIFT_A)
#define PIPESRC(trans)		_MMIO_TRANS2(trans, _PIPEASRC)
#define PIPE_MULT(trans)	_MMIO_TRANS2(trans, _PIPE_MULT_A)

/* VLV eDP PSR registers */
#define _PSRCTLA				(VLV_DISPLAY_BASE + 0x60090)
#define _PSRCTLB				(VLV_DISPLAY_BASE + 0x61090)
#define  VLV_EDP_PSR_ENABLE			(1<<0)
#define  VLV_EDP_PSR_RESET			(1<<1)
#define  VLV_EDP_PSR_MODE_MASK			(7<<2)
#define  VLV_EDP_PSR_MODE_HW_TIMER		(1<<3)
#define  VLV_EDP_PSR_MODE_SW_TIMER		(1<<2)
#define  VLV_EDP_PSR_SINGLE_FRAME_UPDATE	(1<<7)
#define  VLV_EDP_PSR_ACTIVE_ENTRY		(1<<8)
#define  VLV_EDP_PSR_SRC_TRANSMITTER_STATE	(1<<9)
#define  VLV_EDP_PSR_DBL_FRAME			(1<<10)
#define  VLV_EDP_PSR_FRAME_COUNT_MASK		(0xff<<16)
#define  VLV_EDP_PSR_IDLE_FRAME_SHIFT		16
#define VLV_PSRCTL(pipe)	_MMIO_PIPE(pipe, _PSRCTLA, _PSRCTLB)

#define _VSCSDPA			(VLV_DISPLAY_BASE + 0x600a0)
#define _VSCSDPB			(VLV_DISPLAY_BASE + 0x610a0)
#define  VLV_EDP_PSR_SDP_FREQ_MASK	(3<<30)
#define  VLV_EDP_PSR_SDP_FREQ_ONCE	(1<<31)
#define  VLV_EDP_PSR_SDP_FREQ_EVFRAME	(1<<30)
#define VLV_VSCSDP(pipe)	_MMIO_PIPE(pipe, _VSCSDPA, _VSCSDPB)

#define _PSRSTATA			(VLV_DISPLAY_BASE + 0x60094)
#define _PSRSTATB			(VLV_DISPLAY_BASE + 0x61094)
#define  VLV_EDP_PSR_LAST_STATE_MASK	(7<<3)
#define  VLV_EDP_PSR_CURR_STATE_MASK	7
#define  VLV_EDP_PSR_DISABLED		(0<<0)
#define  VLV_EDP_PSR_INACTIVE		(1<<0)
#define  VLV_EDP_PSR_IN_TRANS_TO_ACTIVE	(2<<0)
#define  VLV_EDP_PSR_ACTIVE_NORFB_UP	(3<<0)
#define  VLV_EDP_PSR_ACTIVE_SF_UPDATE	(4<<0)
#define  VLV_EDP_PSR_EXIT		(5<<0)
#define  VLV_EDP_PSR_IN_TRANS		(1<<7)
#define VLV_PSRSTAT(pipe)	_MMIO_PIPE(pipe, _PSRSTATA, _PSRSTATB)

/* HSW+ eDP PSR registers */
#define HSW_EDP_PSR_BASE	0x64800
#define BDW_EDP_PSR_BASE	0x6f800
#define EDP_PSR_CTL				_MMIO(dev_priv->psr_mmio_base + 0)
#define   EDP_PSR_ENABLE			(1<<31)
#define   BDW_PSR_SINGLE_FRAME			(1<<30)
#define   EDP_PSR_RESTORE_PSR_ACTIVE_CTX_MASK	(1<<29) /* SW can't modify */
#define   EDP_PSR_LINK_STANDBY			(1<<27)
#define   EDP_PSR_MIN_LINK_ENTRY_TIME_MASK	(3<<25)
#define   EDP_PSR_MIN_LINK_ENTRY_TIME_8_LINES	(0<<25)
#define   EDP_PSR_MIN_LINK_ENTRY_TIME_4_LINES	(1<<25)
#define   EDP_PSR_MIN_LINK_ENTRY_TIME_2_LINES	(2<<25)
#define   EDP_PSR_MIN_LINK_ENTRY_TIME_0_LINES	(3<<25)
#define   EDP_PSR_MAX_SLEEP_TIME_SHIFT		20
#define   EDP_PSR_SKIP_AUX_EXIT			(1<<12)
#define   EDP_PSR_TP1_TP2_SEL			(0<<11)
#define   EDP_PSR_TP1_TP3_SEL			(1<<11)
#define   EDP_PSR_TP2_TP3_TIME_500us		(0<<8)
#define   EDP_PSR_TP2_TP3_TIME_100us		(1<<8)
#define   EDP_PSR_TP2_TP3_TIME_2500us		(2<<8)
#define   EDP_PSR_TP2_TP3_TIME_0us		(3<<8)
#define   EDP_PSR_TP1_TIME_500us		(0<<4)
#define   EDP_PSR_TP1_TIME_100us		(1<<4)
#define   EDP_PSR_TP1_TIME_2500us		(2<<4)
#define   EDP_PSR_TP1_TIME_0us			(3<<4)
#define   EDP_PSR_IDLE_FRAME_SHIFT		0

#define EDP_PSR_AUX_CTL				_MMIO(dev_priv->psr_mmio_base + 0x10)
#define EDP_PSR_AUX_DATA(i)			_MMIO(dev_priv->psr_mmio_base + 0x14 + (i) * 4) /* 5 registers */

#define EDP_PSR_STATUS_CTL			_MMIO(dev_priv->psr_mmio_base + 0x40)
#define   EDP_PSR_STATUS_STATE_MASK		(7<<29)
#define   EDP_PSR_STATUS_STATE_IDLE		(0<<29)
#define   EDP_PSR_STATUS_STATE_SRDONACK		(1<<29)
#define   EDP_PSR_STATUS_STATE_SRDENT		(2<<29)
#define   EDP_PSR_STATUS_STATE_BUFOFF		(3<<29)
#define   EDP_PSR_STATUS_STATE_BUFON		(4<<29)
#define   EDP_PSR_STATUS_STATE_AUXACK		(5<<29)
#define   EDP_PSR_STATUS_STATE_SRDOFFACK	(6<<29)
#define   EDP_PSR_STATUS_LINK_MASK		(3<<26)
#define   EDP_PSR_STATUS_LINK_FULL_OFF		(0<<26)
#define   EDP_PSR_STATUS_LINK_FULL_ON		(1<<26)
#define   EDP_PSR_STATUS_LINK_STANDBY		(2<<26)
#define   EDP_PSR_STATUS_MAX_SLEEP_TIMER_SHIFT	20
#define   EDP_PSR_STATUS_MAX_SLEEP_TIMER_MASK	0x1f
#define   EDP_PSR_STATUS_COUNT_SHIFT		16
#define   EDP_PSR_STATUS_COUNT_MASK		0xf
#define   EDP_PSR_STATUS_AUX_ERROR		(1<<15)
#define   EDP_PSR_STATUS_AUX_SENDING		(1<<12)
#define   EDP_PSR_STATUS_SENDING_IDLE		(1<<9)
#define   EDP_PSR_STATUS_SENDING_TP2_TP3	(1<<8)
#define   EDP_PSR_STATUS_SENDING_TP1		(1<<4)
#define   EDP_PSR_STATUS_IDLE_MASK		0xf

#define EDP_PSR_PERF_CNT		_MMIO(dev_priv->psr_mmio_base + 0x44)
#define   EDP_PSR_PERF_CNT_MASK		0xffffff

#define EDP_PSR_DEBUG_CTL		_MMIO(dev_priv->psr_mmio_base + 0x60)
#define   EDP_PSR_DEBUG_MASK_MAX_SLEEP         (1<<28)
#define   EDP_PSR_DEBUG_MASK_LPSP              (1<<27)
#define   EDP_PSR_DEBUG_MASK_MEMUP             (1<<26)
#define   EDP_PSR_DEBUG_MASK_HPD               (1<<25)
#define   EDP_PSR_DEBUG_MASK_DISP_REG_WRITE    (1<<16)
#define   EDP_PSR_DEBUG_EXIT_ON_PIXEL_UNDERRUN (1<<15)

#define EDP_PSR2_CTL			_MMIO(0x6f900)
#define   EDP_PSR2_ENABLE		(1<<31)
#define   EDP_SU_TRACK_ENABLE		(1<<30)
#define   EDP_MAX_SU_DISABLE_TIME(t)	((t)<<20)
#define   EDP_MAX_SU_DISABLE_TIME_MASK	(0x1f<<20)
#define   EDP_PSR2_TP2_TIME_500		(0<<8)
#define   EDP_PSR2_TP2_TIME_100		(1<<8)
#define   EDP_PSR2_TP2_TIME_2500	(2<<8)
#define   EDP_PSR2_TP2_TIME_50		(3<<8)
#define   EDP_PSR2_TP2_TIME_MASK	(3<<8)
#define   EDP_PSR2_FRAME_BEFORE_SU_SHIFT 4
#define   EDP_PSR2_FRAME_BEFORE_SU_MASK	(0xf<<4)
#define   EDP_PSR2_IDLE_MASK		0xf
#define   EDP_FRAMES_BEFORE_SU_ENTRY   (1<<4)

#define EDP_PSR2_STATUS_CTL            _MMIO(0x6f940)
#define EDP_PSR2_STATUS_STATE_MASK     (0xf<<28)
#define EDP_PSR2_STATUS_STATE_SHIFT    28

/* VGA port control */
#define ADPA			_MMIO(0x61100)
#define PCH_ADPA                _MMIO(0xe1100)
#define VLV_ADPA		_MMIO(VLV_DISPLAY_BASE + 0x61100)

#define   ADPA_DAC_ENABLE	(1<<31)
#define   ADPA_DAC_DISABLE	0
#define   ADPA_PIPE_SELECT_MASK	(1<<30)
#define   ADPA_PIPE_A_SELECT	0
#define   ADPA_PIPE_B_SELECT	(1<<30)
#define   ADPA_PIPE_SELECT(pipe) ((pipe) << 30)
/* CPT uses bits 29:30 for pch transcoder select */
#define   ADPA_CRT_HOTPLUG_MASK  0x03ff0000 /* bit 25-16 */
#define   ADPA_CRT_HOTPLUG_MONITOR_NONE  (0<<24)
#define   ADPA_CRT_HOTPLUG_MONITOR_MASK  (3<<24)
#define   ADPA_CRT_HOTPLUG_MONITOR_COLOR (3<<24)
#define   ADPA_CRT_HOTPLUG_MONITOR_MONO  (2<<24)
#define   ADPA_CRT_HOTPLUG_ENABLE        (1<<23)
#define   ADPA_CRT_HOTPLUG_PERIOD_64     (0<<22)
#define   ADPA_CRT_HOTPLUG_PERIOD_128    (1<<22)
#define   ADPA_CRT_HOTPLUG_WARMUP_5MS    (0<<21)
#define   ADPA_CRT_HOTPLUG_WARMUP_10MS   (1<<21)
#define   ADPA_CRT_HOTPLUG_SAMPLE_2S     (0<<20)
#define   ADPA_CRT_HOTPLUG_SAMPLE_4S     (1<<20)
#define   ADPA_CRT_HOTPLUG_VOLTAGE_40    (0<<18)
#define   ADPA_CRT_HOTPLUG_VOLTAGE_50    (1<<18)
#define   ADPA_CRT_HOTPLUG_VOLTAGE_60    (2<<18)
#define   ADPA_CRT_HOTPLUG_VOLTAGE_70    (3<<18)
#define   ADPA_CRT_HOTPLUG_VOLREF_325MV  (0<<17)
#define   ADPA_CRT_HOTPLUG_VOLREF_475MV  (1<<17)
#define   ADPA_CRT_HOTPLUG_FORCE_TRIGGER (1<<16)
#define   ADPA_USE_VGA_HVPOLARITY (1<<15)
#define   ADPA_SETS_HVPOLARITY	0
#define   ADPA_VSYNC_CNTL_DISABLE (1<<10)
#define   ADPA_VSYNC_CNTL_ENABLE 0
#define   ADPA_HSYNC_CNTL_DISABLE (1<<11)
#define   ADPA_HSYNC_CNTL_ENABLE 0
#define   ADPA_VSYNC_ACTIVE_HIGH (1<<4)
#define   ADPA_VSYNC_ACTIVE_LOW	0
#define   ADPA_HSYNC_ACTIVE_HIGH (1<<3)
#define   ADPA_HSYNC_ACTIVE_LOW	0
#define   ADPA_DPMS_MASK	(~(3<<10))
#define   ADPA_DPMS_ON		(0<<10)
#define   ADPA_DPMS_SUSPEND	(1<<10)
#define   ADPA_DPMS_STANDBY	(2<<10)
#define   ADPA_DPMS_OFF		(3<<10)


/* Hotplug control (945+ only) */
#define PORT_HOTPLUG_EN		_MMIO(dev_priv->info.display_mmio_offset + 0x61110)
#define   PORTB_HOTPLUG_INT_EN			(1 << 29)
#define   PORTC_HOTPLUG_INT_EN			(1 << 28)
#define   PORTD_HOTPLUG_INT_EN			(1 << 27)
#define   SDVOB_HOTPLUG_INT_EN			(1 << 26)
#define   SDVOC_HOTPLUG_INT_EN			(1 << 25)
#define   TV_HOTPLUG_INT_EN			(1 << 18)
#define   CRT_HOTPLUG_INT_EN			(1 << 9)
#define HOTPLUG_INT_EN_MASK			(PORTB_HOTPLUG_INT_EN | \
						 PORTC_HOTPLUG_INT_EN | \
						 PORTD_HOTPLUG_INT_EN | \
						 SDVOC_HOTPLUG_INT_EN | \
						 SDVOB_HOTPLUG_INT_EN | \
						 CRT_HOTPLUG_INT_EN)
#define   CRT_HOTPLUG_FORCE_DETECT		(1 << 3)
#define CRT_HOTPLUG_ACTIVATION_PERIOD_32	(0 << 8)
/* must use period 64 on GM45 according to docs */
#define CRT_HOTPLUG_ACTIVATION_PERIOD_64	(1 << 8)
#define CRT_HOTPLUG_DAC_ON_TIME_2M		(0 << 7)
#define CRT_HOTPLUG_DAC_ON_TIME_4M		(1 << 7)
#define CRT_HOTPLUG_VOLTAGE_COMPARE_40		(0 << 5)
#define CRT_HOTPLUG_VOLTAGE_COMPARE_50		(1 << 5)
#define CRT_HOTPLUG_VOLTAGE_COMPARE_60		(2 << 5)
#define CRT_HOTPLUG_VOLTAGE_COMPARE_70		(3 << 5)
#define CRT_HOTPLUG_VOLTAGE_COMPARE_MASK	(3 << 5)
#define CRT_HOTPLUG_DETECT_DELAY_1G		(0 << 4)
#define CRT_HOTPLUG_DETECT_DELAY_2G		(1 << 4)
#define CRT_HOTPLUG_DETECT_VOLTAGE_325MV	(0 << 2)
#define CRT_HOTPLUG_DETECT_VOLTAGE_475MV	(1 << 2)

#define PORT_HOTPLUG_STAT	_MMIO(dev_priv->info.display_mmio_offset + 0x61114)
/*
 * HDMI/DP bits are g4x+
 *
 * WARNING: Bspec for hpd status bits on gen4 seems to be completely confused.
 * Please check the detailed lore in the commit message for for experimental
 * evidence.
 */
/* Bspec says GM45 should match G4X/VLV/CHV, but reality disagrees */
#define   PORTD_HOTPLUG_LIVE_STATUS_GM45	(1 << 29)
#define   PORTC_HOTPLUG_LIVE_STATUS_GM45	(1 << 28)
#define   PORTB_HOTPLUG_LIVE_STATUS_GM45	(1 << 27)
/* G4X/VLV/CHV DP/HDMI bits again match Bspec */
#define   PORTD_HOTPLUG_LIVE_STATUS_G4X		(1 << 27)
#define   PORTC_HOTPLUG_LIVE_STATUS_G4X		(1 << 28)
#define   PORTB_HOTPLUG_LIVE_STATUS_G4X		(1 << 29)
#define   PORTD_HOTPLUG_INT_STATUS		(3 << 21)
#define   PORTD_HOTPLUG_INT_LONG_PULSE		(2 << 21)
#define   PORTD_HOTPLUG_INT_SHORT_PULSE		(1 << 21)
#define   PORTC_HOTPLUG_INT_STATUS		(3 << 19)
#define   PORTC_HOTPLUG_INT_LONG_PULSE		(2 << 19)
#define   PORTC_HOTPLUG_INT_SHORT_PULSE		(1 << 19)
#define   PORTB_HOTPLUG_INT_STATUS		(3 << 17)
#define   PORTB_HOTPLUG_INT_LONG_PULSE		(2 << 17)
#define   PORTB_HOTPLUG_INT_SHORT_PLUSE		(1 << 17)
/* CRT/TV common between gen3+ */
#define   CRT_HOTPLUG_INT_STATUS		(1 << 11)
#define   TV_HOTPLUG_INT_STATUS			(1 << 10)
#define   CRT_HOTPLUG_MONITOR_MASK		(3 << 8)
#define   CRT_HOTPLUG_MONITOR_COLOR		(3 << 8)
#define   CRT_HOTPLUG_MONITOR_MONO		(2 << 8)
#define   CRT_HOTPLUG_MONITOR_NONE		(0 << 8)
#define   DP_AUX_CHANNEL_D_INT_STATUS_G4X	(1 << 6)
#define   DP_AUX_CHANNEL_C_INT_STATUS_G4X	(1 << 5)
#define   DP_AUX_CHANNEL_B_INT_STATUS_G4X	(1 << 4)
#define   DP_AUX_CHANNEL_MASK_INT_STATUS_G4X	(7 << 4)

/* SDVO is different across gen3/4 */
#define   SDVOC_HOTPLUG_INT_STATUS_G4X		(1 << 3)
#define   SDVOB_HOTPLUG_INT_STATUS_G4X		(1 << 2)
/*
 * Bspec seems to be seriously misleaded about the SDVO hpd bits on i965g/gm,
 * since reality corrobates that they're the same as on gen3. But keep these
 * bits here (and the comment!) to help any other lost wanderers back onto the
 * right tracks.
 */
#define   SDVOC_HOTPLUG_INT_STATUS_I965		(3 << 4)
#define   SDVOB_HOTPLUG_INT_STATUS_I965		(3 << 2)
#define   SDVOC_HOTPLUG_INT_STATUS_I915		(1 << 7)
#define   SDVOB_HOTPLUG_INT_STATUS_I915		(1 << 6)
#define   HOTPLUG_INT_STATUS_G4X		(CRT_HOTPLUG_INT_STATUS | \
						 SDVOB_HOTPLUG_INT_STATUS_G4X | \
						 SDVOC_HOTPLUG_INT_STATUS_G4X | \
						 PORTB_HOTPLUG_INT_STATUS | \
						 PORTC_HOTPLUG_INT_STATUS | \
						 PORTD_HOTPLUG_INT_STATUS)

#define HOTPLUG_INT_STATUS_I915			(CRT_HOTPLUG_INT_STATUS | \
						 SDVOB_HOTPLUG_INT_STATUS_I915 | \
						 SDVOC_HOTPLUG_INT_STATUS_I915 | \
						 PORTB_HOTPLUG_INT_STATUS | \
						 PORTC_HOTPLUG_INT_STATUS | \
						 PORTD_HOTPLUG_INT_STATUS)

/* SDVO and HDMI port control.
 * The same register may be used for SDVO or HDMI */
#define _GEN3_SDVOB	0x61140
#define _GEN3_SDVOC	0x61160
#define GEN3_SDVOB	_MMIO(_GEN3_SDVOB)
#define GEN3_SDVOC	_MMIO(_GEN3_SDVOC)
#define GEN4_HDMIB	GEN3_SDVOB
#define GEN4_HDMIC	GEN3_SDVOC
#define VLV_HDMIB	_MMIO(VLV_DISPLAY_BASE + 0x61140)
#define VLV_HDMIC	_MMIO(VLV_DISPLAY_BASE + 0x61160)
#define CHV_HDMID	_MMIO(VLV_DISPLAY_BASE + 0x6116C)
#define PCH_SDVOB	_MMIO(0xe1140)
#define PCH_HDMIB	PCH_SDVOB
#define PCH_HDMIC	_MMIO(0xe1150)
#define PCH_HDMID	_MMIO(0xe1160)

#define PORT_DFT_I9XX				_MMIO(0x61150)
#define   DC_BALANCE_RESET			(1 << 25)
#define PORT_DFT2_G4X		_MMIO(dev_priv->info.display_mmio_offset + 0x61154)
#define   DC_BALANCE_RESET_VLV			(1 << 31)
#define   PIPE_SCRAMBLE_RESET_MASK		((1 << 14) | (0x3 << 0))
#define   PIPE_C_SCRAMBLE_RESET			(1 << 14) /* chv */
#define   PIPE_B_SCRAMBLE_RESET			(1 << 1)
#define   PIPE_A_SCRAMBLE_RESET			(1 << 0)

/* Gen 3 SDVO bits: */
#define   SDVO_ENABLE				(1 << 31)
#define   SDVO_PIPE_SEL(pipe)			((pipe) << 30)
#define   SDVO_PIPE_SEL_MASK			(1 << 30)
#define   SDVO_PIPE_B_SELECT			(1 << 30)
#define   SDVO_STALL_SELECT			(1 << 29)
#define   SDVO_INTERRUPT_ENABLE			(1 << 26)
/*
 * 915G/GM SDVO pixel multiplier.
 * Programmed value is multiplier - 1, up to 5x.
 * \sa DPLL_MD_UDI_MULTIPLIER_MASK
 */
#define   SDVO_PORT_MULTIPLY_MASK		(7 << 23)
#define   SDVO_PORT_MULTIPLY_SHIFT		23
#define   SDVO_PHASE_SELECT_MASK		(15 << 19)
#define   SDVO_PHASE_SELECT_DEFAULT		(6 << 19)
#define   SDVO_CLOCK_OUTPUT_INVERT		(1 << 18)
#define   SDVOC_GANG_MODE			(1 << 16) /* Port C only */
#define   SDVO_BORDER_ENABLE			(1 << 7) /* SDVO only */
#define   SDVOB_PCIE_CONCURRENCY		(1 << 3) /* Port B only */
#define   SDVO_DETECTED				(1 << 2)
/* Bits to be preserved when writing */
#define   SDVOB_PRESERVE_MASK ((1 << 17) | (1 << 16) | (1 << 14) | \
			       SDVO_INTERRUPT_ENABLE)
#define   SDVOC_PRESERVE_MASK ((1 << 17) | SDVO_INTERRUPT_ENABLE)

/* Gen 4 SDVO/HDMI bits: */
#define   SDVO_COLOR_FORMAT_8bpc		(0 << 26)
#define   SDVO_COLOR_FORMAT_MASK		(7 << 26)
#define   SDVO_ENCODING_SDVO			(0 << 10)
#define   SDVO_ENCODING_HDMI			(2 << 10)
#define   HDMI_MODE_SELECT_HDMI			(1 << 9) /* HDMI only */
#define   HDMI_MODE_SELECT_DVI			(0 << 9) /* HDMI only */
#define   HDMI_COLOR_RANGE_16_235		(1 << 8) /* HDMI only */
#define   SDVO_AUDIO_ENABLE			(1 << 6)
/* VSYNC/HSYNC bits new with 965, default is to be set */
#define   SDVO_VSYNC_ACTIVE_HIGH		(1 << 4)
#define   SDVO_HSYNC_ACTIVE_HIGH		(1 << 3)

/* Gen 5 (IBX) SDVO/HDMI bits: */
#define   HDMI_COLOR_FORMAT_12bpc		(3 << 26) /* HDMI only */
#define   SDVOB_HOTPLUG_ENABLE			(1 << 23) /* SDVO only */

/* Gen 6 (CPT) SDVO/HDMI bits: */
#define   SDVO_PIPE_SEL_CPT(pipe)		((pipe) << 29)
#define   SDVO_PIPE_SEL_MASK_CPT		(3 << 29)

/* CHV SDVO/HDMI bits: */
#define   SDVO_PIPE_SEL_CHV(pipe)		((pipe) << 24)
#define   SDVO_PIPE_SEL_MASK_CHV		(3 << 24)


/* DVO port control */
#define _DVOA			0x61120
#define DVOA			_MMIO(_DVOA)
#define _DVOB			0x61140
#define DVOB			_MMIO(_DVOB)
#define _DVOC			0x61160
#define DVOC			_MMIO(_DVOC)
#define   DVO_ENABLE			(1 << 31)
#define   DVO_PIPE_B_SELECT		(1 << 30)
#define   DVO_PIPE_STALL_UNUSED		(0 << 28)
#define   DVO_PIPE_STALL		(1 << 28)
#define   DVO_PIPE_STALL_TV		(2 << 28)
#define   DVO_PIPE_STALL_MASK		(3 << 28)
#define   DVO_USE_VGA_SYNC		(1 << 15)
#define   DVO_DATA_ORDER_I740		(0 << 14)
#define   DVO_DATA_ORDER_FP		(1 << 14)
#define   DVO_VSYNC_DISABLE		(1 << 11)
#define   DVO_HSYNC_DISABLE		(1 << 10)
#define   DVO_VSYNC_TRISTATE		(1 << 9)
#define   DVO_HSYNC_TRISTATE		(1 << 8)
#define   DVO_BORDER_ENABLE		(1 << 7)
#define   DVO_DATA_ORDER_GBRG		(1 << 6)
#define   DVO_DATA_ORDER_RGGB		(0 << 6)
#define   DVO_DATA_ORDER_GBRG_ERRATA	(0 << 6)
#define   DVO_DATA_ORDER_RGGB_ERRATA	(1 << 6)
#define   DVO_VSYNC_ACTIVE_HIGH		(1 << 4)
#define   DVO_HSYNC_ACTIVE_HIGH		(1 << 3)
#define   DVO_BLANK_ACTIVE_HIGH		(1 << 2)
#define   DVO_OUTPUT_CSTATE_PIXELS	(1 << 1)	/* SDG only */
#define   DVO_OUTPUT_SOURCE_SIZE_PIXELS	(1 << 0)	/* SDG only */
#define   DVO_PRESERVE_MASK		(0x7<<24)
#define DVOA_SRCDIM		_MMIO(0x61124)
#define DVOB_SRCDIM		_MMIO(0x61144)
#define DVOC_SRCDIM		_MMIO(0x61164)
#define   DVO_SRCDIM_HORIZONTAL_SHIFT	12
#define   DVO_SRCDIM_VERTICAL_SHIFT	0

/* LVDS port control */
#define LVDS			_MMIO(0x61180)
/*
 * Enables the LVDS port.  This bit must be set before DPLLs are enabled, as
 * the DPLL semantics change when the LVDS is assigned to that pipe.
 */
#define   LVDS_PORT_EN			(1 << 31)
/* Selects pipe B for LVDS data.  Must be set on pre-965. */
#define   LVDS_PIPEB_SELECT		(1 << 30)
#define   LVDS_PIPE_MASK		(1 << 30)
#define   LVDS_PIPE(pipe)		((pipe) << 30)
/* LVDS dithering flag on 965/g4x platform */
#define   LVDS_ENABLE_DITHER		(1 << 25)
/* LVDS sync polarity flags. Set to invert (i.e. negative) */
#define   LVDS_VSYNC_POLARITY		(1 << 21)
#define   LVDS_HSYNC_POLARITY		(1 << 20)

/* Enable border for unscaled (or aspect-scaled) display */
#define   LVDS_BORDER_ENABLE		(1 << 15)
/*
 * Enables the A0-A2 data pairs and CLKA, containing 18 bits of color data per
 * pixel.
 */
#define   LVDS_A0A2_CLKA_POWER_MASK	(3 << 8)
#define   LVDS_A0A2_CLKA_POWER_DOWN	(0 << 8)
#define   LVDS_A0A2_CLKA_POWER_UP	(3 << 8)
/*
 * Controls the A3 data pair, which contains the additional LSBs for 24 bit
 * mode.  Only enabled if LVDS_A0A2_CLKA_POWER_UP also indicates it should be
 * on.
 */
#define   LVDS_A3_POWER_MASK		(3 << 6)
#define   LVDS_A3_POWER_DOWN		(0 << 6)
#define   LVDS_A3_POWER_UP		(3 << 6)
/*
 * Controls the CLKB pair.  This should only be set when LVDS_B0B3_POWER_UP
 * is set.
 */
#define   LVDS_CLKB_POWER_MASK		(3 << 4)
#define   LVDS_CLKB_POWER_DOWN		(0 << 4)
#define   LVDS_CLKB_POWER_UP		(3 << 4)
/*
 * Controls the B0-B3 data pairs.  This must be set to match the DPLL p2
 * setting for whether we are in dual-channel mode.  The B3 pair will
 * additionally only be powered up when LVDS_A3_POWER_UP is set.
 */
#define   LVDS_B0B3_POWER_MASK		(3 << 2)
#define   LVDS_B0B3_POWER_DOWN		(0 << 2)
#define   LVDS_B0B3_POWER_UP		(3 << 2)

/* Video Data Island Packet control */
#define VIDEO_DIP_DATA		_MMIO(0x61178)
/* Read the description of VIDEO_DIP_DATA (before Haswell) or VIDEO_DIP_ECC
 * (Haswell and newer) to see which VIDEO_DIP_DATA byte corresponds to each byte
 * of the infoframe structure specified by CEA-861. */
#define   VIDEO_DIP_DATA_SIZE	32
#define   VIDEO_DIP_VSC_DATA_SIZE	36
#define VIDEO_DIP_CTL		_MMIO(0x61170)
/* Pre HSW: */
#define   VIDEO_DIP_ENABLE		(1 << 31)
#define   VIDEO_DIP_PORT(port)		((port) << 29)
#define   VIDEO_DIP_PORT_MASK		(3 << 29)
#define   VIDEO_DIP_ENABLE_GCP		(1 << 25)
#define   VIDEO_DIP_ENABLE_AVI		(1 << 21)
#define   VIDEO_DIP_ENABLE_VENDOR	(2 << 21)
#define   VIDEO_DIP_ENABLE_GAMUT	(4 << 21)
#define   VIDEO_DIP_ENABLE_SPD		(8 << 21)
#define   VIDEO_DIP_SELECT_AVI		(0 << 19)
#define   VIDEO_DIP_SELECT_VENDOR	(1 << 19)
#define   VIDEO_DIP_SELECT_SPD		(3 << 19)
#define   VIDEO_DIP_SELECT_MASK		(3 << 19)
#define   VIDEO_DIP_FREQ_ONCE		(0 << 16)
#define   VIDEO_DIP_FREQ_VSYNC		(1 << 16)
#define   VIDEO_DIP_FREQ_2VSYNC		(2 << 16)
#define   VIDEO_DIP_FREQ_MASK		(3 << 16)
/* HSW and later: */
#define   VIDEO_DIP_ENABLE_VSC_HSW	(1 << 20)
#define   VIDEO_DIP_ENABLE_GCP_HSW	(1 << 16)
#define   VIDEO_DIP_ENABLE_AVI_HSW	(1 << 12)
#define   VIDEO_DIP_ENABLE_VS_HSW	(1 << 8)
#define   VIDEO_DIP_ENABLE_GMP_HSW	(1 << 4)
#define   VIDEO_DIP_ENABLE_SPD_HSW	(1 << 0)

/* Panel power sequencing */
#define PPS_BASE			0x61200
#define VLV_PPS_BASE			(VLV_DISPLAY_BASE + PPS_BASE)
#define PCH_PPS_BASE			0xC7200

#define _MMIO_PPS(pps_idx, reg)		_MMIO(dev_priv->pps_mmio_base -	\
					      PPS_BASE + (reg) +	\
					      (pps_idx) * 0x100)

#define _PP_STATUS			0x61200
#define PP_STATUS(pps_idx)		_MMIO_PPS(pps_idx, _PP_STATUS)
#define   PP_ON				(1 << 31)
/*
 * Indicates that all dependencies of the panel are on:
 *
 * - PLL enabled
 * - pipe enabled
 * - LVDS/DVOB/DVOC on
 */
#define   PP_READY			(1 << 30)
#define   PP_SEQUENCE_NONE		(0 << 28)
#define   PP_SEQUENCE_POWER_UP		(1 << 28)
#define   PP_SEQUENCE_POWER_DOWN	(2 << 28)
#define   PP_SEQUENCE_MASK		(3 << 28)
#define   PP_SEQUENCE_SHIFT		28
#define   PP_CYCLE_DELAY_ACTIVE		(1 << 27)
#define   PP_SEQUENCE_STATE_MASK	0x0000000f
#define   PP_SEQUENCE_STATE_OFF_IDLE	(0x0 << 0)
#define   PP_SEQUENCE_STATE_OFF_S0_1	(0x1 << 0)
#define   PP_SEQUENCE_STATE_OFF_S0_2	(0x2 << 0)
#define   PP_SEQUENCE_STATE_OFF_S0_3	(0x3 << 0)
#define   PP_SEQUENCE_STATE_ON_IDLE	(0x8 << 0)
#define   PP_SEQUENCE_STATE_ON_S1_0	(0x9 << 0)
#define   PP_SEQUENCE_STATE_ON_S1_2	(0xa << 0)
#define   PP_SEQUENCE_STATE_ON_S1_3	(0xb << 0)
#define   PP_SEQUENCE_STATE_RESET	(0xf << 0)

#define _PP_CONTROL			0x61204
#define PP_CONTROL(pps_idx)		_MMIO_PPS(pps_idx, _PP_CONTROL)
#define  PANEL_UNLOCK_REGS		(0xabcd << 16)
#define  PANEL_UNLOCK_MASK		(0xffff << 16)
#define  BXT_POWER_CYCLE_DELAY_MASK	0x1f0
#define  BXT_POWER_CYCLE_DELAY_SHIFT	4
#define  EDP_FORCE_VDD			(1 << 3)
#define  EDP_BLC_ENABLE			(1 << 2)
#define  PANEL_POWER_RESET		(1 << 1)
#define  PANEL_POWER_OFF		(0 << 0)
#define  PANEL_POWER_ON			(1 << 0)

#define _PP_ON_DELAYS			0x61208
#define PP_ON_DELAYS(pps_idx)		_MMIO_PPS(pps_idx, _PP_ON_DELAYS)
#define  PANEL_PORT_SELECT_SHIFT	30
#define  PANEL_PORT_SELECT_MASK		(3 << 30)
#define  PANEL_PORT_SELECT_LVDS		(0 << 30)
#define  PANEL_PORT_SELECT_DPA		(1 << 30)
#define  PANEL_PORT_SELECT_DPC		(2 << 30)
#define  PANEL_PORT_SELECT_DPD		(3 << 30)
#define  PANEL_PORT_SELECT_VLV(port)	((port) << 30)
#define  PANEL_POWER_UP_DELAY_MASK	0x1fff0000
#define  PANEL_POWER_UP_DELAY_SHIFT	16
#define  PANEL_LIGHT_ON_DELAY_MASK	0x1fff
#define  PANEL_LIGHT_ON_DELAY_SHIFT	0

#define _PP_OFF_DELAYS			0x6120C
#define PP_OFF_DELAYS(pps_idx)		_MMIO_PPS(pps_idx, _PP_OFF_DELAYS)
#define  PANEL_POWER_DOWN_DELAY_MASK	0x1fff0000
#define  PANEL_POWER_DOWN_DELAY_SHIFT	16
#define  PANEL_LIGHT_OFF_DELAY_MASK	0x1fff
#define  PANEL_LIGHT_OFF_DELAY_SHIFT	0

#define _PP_DIVISOR			0x61210
#define PP_DIVISOR(pps_idx)		_MMIO_PPS(pps_idx, _PP_DIVISOR)
#define  PP_REFERENCE_DIVIDER_MASK	0xffffff00
#define  PP_REFERENCE_DIVIDER_SHIFT	8
#define  PANEL_POWER_CYCLE_DELAY_MASK	0x1f
#define  PANEL_POWER_CYCLE_DELAY_SHIFT	0

/* Panel fitting */
#define PFIT_CONTROL	_MMIO(dev_priv->info.display_mmio_offset + 0x61230)
#define   PFIT_ENABLE		(1 << 31)
#define   PFIT_PIPE_MASK	(3 << 29)
#define   PFIT_PIPE_SHIFT	29
#define   VERT_INTERP_DISABLE	(0 << 10)
#define   VERT_INTERP_BILINEAR	(1 << 10)
#define   VERT_INTERP_MASK	(3 << 10)
#define   VERT_AUTO_SCALE	(1 << 9)
#define   HORIZ_INTERP_DISABLE	(0 << 6)
#define   HORIZ_INTERP_BILINEAR	(1 << 6)
#define   HORIZ_INTERP_MASK	(3 << 6)
#define   HORIZ_AUTO_SCALE	(1 << 5)
#define   PANEL_8TO6_DITHER_ENABLE (1 << 3)
#define   PFIT_FILTER_FUZZY	(0 << 24)
#define   PFIT_SCALING_AUTO	(0 << 26)
#define   PFIT_SCALING_PROGRAMMED (1 << 26)
#define   PFIT_SCALING_PILLAR	(2 << 26)
#define   PFIT_SCALING_LETTER	(3 << 26)
#define PFIT_PGM_RATIOS _MMIO(dev_priv->info.display_mmio_offset + 0x61234)
/* Pre-965 */
#define		PFIT_VERT_SCALE_SHIFT		20
#define		PFIT_VERT_SCALE_MASK		0xfff00000
#define		PFIT_HORIZ_SCALE_SHIFT		4
#define		PFIT_HORIZ_SCALE_MASK		0x0000fff0
/* 965+ */
#define		PFIT_VERT_SCALE_SHIFT_965	16
#define		PFIT_VERT_SCALE_MASK_965	0x1fff0000
#define		PFIT_HORIZ_SCALE_SHIFT_965	0
#define		PFIT_HORIZ_SCALE_MASK_965	0x00001fff

#define PFIT_AUTO_RATIOS _MMIO(dev_priv->info.display_mmio_offset + 0x61238)

#define _VLV_BLC_PWM_CTL2_A (dev_priv->info.display_mmio_offset + 0x61250)
#define _VLV_BLC_PWM_CTL2_B (dev_priv->info.display_mmio_offset + 0x61350)
#define VLV_BLC_PWM_CTL2(pipe) _MMIO_PIPE(pipe, _VLV_BLC_PWM_CTL2_A, \
					 _VLV_BLC_PWM_CTL2_B)

#define _VLV_BLC_PWM_CTL_A (dev_priv->info.display_mmio_offset + 0x61254)
#define _VLV_BLC_PWM_CTL_B (dev_priv->info.display_mmio_offset + 0x61354)
#define VLV_BLC_PWM_CTL(pipe) _MMIO_PIPE(pipe, _VLV_BLC_PWM_CTL_A, \
					_VLV_BLC_PWM_CTL_B)

#define _VLV_BLC_HIST_CTL_A (dev_priv->info.display_mmio_offset + 0x61260)
#define _VLV_BLC_HIST_CTL_B (dev_priv->info.display_mmio_offset + 0x61360)
#define VLV_BLC_HIST_CTL(pipe) _MMIO_PIPE(pipe, _VLV_BLC_HIST_CTL_A, \
					 _VLV_BLC_HIST_CTL_B)

/* Backlight control */
#define BLC_PWM_CTL2	_MMIO(dev_priv->info.display_mmio_offset + 0x61250) /* 965+ only */
#define   BLM_PWM_ENABLE		(1 << 31)
#define   BLM_COMBINATION_MODE		(1 << 30) /* gen4 only */
#define   BLM_PIPE_SELECT		(1 << 29)
#define   BLM_PIPE_SELECT_IVB		(3 << 29)
#define   BLM_PIPE_A			(0 << 29)
#define   BLM_PIPE_B			(1 << 29)
#define   BLM_PIPE_C			(2 << 29) /* ivb + */
#define   BLM_TRANSCODER_A		BLM_PIPE_A /* hsw */
#define   BLM_TRANSCODER_B		BLM_PIPE_B
#define   BLM_TRANSCODER_C		BLM_PIPE_C
#define   BLM_TRANSCODER_EDP		(3 << 29)
#define   BLM_PIPE(pipe)		((pipe) << 29)
#define   BLM_POLARITY_I965		(1 << 28) /* gen4 only */
#define   BLM_PHASE_IN_INTERUPT_STATUS	(1 << 26)
#define   BLM_PHASE_IN_ENABLE		(1 << 25)
#define   BLM_PHASE_IN_INTERUPT_ENABL	(1 << 24)
#define   BLM_PHASE_IN_TIME_BASE_SHIFT	(16)
#define   BLM_PHASE_IN_TIME_BASE_MASK	(0xff << 16)
#define   BLM_PHASE_IN_COUNT_SHIFT	(8)
#define   BLM_PHASE_IN_COUNT_MASK	(0xff << 8)
#define   BLM_PHASE_IN_INCR_SHIFT	(0)
#define   BLM_PHASE_IN_INCR_MASK	(0xff << 0)
#define BLC_PWM_CTL	_MMIO(dev_priv->info.display_mmio_offset + 0x61254)
/*
 * This is the most significant 15 bits of the number of backlight cycles in a
 * complete cycle of the modulated backlight control.
 *
 * The actual value is this field multiplied by two.
 */
#define   BACKLIGHT_MODULATION_FREQ_SHIFT	(17)
#define   BACKLIGHT_MODULATION_FREQ_MASK	(0x7fff << 17)
#define   BLM_LEGACY_MODE			(1 << 16) /* gen2 only */
/*
 * This is the number of cycles out of the backlight modulation cycle for which
 * the backlight is on.
 *
 * This field must be no greater than the number of cycles in the complete
 * backlight modulation cycle.
 */
#define   BACKLIGHT_DUTY_CYCLE_SHIFT		(0)
#define   BACKLIGHT_DUTY_CYCLE_MASK		(0xffff)
#define   BACKLIGHT_DUTY_CYCLE_MASK_PNV		(0xfffe)
#define   BLM_POLARITY_PNV			(1 << 0) /* pnv only */

#define BLC_HIST_CTL	_MMIO(dev_priv->info.display_mmio_offset + 0x61260)
#define  BLM_HISTOGRAM_ENABLE			(1 << 31)

/* New registers for PCH-split platforms. Safe where new bits show up, the
 * register layout machtes with gen4 BLC_PWM_CTL[12]. */
#define BLC_PWM_CPU_CTL2	_MMIO(0x48250)
#define BLC_PWM_CPU_CTL		_MMIO(0x48254)

#define HSW_BLC_PWM2_CTL	_MMIO(0x48350)

/* PCH CTL1 is totally different, all but the below bits are reserved. CTL2 is
 * like the normal CTL from gen4 and earlier. Hooray for confusing naming. */
#define BLC_PWM_PCH_CTL1	_MMIO(0xc8250)
#define   BLM_PCH_PWM_ENABLE			(1 << 31)
#define   BLM_PCH_OVERRIDE_ENABLE		(1 << 30)
#define   BLM_PCH_POLARITY			(1 << 29)
#define BLC_PWM_PCH_CTL2	_MMIO(0xc8254)

#define UTIL_PIN_CTL		_MMIO(0x48400)
#define   UTIL_PIN_ENABLE	(1 << 31)

#define   UTIL_PIN_PIPE(x)     ((x) << 29)
#define   UTIL_PIN_PIPE_MASK   (3 << 29)
#define   UTIL_PIN_MODE_PWM    (1 << 24)
#define   UTIL_PIN_MODE_MASK   (0xf << 24)
#define   UTIL_PIN_POLARITY    (1 << 22)

/* BXT backlight register definition. */
#define _BXT_BLC_PWM_CTL1			0xC8250
#define   BXT_BLC_PWM_ENABLE			(1 << 31)
#define   BXT_BLC_PWM_POLARITY			(1 << 29)
#define _BXT_BLC_PWM_FREQ1			0xC8254
#define _BXT_BLC_PWM_DUTY1			0xC8258

#define _BXT_BLC_PWM_CTL2			0xC8350
#define _BXT_BLC_PWM_FREQ2			0xC8354
#define _BXT_BLC_PWM_DUTY2			0xC8358

#define BXT_BLC_PWM_CTL(controller)    _MMIO_PIPE(controller,		\
					_BXT_BLC_PWM_CTL1, _BXT_BLC_PWM_CTL2)
#define BXT_BLC_PWM_FREQ(controller)   _MMIO_PIPE(controller, \
					_BXT_BLC_PWM_FREQ1, _BXT_BLC_PWM_FREQ2)
#define BXT_BLC_PWM_DUTY(controller)   _MMIO_PIPE(controller, \
					_BXT_BLC_PWM_DUTY1, _BXT_BLC_PWM_DUTY2)

#define PCH_GTC_CTL		_MMIO(0xe7000)
#define   PCH_GTC_ENABLE	(1 << 31)

/* TV port control */
#define TV_CTL			_MMIO(0x68000)
/* Enables the TV encoder */
# define TV_ENC_ENABLE			(1 << 31)
/* Sources the TV encoder input from pipe B instead of A. */
# define TV_ENC_PIPEB_SELECT		(1 << 30)
/* Outputs composite video (DAC A only) */
# define TV_ENC_OUTPUT_COMPOSITE	(0 << 28)
/* Outputs SVideo video (DAC B/C) */
# define TV_ENC_OUTPUT_SVIDEO		(1 << 28)
/* Outputs Component video (DAC A/B/C) */
# define TV_ENC_OUTPUT_COMPONENT	(2 << 28)
/* Outputs Composite and SVideo (DAC A/B/C) */
# define TV_ENC_OUTPUT_SVIDEO_COMPOSITE	(3 << 28)
# define TV_TRILEVEL_SYNC		(1 << 21)
/* Enables slow sync generation (945GM only) */
# define TV_SLOW_SYNC			(1 << 20)
/* Selects 4x oversampling for 480i and 576p */
# define TV_OVERSAMPLE_4X		(0 << 18)
/* Selects 2x oversampling for 720p and 1080i */
# define TV_OVERSAMPLE_2X		(1 << 18)
/* Selects no oversampling for 1080p */
# define TV_OVERSAMPLE_NONE		(2 << 18)
/* Selects 8x oversampling */
# define TV_OVERSAMPLE_8X		(3 << 18)
/* Selects progressive mode rather than interlaced */
# define TV_PROGRESSIVE			(1 << 17)
/* Sets the colorburst to PAL mode.  Required for non-M PAL modes. */
# define TV_PAL_BURST			(1 << 16)
/* Field for setting delay of Y compared to C */
# define TV_YC_SKEW_MASK		(7 << 12)
/* Enables a fix for 480p/576p standard definition modes on the 915GM only */
# define TV_ENC_SDP_FIX			(1 << 11)
/*
 * Enables a fix for the 915GM only.
 *
 * Not sure what it does.
 */
# define TV_ENC_C0_FIX			(1 << 10)
/* Bits that must be preserved by software */
# define TV_CTL_SAVE			((1 << 11) | (3 << 9) | (7 << 6) | 0xf)
# define TV_FUSE_STATE_MASK		(3 << 4)
/* Read-only state that reports all features enabled */
# define TV_FUSE_STATE_ENABLED		(0 << 4)
/* Read-only state that reports that Macrovision is disabled in hardware*/
# define TV_FUSE_STATE_NO_MACROVISION	(1 << 4)
/* Read-only state that reports that TV-out is disabled in hardware. */
# define TV_FUSE_STATE_DISABLED		(2 << 4)
/* Normal operation */
# define TV_TEST_MODE_NORMAL		(0 << 0)
/* Encoder test pattern 1 - combo pattern */
# define TV_TEST_MODE_PATTERN_1		(1 << 0)
/* Encoder test pattern 2 - full screen vertical 75% color bars */
# define TV_TEST_MODE_PATTERN_2		(2 << 0)
/* Encoder test pattern 3 - full screen horizontal 75% color bars */
# define TV_TEST_MODE_PATTERN_3		(3 << 0)
/* Encoder test pattern 4 - random noise */
# define TV_TEST_MODE_PATTERN_4		(4 << 0)
/* Encoder test pattern 5 - linear color ramps */
# define TV_TEST_MODE_PATTERN_5		(5 << 0)
/*
 * This test mode forces the DACs to 50% of full output.
 *
 * This is used for load detection in combination with TVDAC_SENSE_MASK
 */
# define TV_TEST_MODE_MONITOR_DETECT	(7 << 0)
# define TV_TEST_MODE_MASK		(7 << 0)

#define TV_DAC			_MMIO(0x68004)
# define TV_DAC_SAVE		0x00ffff00
/*
 * Reports that DAC state change logic has reported change (RO).
 *
 * This gets cleared when TV_DAC_STATE_EN is cleared
*/
# define TVDAC_STATE_CHG		(1 << 31)
# define TVDAC_SENSE_MASK		(7 << 28)
/* Reports that DAC A voltage is above the detect threshold */
# define TVDAC_A_SENSE			(1 << 30)
/* Reports that DAC B voltage is above the detect threshold */
# define TVDAC_B_SENSE			(1 << 29)
/* Reports that DAC C voltage is above the detect threshold */
# define TVDAC_C_SENSE			(1 << 28)
/*
 * Enables DAC state detection logic, for load-based TV detection.
 *
 * The PLL of the chosen pipe (in TV_CTL) must be running, and the encoder set
 * to off, for load detection to work.
 */
# define TVDAC_STATE_CHG_EN		(1 << 27)
/* Sets the DAC A sense value to high */
# define TVDAC_A_SENSE_CTL		(1 << 26)
/* Sets the DAC B sense value to high */
# define TVDAC_B_SENSE_CTL		(1 << 25)
/* Sets the DAC C sense value to high */
# define TVDAC_C_SENSE_CTL		(1 << 24)
/* Overrides the ENC_ENABLE and DAC voltage levels */
# define DAC_CTL_OVERRIDE		(1 << 7)
/* Sets the slew rate.  Must be preserved in software */
# define ENC_TVDAC_SLEW_FAST		(1 << 6)
# define DAC_A_1_3_V			(0 << 4)
# define DAC_A_1_1_V			(1 << 4)
# define DAC_A_0_7_V			(2 << 4)
# define DAC_A_MASK			(3 << 4)
# define DAC_B_1_3_V			(0 << 2)
# define DAC_B_1_1_V			(1 << 2)
# define DAC_B_0_7_V			(2 << 2)
# define DAC_B_MASK			(3 << 2)
# define DAC_C_1_3_V			(0 << 0)
# define DAC_C_1_1_V			(1 << 0)
# define DAC_C_0_7_V			(2 << 0)
# define DAC_C_MASK			(3 << 0)

/*
 * CSC coefficients are stored in a floating point format with 9 bits of
 * mantissa and 2 or 3 bits of exponent.  The exponent is represented as 2**-n,
 * where 2-bit exponents are unsigned n, and 3-bit exponents are signed n with
 * -1 (0x3) being the only legal negative value.
 */
#define TV_CSC_Y		_MMIO(0x68010)
# define TV_RY_MASK			0x07ff0000
# define TV_RY_SHIFT			16
# define TV_GY_MASK			0x00000fff
# define TV_GY_SHIFT			0

#define TV_CSC_Y2		_MMIO(0x68014)
# define TV_BY_MASK			0x07ff0000
# define TV_BY_SHIFT			16
/*
 * Y attenuation for component video.
 *
 * Stored in 1.9 fixed point.
 */
# define TV_AY_MASK			0x000003ff
# define TV_AY_SHIFT			0

#define TV_CSC_U		_MMIO(0x68018)
# define TV_RU_MASK			0x07ff0000
# define TV_RU_SHIFT			16
# define TV_GU_MASK			0x000007ff
# define TV_GU_SHIFT			0

#define TV_CSC_U2		_MMIO(0x6801c)
# define TV_BU_MASK			0x07ff0000
# define TV_BU_SHIFT			16
/*
 * U attenuation for component video.
 *
 * Stored in 1.9 fixed point.
 */
# define TV_AU_MASK			0x000003ff
# define TV_AU_SHIFT			0

#define TV_CSC_V		_MMIO(0x68020)
# define TV_RV_MASK			0x0fff0000
# define TV_RV_SHIFT			16
# define TV_GV_MASK			0x000007ff
# define TV_GV_SHIFT			0

#define TV_CSC_V2		_MMIO(0x68024)
# define TV_BV_MASK			0x07ff0000
# define TV_BV_SHIFT			16
/*
 * V attenuation for component video.
 *
 * Stored in 1.9 fixed point.
 */
# define TV_AV_MASK			0x000007ff
# define TV_AV_SHIFT			0

#define TV_CLR_KNOBS		_MMIO(0x68028)
/* 2s-complement brightness adjustment */
# define TV_BRIGHTNESS_MASK		0xff000000
# define TV_BRIGHTNESS_SHIFT		24
/* Contrast adjustment, as a 2.6 unsigned floating point number */
# define TV_CONTRAST_MASK		0x00ff0000
# define TV_CONTRAST_SHIFT		16
/* Saturation adjustment, as a 2.6 unsigned floating point number */
# define TV_SATURATION_MASK		0x0000ff00
# define TV_SATURATION_SHIFT		8
/* Hue adjustment, as an integer phase angle in degrees */
# define TV_HUE_MASK			0x000000ff
# define TV_HUE_SHIFT			0

#define TV_CLR_LEVEL		_MMIO(0x6802c)
/* Controls the DAC level for black */
# define TV_BLACK_LEVEL_MASK		0x01ff0000
# define TV_BLACK_LEVEL_SHIFT		16
/* Controls the DAC level for blanking */
# define TV_BLANK_LEVEL_MASK		0x000001ff
# define TV_BLANK_LEVEL_SHIFT		0

#define TV_H_CTL_1		_MMIO(0x68030)
/* Number of pixels in the hsync. */
# define TV_HSYNC_END_MASK		0x1fff0000
# define TV_HSYNC_END_SHIFT		16
/* Total number of pixels minus one in the line (display and blanking). */
# define TV_HTOTAL_MASK			0x00001fff
# define TV_HTOTAL_SHIFT		0

#define TV_H_CTL_2		_MMIO(0x68034)
/* Enables the colorburst (needed for non-component color) */
# define TV_BURST_ENA			(1 << 31)
/* Offset of the colorburst from the start of hsync, in pixels minus one. */
# define TV_HBURST_START_SHIFT		16
# define TV_HBURST_START_MASK		0x1fff0000
/* Length of the colorburst */
# define TV_HBURST_LEN_SHIFT		0
# define TV_HBURST_LEN_MASK		0x0001fff

#define TV_H_CTL_3		_MMIO(0x68038)
/* End of hblank, measured in pixels minus one from start of hsync */
# define TV_HBLANK_END_SHIFT		16
# define TV_HBLANK_END_MASK		0x1fff0000
/* Start of hblank, measured in pixels minus one from start of hsync */
# define TV_HBLANK_START_SHIFT		0
# define TV_HBLANK_START_MASK		0x0001fff

#define TV_V_CTL_1		_MMIO(0x6803c)
/* XXX */
# define TV_NBR_END_SHIFT		16
# define TV_NBR_END_MASK		0x07ff0000
/* XXX */
# define TV_VI_END_F1_SHIFT		8
# define TV_VI_END_F1_MASK		0x00003f00
/* XXX */
# define TV_VI_END_F2_SHIFT		0
# define TV_VI_END_F2_MASK		0x0000003f

#define TV_V_CTL_2		_MMIO(0x68040)
/* Length of vsync, in half lines */
# define TV_VSYNC_LEN_MASK		0x07ff0000
# define TV_VSYNC_LEN_SHIFT		16
/* Offset of the start of vsync in field 1, measured in one less than the
 * number of half lines.
 */
# define TV_VSYNC_START_F1_MASK		0x00007f00
# define TV_VSYNC_START_F1_SHIFT	8
/*
 * Offset of the start of vsync in field 2, measured in one less than the
 * number of half lines.
 */
# define TV_VSYNC_START_F2_MASK		0x0000007f
# define TV_VSYNC_START_F2_SHIFT	0

#define TV_V_CTL_3		_MMIO(0x68044)
/* Enables generation of the equalization signal */
# define TV_EQUAL_ENA			(1 << 31)
/* Length of vsync, in half lines */
# define TV_VEQ_LEN_MASK		0x007f0000
# define TV_VEQ_LEN_SHIFT		16
/* Offset of the start of equalization in field 1, measured in one less than
 * the number of half lines.
 */
# define TV_VEQ_START_F1_MASK		0x0007f00
# define TV_VEQ_START_F1_SHIFT		8
/*
 * Offset of the start of equalization in field 2, measured in one less than
 * the number of half lines.
 */
# define TV_VEQ_START_F2_MASK		0x000007f
# define TV_VEQ_START_F2_SHIFT		0

#define TV_V_CTL_4		_MMIO(0x68048)
/*
 * Offset to start of vertical colorburst, measured in one less than the
 * number of lines from vertical start.
 */
# define TV_VBURST_START_F1_MASK	0x003f0000
# define TV_VBURST_START_F1_SHIFT	16
/*
 * Offset to the end of vertical colorburst, measured in one less than the
 * number of lines from the start of NBR.
 */
# define TV_VBURST_END_F1_MASK		0x000000ff
# define TV_VBURST_END_F1_SHIFT		0

#define TV_V_CTL_5		_MMIO(0x6804c)
/*
 * Offset to start of vertical colorburst, measured in one less than the
 * number of lines from vertical start.
 */
# define TV_VBURST_START_F2_MASK	0x003f0000
# define TV_VBURST_START_F2_SHIFT	16
/*
 * Offset to the end of vertical colorburst, measured in one less than the
 * number of lines from the start of NBR.
 */
# define TV_VBURST_END_F2_MASK		0x000000ff
# define TV_VBURST_END_F2_SHIFT		0

#define TV_V_CTL_6		_MMIO(0x68050)
/*
 * Offset to start of vertical colorburst, measured in one less than the
 * number of lines from vertical start.
 */
# define TV_VBURST_START_F3_MASK	0x003f0000
# define TV_VBURST_START_F3_SHIFT	16
/*
 * Offset to the end of vertical colorburst, measured in one less than the
 * number of lines from the start of NBR.
 */
# define TV_VBURST_END_F3_MASK		0x000000ff
# define TV_VBURST_END_F3_SHIFT		0

#define TV_V_CTL_7		_MMIO(0x68054)
/*
 * Offset to start of vertical colorburst, measured in one less than the
 * number of lines from vertical start.
 */
# define TV_VBURST_START_F4_MASK	0x003f0000
# define TV_VBURST_START_F4_SHIFT	16
/*
 * Offset to the end of vertical colorburst, measured in one less than the
 * number of lines from the start of NBR.
 */
# define TV_VBURST_END_F4_MASK		0x000000ff
# define TV_VBURST_END_F4_SHIFT		0

#define TV_SC_CTL_1		_MMIO(0x68060)
/* Turns on the first subcarrier phase generation DDA */
# define TV_SC_DDA1_EN			(1 << 31)
/* Turns on the first subcarrier phase generation DDA */
# define TV_SC_DDA2_EN			(1 << 30)
/* Turns on the first subcarrier phase generation DDA */
# define TV_SC_DDA3_EN			(1 << 29)
/* Sets the subcarrier DDA to reset frequency every other field */
# define TV_SC_RESET_EVERY_2		(0 << 24)
/* Sets the subcarrier DDA to reset frequency every fourth field */
# define TV_SC_RESET_EVERY_4		(1 << 24)
/* Sets the subcarrier DDA to reset frequency every eighth field */
# define TV_SC_RESET_EVERY_8		(2 << 24)
/* Sets the subcarrier DDA to never reset the frequency */
# define TV_SC_RESET_NEVER		(3 << 24)
/* Sets the peak amplitude of the colorburst.*/
# define TV_BURST_LEVEL_MASK		0x00ff0000
# define TV_BURST_LEVEL_SHIFT		16
/* Sets the increment of the first subcarrier phase generation DDA */
# define TV_SCDDA1_INC_MASK		0x00000fff
# define TV_SCDDA1_INC_SHIFT		0

#define TV_SC_CTL_2		_MMIO(0x68064)
/* Sets the rollover for the second subcarrier phase generation DDA */
# define TV_SCDDA2_SIZE_MASK		0x7fff0000
# define TV_SCDDA2_SIZE_SHIFT		16
/* Sets the increent of the second subcarrier phase generation DDA */
# define TV_SCDDA2_INC_MASK		0x00007fff
# define TV_SCDDA2_INC_SHIFT		0

#define TV_SC_CTL_3		_MMIO(0x68068)
/* Sets the rollover for the third subcarrier phase generation DDA */
# define TV_SCDDA3_SIZE_MASK		0x7fff0000
# define TV_SCDDA3_SIZE_SHIFT		16
/* Sets the increent of the third subcarrier phase generation DDA */
# define TV_SCDDA3_INC_MASK		0x00007fff
# define TV_SCDDA3_INC_SHIFT		0

#define TV_WIN_POS		_MMIO(0x68070)
/* X coordinate of the display from the start of horizontal active */
# define TV_XPOS_MASK			0x1fff0000
# define TV_XPOS_SHIFT			16
/* Y coordinate of the display from the start of vertical active (NBR) */
# define TV_YPOS_MASK			0x00000fff
# define TV_YPOS_SHIFT			0

#define TV_WIN_SIZE		_MMIO(0x68074)
/* Horizontal size of the display window, measured in pixels*/
# define TV_XSIZE_MASK			0x1fff0000
# define TV_XSIZE_SHIFT			16
/*
 * Vertical size of the display window, measured in pixels.
 *
 * Must be even for interlaced modes.
 */
# define TV_YSIZE_MASK			0x00000fff
# define TV_YSIZE_SHIFT			0

#define TV_FILTER_CTL_1		_MMIO(0x68080)
/*
 * Enables automatic scaling calculation.
 *
 * If set, the rest of the registers are ignored, and the calculated values can
 * be read back from the register.
 */
# define TV_AUTO_SCALE			(1 << 31)
/*
 * Disables the vertical filter.
 *
 * This is required on modes more than 1024 pixels wide */
# define TV_V_FILTER_BYPASS		(1 << 29)
/* Enables adaptive vertical filtering */
# define TV_VADAPT			(1 << 28)
# define TV_VADAPT_MODE_MASK		(3 << 26)
/* Selects the least adaptive vertical filtering mode */
# define TV_VADAPT_MODE_LEAST		(0 << 26)
/* Selects the moderately adaptive vertical filtering mode */
# define TV_VADAPT_MODE_MODERATE	(1 << 26)
/* Selects the most adaptive vertical filtering mode */
# define TV_VADAPT_MODE_MOST		(3 << 26)
/*
 * Sets the horizontal scaling factor.
 *
 * This should be the fractional part of the horizontal scaling factor divided
 * by the oversampling rate.  TV_HSCALE should be less than 1, and set to:
 *
 * (src width - 1) / ((oversample * dest width) - 1)
 */
# define TV_HSCALE_FRAC_MASK		0x00003fff
# define TV_HSCALE_FRAC_SHIFT		0

#define TV_FILTER_CTL_2		_MMIO(0x68084)
/*
 * Sets the integer part of the 3.15 fixed-point vertical scaling factor.
 *
 * TV_VSCALE should be (src height - 1) / ((interlace * dest height) - 1)
 */
# define TV_VSCALE_INT_MASK		0x00038000
# define TV_VSCALE_INT_SHIFT		15
/*
 * Sets the fractional part of the 3.15 fixed-point vertical scaling factor.
 *
 * \sa TV_VSCALE_INT_MASK
 */
# define TV_VSCALE_FRAC_MASK		0x00007fff
# define TV_VSCALE_FRAC_SHIFT		0

#define TV_FILTER_CTL_3		_MMIO(0x68088)
/*
 * Sets the integer part of the 3.15 fixed-point vertical scaling factor.
 *
 * TV_VSCALE should be (src height - 1) / (1/4 * (dest height - 1))
 *
 * For progressive modes, TV_VSCALE_IP_INT should be set to zeroes.
 */
# define TV_VSCALE_IP_INT_MASK		0x00038000
# define TV_VSCALE_IP_INT_SHIFT		15
/*
 * Sets the fractional part of the 3.15 fixed-point vertical scaling factor.
 *
 * For progressive modes, TV_VSCALE_IP_INT should be set to zeroes.
 *
 * \sa TV_VSCALE_IP_INT_MASK
 */
# define TV_VSCALE_IP_FRAC_MASK		0x00007fff
# define TV_VSCALE_IP_FRAC_SHIFT		0

#define TV_CC_CONTROL		_MMIO(0x68090)
# define TV_CC_ENABLE			(1 << 31)
/*
 * Specifies which field to send the CC data in.
 *
 * CC data is usually sent in field 0.
 */
# define TV_CC_FID_MASK			(1 << 27)
# define TV_CC_FID_SHIFT		27
/* Sets the horizontal position of the CC data.  Usually 135. */
# define TV_CC_HOFF_MASK		0x03ff0000
# define TV_CC_HOFF_SHIFT		16
/* Sets the vertical position of the CC data.  Usually 21 */
# define TV_CC_LINE_MASK		0x0000003f
# define TV_CC_LINE_SHIFT		0

#define TV_CC_DATA		_MMIO(0x68094)
# define TV_CC_RDY			(1 << 31)
/* Second word of CC data to be transmitted. */
# define TV_CC_DATA_2_MASK		0x007f0000
# define TV_CC_DATA_2_SHIFT		16
/* First word of CC data to be transmitted. */
# define TV_CC_DATA_1_MASK		0x0000007f
# define TV_CC_DATA_1_SHIFT		0

#define TV_H_LUMA(i)		_MMIO(0x68100 + (i) * 4) /* 60 registers */
#define TV_H_CHROMA(i)		_MMIO(0x68200 + (i) * 4) /* 60 registers */
#define TV_V_LUMA(i)		_MMIO(0x68300 + (i) * 4) /* 43 registers */
#define TV_V_CHROMA(i)		_MMIO(0x68400 + (i) * 4) /* 43 registers */

/* Display Port */
#define DP_A			_MMIO(0x64000) /* eDP */
#define DP_B			_MMIO(0x64100)
#define DP_C			_MMIO(0x64200)
#define DP_D			_MMIO(0x64300)

#define VLV_DP_B		_MMIO(VLV_DISPLAY_BASE + 0x64100)
#define VLV_DP_C		_MMIO(VLV_DISPLAY_BASE + 0x64200)
#define CHV_DP_D		_MMIO(VLV_DISPLAY_BASE + 0x64300)

#define   DP_PORT_EN			(1 << 31)
#define   DP_PIPEB_SELECT		(1 << 30)
#define   DP_PIPE_MASK			(1 << 30)
#define   DP_PIPE_SELECT_CHV(pipe)	((pipe) << 16)
#define   DP_PIPE_MASK_CHV		(3 << 16)

/* Link training mode - select a suitable mode for each stage */
#define   DP_LINK_TRAIN_PAT_1		(0 << 28)
#define   DP_LINK_TRAIN_PAT_2		(1 << 28)
#define   DP_LINK_TRAIN_PAT_IDLE	(2 << 28)
#define   DP_LINK_TRAIN_OFF		(3 << 28)
#define   DP_LINK_TRAIN_MASK		(3 << 28)
#define   DP_LINK_TRAIN_SHIFT		28
#define   DP_LINK_TRAIN_PAT_3_CHV	(1 << 14)
#define   DP_LINK_TRAIN_MASK_CHV	((3 << 28)|(1<<14))

/* CPT Link training mode */
#define   DP_LINK_TRAIN_PAT_1_CPT	(0 << 8)
#define   DP_LINK_TRAIN_PAT_2_CPT	(1 << 8)
#define   DP_LINK_TRAIN_PAT_IDLE_CPT	(2 << 8)
#define   DP_LINK_TRAIN_OFF_CPT		(3 << 8)
#define   DP_LINK_TRAIN_MASK_CPT	(7 << 8)
#define   DP_LINK_TRAIN_SHIFT_CPT	8

/* Signal voltages. These are mostly controlled by the other end */
#define   DP_VOLTAGE_0_4		(0 << 25)
#define   DP_VOLTAGE_0_6		(1 << 25)
#define   DP_VOLTAGE_0_8		(2 << 25)
#define   DP_VOLTAGE_1_2		(3 << 25)
#define   DP_VOLTAGE_MASK		(7 << 25)
#define   DP_VOLTAGE_SHIFT		25

/* Signal pre-emphasis levels, like voltages, the other end tells us what
 * they want
 */
#define   DP_PRE_EMPHASIS_0		(0 << 22)
#define   DP_PRE_EMPHASIS_3_5		(1 << 22)
#define   DP_PRE_EMPHASIS_6		(2 << 22)
#define   DP_PRE_EMPHASIS_9_5		(3 << 22)
#define   DP_PRE_EMPHASIS_MASK		(7 << 22)
#define   DP_PRE_EMPHASIS_SHIFT		22

/* How many wires to use. I guess 3 was too hard */
#define   DP_PORT_WIDTH(width)		(((width) - 1) << 19)
#define   DP_PORT_WIDTH_MASK		(7 << 19)
#define   DP_PORT_WIDTH_SHIFT		19

/* Mystic DPCD version 1.1 special mode */
#define   DP_ENHANCED_FRAMING		(1 << 18)

/* eDP */
#define   DP_PLL_FREQ_270MHZ		(0 << 16)
#define   DP_PLL_FREQ_162MHZ		(1 << 16)
#define   DP_PLL_FREQ_MASK		(3 << 16)

/* locked once port is enabled */
#define   DP_PORT_REVERSAL		(1 << 15)

/* eDP */
#define   DP_PLL_ENABLE			(1 << 14)

/* sends the clock on lane 15 of the PEG for debug */
#define   DP_CLOCK_OUTPUT_ENABLE	(1 << 13)

#define   DP_SCRAMBLING_DISABLE		(1 << 12)
#define   DP_SCRAMBLING_DISABLE_IRONLAKE	(1 << 7)

/* limit RGB values to avoid confusing TVs */
#define   DP_COLOR_RANGE_16_235		(1 << 8)

/* Turn on the audio link */
#define   DP_AUDIO_OUTPUT_ENABLE	(1 << 6)

/* vs and hs sync polarity */
#define   DP_SYNC_VS_HIGH		(1 << 4)
#define   DP_SYNC_HS_HIGH		(1 << 3)

/* A fantasy */
#define   DP_DETECTED			(1 << 2)

/* The aux channel provides a way to talk to the
 * signal sink for DDC etc. Max packet size supported
 * is 20 bytes in each direction, hence the 5 fixed
 * data registers
 */
#define _DPA_AUX_CH_CTL		(dev_priv->info.display_mmio_offset + 0x64010)
#define _DPA_AUX_CH_DATA1	(dev_priv->info.display_mmio_offset + 0x64014)
#define _DPA_AUX_CH_DATA2	(dev_priv->info.display_mmio_offset + 0x64018)
#define _DPA_AUX_CH_DATA3	(dev_priv->info.display_mmio_offset + 0x6401c)
#define _DPA_AUX_CH_DATA4	(dev_priv->info.display_mmio_offset + 0x64020)
#define _DPA_AUX_CH_DATA5	(dev_priv->info.display_mmio_offset + 0x64024)

#define _DPB_AUX_CH_CTL		(dev_priv->info.display_mmio_offset + 0x64110)
#define _DPB_AUX_CH_DATA1	(dev_priv->info.display_mmio_offset + 0x64114)
#define _DPB_AUX_CH_DATA2	(dev_priv->info.display_mmio_offset + 0x64118)
#define _DPB_AUX_CH_DATA3	(dev_priv->info.display_mmio_offset + 0x6411c)
#define _DPB_AUX_CH_DATA4	(dev_priv->info.display_mmio_offset + 0x64120)
#define _DPB_AUX_CH_DATA5	(dev_priv->info.display_mmio_offset + 0x64124)

#define _DPC_AUX_CH_CTL		(dev_priv->info.display_mmio_offset + 0x64210)
#define _DPC_AUX_CH_DATA1	(dev_priv->info.display_mmio_offset + 0x64214)
#define _DPC_AUX_CH_DATA2	(dev_priv->info.display_mmio_offset + 0x64218)
#define _DPC_AUX_CH_DATA3	(dev_priv->info.display_mmio_offset + 0x6421c)
#define _DPC_AUX_CH_DATA4	(dev_priv->info.display_mmio_offset + 0x64220)
#define _DPC_AUX_CH_DATA5	(dev_priv->info.display_mmio_offset + 0x64224)

#define _DPD_AUX_CH_CTL		(dev_priv->info.display_mmio_offset + 0x64310)
#define _DPD_AUX_CH_DATA1	(dev_priv->info.display_mmio_offset + 0x64314)
#define _DPD_AUX_CH_DATA2	(dev_priv->info.display_mmio_offset + 0x64318)
#define _DPD_AUX_CH_DATA3	(dev_priv->info.display_mmio_offset + 0x6431c)
#define _DPD_AUX_CH_DATA4	(dev_priv->info.display_mmio_offset + 0x64320)
#define _DPD_AUX_CH_DATA5	(dev_priv->info.display_mmio_offset + 0x64324)

#define DP_AUX_CH_CTL(port)	_MMIO_PORT(port, _DPA_AUX_CH_CTL, _DPB_AUX_CH_CTL)
#define DP_AUX_CH_DATA(port, i)	_MMIO(_PORT(port, _DPA_AUX_CH_DATA1, _DPB_AUX_CH_DATA1) + (i) * 4) /* 5 registers */

#define   DP_AUX_CH_CTL_SEND_BUSY	    (1 << 31)
#define   DP_AUX_CH_CTL_DONE		    (1 << 30)
#define   DP_AUX_CH_CTL_INTERRUPT	    (1 << 29)
#define   DP_AUX_CH_CTL_TIME_OUT_ERROR	    (1 << 28)
#define   DP_AUX_CH_CTL_TIME_OUT_400us	    (0 << 26)
#define   DP_AUX_CH_CTL_TIME_OUT_600us	    (1 << 26)
#define   DP_AUX_CH_CTL_TIME_OUT_800us	    (2 << 26)
#define   DP_AUX_CH_CTL_TIME_OUT_1600us	    (3 << 26)
#define   DP_AUX_CH_CTL_TIME_OUT_MASK	    (3 << 26)
#define   DP_AUX_CH_CTL_RECEIVE_ERROR	    (1 << 25)
#define   DP_AUX_CH_CTL_MESSAGE_SIZE_MASK    (0x1f << 20)
#define   DP_AUX_CH_CTL_MESSAGE_SIZE_SHIFT   20
#define   DP_AUX_CH_CTL_PRECHARGE_2US_MASK   (0xf << 16)
#define   DP_AUX_CH_CTL_PRECHARGE_2US_SHIFT  16
#define   DP_AUX_CH_CTL_AUX_AKSV_SELECT	    (1 << 15)
#define   DP_AUX_CH_CTL_MANCHESTER_TEST	    (1 << 14)
#define   DP_AUX_CH_CTL_SYNC_TEST	    (1 << 13)
#define   DP_AUX_CH_CTL_DEGLITCH_TEST	    (1 << 12)
#define   DP_AUX_CH_CTL_PRECHARGE_TEST	    (1 << 11)
#define   DP_AUX_CH_CTL_BIT_CLOCK_2X_MASK    (0x7ff)
#define   DP_AUX_CH_CTL_BIT_CLOCK_2X_SHIFT   0
#define   DP_AUX_CH_CTL_PSR_DATA_AUX_REG_SKL	(1 << 14)
#define   DP_AUX_CH_CTL_FS_DATA_AUX_REG_SKL	(1 << 13)
#define   DP_AUX_CH_CTL_GTC_DATA_AUX_REG_SKL	(1 << 12)
#define   DP_AUX_CH_CTL_FW_SYNC_PULSE_SKL_MASK (0x1f << 5)
#define   DP_AUX_CH_CTL_FW_SYNC_PULSE_SKL(c) (((c) - 1) << 5)
#define   DP_AUX_CH_CTL_SYNC_PULSE_SKL(c)   ((c) - 1)

/*
 * Computing GMCH M and N values for the Display Port link
 *
 * GMCH M/N = dot clock * bytes per pixel / ls_clk * # of lanes
 *
 * ls_clk (we assume) is the DP link clock (1.62 or 2.7 GHz)
 *
 * The GMCH value is used internally
 *
 * bytes_per_pixel is the number of bytes coming out of the plane,
 * which is after the LUTs, so we want the bytes for our color format.
 * For our current usage, this is always 3, one byte for R, G and B.
 */
#define _PIPEA_DATA_M_G4X	0x70050
#define _PIPEB_DATA_M_G4X	0x71050

/* Transfer unit size for display port - 1, default is 0x3f (for TU size 64) */
#define  TU_SIZE(x)             (((x)-1) << 25) /* default size 64 */
#define  TU_SIZE_SHIFT		25
#define  TU_SIZE_MASK           (0x3f << 25)

#define  DATA_LINK_M_N_MASK	(0xffffff)
#define  DATA_LINK_N_MAX	(0x800000)

#define _PIPEA_DATA_N_G4X	0x70054
#define _PIPEB_DATA_N_G4X	0x71054
#define   PIPE_GMCH_DATA_N_MASK			(0xffffff)

/*
 * Computing Link M and N values for the Display Port link
 *
 * Link M / N = pixel_clock / ls_clk
 *
 * (the DP spec calls pixel_clock the 'strm_clk')
 *
 * The Link value is transmitted in the Main Stream
 * Attributes and VB-ID.
 */

#define _PIPEA_LINK_M_G4X	0x70060
#define _PIPEB_LINK_M_G4X	0x71060
#define   PIPEA_DP_LINK_M_MASK			(0xffffff)

#define _PIPEA_LINK_N_G4X	0x70064
#define _PIPEB_LINK_N_G4X	0x71064
#define   PIPEA_DP_LINK_N_MASK			(0xffffff)

#define PIPE_DATA_M_G4X(pipe) _MMIO_PIPE(pipe, _PIPEA_DATA_M_G4X, _PIPEB_DATA_M_G4X)
#define PIPE_DATA_N_G4X(pipe) _MMIO_PIPE(pipe, _PIPEA_DATA_N_G4X, _PIPEB_DATA_N_G4X)
#define PIPE_LINK_M_G4X(pipe) _MMIO_PIPE(pipe, _PIPEA_LINK_M_G4X, _PIPEB_LINK_M_G4X)
#define PIPE_LINK_N_G4X(pipe) _MMIO_PIPE(pipe, _PIPEA_LINK_N_G4X, _PIPEB_LINK_N_G4X)

/* Display & cursor control */

/* Pipe A */
#define _PIPEADSL		0x70000
#define   DSL_LINEMASK_GEN2	0x00000fff
#define   DSL_LINEMASK_GEN3	0x00001fff
#define _PIPEACONF		0x70008
#define   PIPECONF_ENABLE	(1<<31)
#define   PIPECONF_DISABLE	0
#define   PIPECONF_DOUBLE_WIDE	(1<<30)
#define   I965_PIPECONF_ACTIVE	(1<<30)
#define   PIPECONF_DSI_PLL_LOCKED	(1<<29) /* vlv & pipe A only */
#define   PIPECONF_FRAME_START_DELAY_MASK (3<<27)
#define   PIPECONF_SINGLE_WIDE	0
#define   PIPECONF_PIPE_UNLOCKED 0
#define   PIPECONF_PIPE_LOCKED	(1<<25)
#define   PIPECONF_PALETTE	0
#define   PIPECONF_GAMMA		(1<<24)
#define   PIPECONF_FORCE_BORDER	(1<<25)
#define   PIPECONF_INTERLACE_MASK	(7 << 21)
#define   PIPECONF_INTERLACE_MASK_HSW	(3 << 21)
/* Note that pre-gen3 does not support interlaced display directly. Panel
 * fitting must be disabled on pre-ilk for interlaced. */
#define   PIPECONF_PROGRESSIVE			(0 << 21)
#define   PIPECONF_INTERLACE_W_SYNC_SHIFT_PANEL	(4 << 21) /* gen4 only */
#define   PIPECONF_INTERLACE_W_SYNC_SHIFT	(5 << 21) /* gen4 only */
#define   PIPECONF_INTERLACE_W_FIELD_INDICATION	(6 << 21)
#define   PIPECONF_INTERLACE_FIELD_0_ONLY	(7 << 21) /* gen3 only */
/* Ironlake and later have a complete new set of values for interlaced. PFIT
 * means panel fitter required, PF means progressive fetch, DBL means power
 * saving pixel doubling. */
#define   PIPECONF_PFIT_PF_INTERLACED_ILK	(1 << 21)
#define   PIPECONF_INTERLACED_ILK		(3 << 21)
#define   PIPECONF_INTERLACED_DBL_ILK		(4 << 21) /* ilk/snb only */
#define   PIPECONF_PFIT_PF_INTERLACED_DBL_ILK	(5 << 21) /* ilk/snb only */
#define   PIPECONF_INTERLACE_MODE_MASK		(7 << 21)
#define   PIPECONF_EDP_RR_MODE_SWITCH		(1 << 20)
#define   PIPECONF_CXSR_DOWNCLOCK	(1<<16)
#define   PIPECONF_EDP_RR_MODE_SWITCH_VLV	(1 << 14)
#define   PIPECONF_COLOR_RANGE_SELECT	(1 << 13)
#define   PIPECONF_BPC_MASK	(0x7 << 5)
#define   PIPECONF_8BPC		(0<<5)
#define   PIPECONF_10BPC	(1<<5)
#define   PIPECONF_6BPC		(2<<5)
#define   PIPECONF_12BPC	(3<<5)
#define   PIPECONF_DITHER_EN	(1<<4)
#define   PIPECONF_DITHER_TYPE_MASK (0x0000000c)
#define   PIPECONF_DITHER_TYPE_SP (0<<2)
#define   PIPECONF_DITHER_TYPE_ST1 (1<<2)
#define   PIPECONF_DITHER_TYPE_ST2 (2<<2)
#define   PIPECONF_DITHER_TYPE_TEMP (3<<2)
#define _PIPEASTAT		0x70024
#define   PIPE_FIFO_UNDERRUN_STATUS		(1UL<<31)
#define   SPRITE1_FLIP_DONE_INT_EN_VLV		(1UL<<30)
#define   PIPE_CRC_ERROR_ENABLE			(1UL<<29)
#define   PIPE_CRC_DONE_ENABLE			(1UL<<28)
#define   PERF_COUNTER2_INTERRUPT_EN		(1UL<<27)
#define   PIPE_GMBUS_EVENT_ENABLE		(1UL<<27)
#define   PLANE_FLIP_DONE_INT_EN_VLV		(1UL<<26)
#define   PIPE_HOTPLUG_INTERRUPT_ENABLE		(1UL<<26)
#define   PIPE_VSYNC_INTERRUPT_ENABLE		(1UL<<25)
#define   PIPE_DISPLAY_LINE_COMPARE_ENABLE	(1UL<<24)
#define   PIPE_DPST_EVENT_ENABLE		(1UL<<23)
#define   SPRITE0_FLIP_DONE_INT_EN_VLV		(1UL<<22)
#define   PIPE_LEGACY_BLC_EVENT_ENABLE		(1UL<<22)
#define   PIPE_ODD_FIELD_INTERRUPT_ENABLE	(1UL<<21)
#define   PIPE_EVEN_FIELD_INTERRUPT_ENABLE	(1UL<<20)
#define   PIPE_B_PSR_INTERRUPT_ENABLE_VLV	(1UL<<19)
#define   PERF_COUNTER_INTERRUPT_EN		(1UL<<19)
#define   PIPE_HOTPLUG_TV_INTERRUPT_ENABLE	(1UL<<18) /* pre-965 */
#define   PIPE_START_VBLANK_INTERRUPT_ENABLE	(1UL<<18) /* 965 or later */
#define   PIPE_FRAMESTART_INTERRUPT_ENABLE	(1UL<<17)
#define   PIPE_VBLANK_INTERRUPT_ENABLE		(1UL<<17)
#define   PIPEA_HBLANK_INT_EN_VLV		(1UL<<16)
#define   PIPE_OVERLAY_UPDATED_ENABLE		(1UL<<16)
#define   SPRITE1_FLIP_DONE_INT_STATUS_VLV	(1UL<<15)
#define   SPRITE0_FLIP_DONE_INT_STATUS_VLV	(1UL<<14)
#define   PIPE_CRC_ERROR_INTERRUPT_STATUS	(1UL<<13)
#define   PIPE_CRC_DONE_INTERRUPT_STATUS	(1UL<<12)
#define   PERF_COUNTER2_INTERRUPT_STATUS	(1UL<<11)
#define   PIPE_GMBUS_INTERRUPT_STATUS		(1UL<<11)
#define   PLANE_FLIP_DONE_INT_STATUS_VLV	(1UL<<10)
#define   PIPE_HOTPLUG_INTERRUPT_STATUS		(1UL<<10)
#define   PIPE_VSYNC_INTERRUPT_STATUS		(1UL<<9)
#define   PIPE_DISPLAY_LINE_COMPARE_STATUS	(1UL<<8)
#define   PIPE_DPST_EVENT_STATUS		(1UL<<7)
#define   PIPE_A_PSR_STATUS_VLV			(1UL<<6)
#define   PIPE_LEGACY_BLC_EVENT_STATUS		(1UL<<6)
#define   PIPE_ODD_FIELD_INTERRUPT_STATUS	(1UL<<5)
#define   PIPE_EVEN_FIELD_INTERRUPT_STATUS	(1UL<<4)
#define   PIPE_B_PSR_STATUS_VLV			(1UL<<3)
#define   PERF_COUNTER_INTERRUPT_STATUS		(1UL<<3)
#define   PIPE_HOTPLUG_TV_INTERRUPT_STATUS	(1UL<<2) /* pre-965 */
#define   PIPE_START_VBLANK_INTERRUPT_STATUS	(1UL<<2) /* 965 or later */
#define   PIPE_FRAMESTART_INTERRUPT_STATUS	(1UL<<1)
#define   PIPE_VBLANK_INTERRUPT_STATUS		(1UL<<1)
#define   PIPE_HBLANK_INT_STATUS		(1UL<<0)
#define   PIPE_OVERLAY_UPDATED_STATUS		(1UL<<0)

#define PIPESTAT_INT_ENABLE_MASK		0x7fff0000
#define PIPESTAT_INT_STATUS_MASK		0x0000ffff

#define PIPE_A_OFFSET		0x70000
#define PIPE_B_OFFSET		0x71000
#define PIPE_C_OFFSET		0x72000
#define CHV_PIPE_C_OFFSET	0x74000
/*
 * There's actually no pipe EDP. Some pipe registers have
 * simply shifted from the pipe to the transcoder, while
 * keeping their original offset. Thus we need PIPE_EDP_OFFSET
 * to access such registers in transcoder EDP.
 */
#define PIPE_EDP_OFFSET	0x7f000

#define _MMIO_PIPE2(pipe, reg) _MMIO(dev_priv->info.pipe_offsets[pipe] - \
	dev_priv->info.pipe_offsets[PIPE_A] + (reg) + \
	dev_priv->info.display_mmio_offset)

#define PIPECONF(pipe)		_MMIO_PIPE2(pipe, _PIPEACONF)
#define PIPEDSL(pipe)		_MMIO_PIPE2(pipe, _PIPEADSL)
#define PIPEFRAME(pipe)		_MMIO_PIPE2(pipe, _PIPEAFRAMEHIGH)
#define PIPEFRAMEPIXEL(pipe)	_MMIO_PIPE2(pipe, _PIPEAFRAMEPIXEL)
#define PIPESTAT(pipe)		_MMIO_PIPE2(pipe, _PIPEASTAT)

#define _PIPE_MISC_A			0x70030
#define _PIPE_MISC_B			0x71030
#define   PIPEMISC_YUV420_ENABLE	(1<<27)
#define   PIPEMISC_YUV420_MODE_FULL_BLEND (1<<26)
#define   PIPEMISC_OUTPUT_COLORSPACE_YUV  (1<<11)
#define   PIPEMISC_DITHER_BPC_MASK	(7<<5)
#define   PIPEMISC_DITHER_8_BPC		(0<<5)
#define   PIPEMISC_DITHER_10_BPC	(1<<5)
#define   PIPEMISC_DITHER_6_BPC		(2<<5)
#define   PIPEMISC_DITHER_12_BPC	(3<<5)
#define   PIPEMISC_DITHER_ENABLE	(1<<4)
#define   PIPEMISC_DITHER_TYPE_MASK	(3<<2)
#define   PIPEMISC_DITHER_TYPE_SP	(0<<2)
#define PIPEMISC(pipe)			_MMIO_PIPE2(pipe, _PIPE_MISC_A)

#define VLV_DPFLIPSTAT				_MMIO(VLV_DISPLAY_BASE + 0x70028)
#define   PIPEB_LINE_COMPARE_INT_EN		(1<<29)
#define   PIPEB_HLINE_INT_EN			(1<<28)
#define   PIPEB_VBLANK_INT_EN			(1<<27)
#define   SPRITED_FLIP_DONE_INT_EN		(1<<26)
#define   SPRITEC_FLIP_DONE_INT_EN		(1<<25)
#define   PLANEB_FLIP_DONE_INT_EN		(1<<24)
#define   PIPE_PSR_INT_EN			(1<<22)
#define   PIPEA_LINE_COMPARE_INT_EN		(1<<21)
#define   PIPEA_HLINE_INT_EN			(1<<20)
#define   PIPEA_VBLANK_INT_EN			(1<<19)
#define   SPRITEB_FLIP_DONE_INT_EN		(1<<18)
#define   SPRITEA_FLIP_DONE_INT_EN		(1<<17)
#define   PLANEA_FLIPDONE_INT_EN		(1<<16)
#define   PIPEC_LINE_COMPARE_INT_EN		(1<<13)
#define   PIPEC_HLINE_INT_EN			(1<<12)
#define   PIPEC_VBLANK_INT_EN			(1<<11)
#define   SPRITEF_FLIPDONE_INT_EN		(1<<10)
#define   SPRITEE_FLIPDONE_INT_EN		(1<<9)
#define   PLANEC_FLIPDONE_INT_EN		(1<<8)

#define DPINVGTT				_MMIO(VLV_DISPLAY_BASE + 0x7002c) /* VLV/CHV only */
#define   SPRITEF_INVALID_GTT_INT_EN		(1<<27)
#define   SPRITEE_INVALID_GTT_INT_EN		(1<<26)
#define   PLANEC_INVALID_GTT_INT_EN		(1<<25)
#define   CURSORC_INVALID_GTT_INT_EN		(1<<24)
#define   CURSORB_INVALID_GTT_INT_EN		(1<<23)
#define   CURSORA_INVALID_GTT_INT_EN		(1<<22)
#define   SPRITED_INVALID_GTT_INT_EN		(1<<21)
#define   SPRITEC_INVALID_GTT_INT_EN		(1<<20)
#define   PLANEB_INVALID_GTT_INT_EN		(1<<19)
#define   SPRITEB_INVALID_GTT_INT_EN		(1<<18)
#define   SPRITEA_INVALID_GTT_INT_EN		(1<<17)
#define   PLANEA_INVALID_GTT_INT_EN		(1<<16)
#define   DPINVGTT_EN_MASK			0xff0000
#define   DPINVGTT_EN_MASK_CHV			0xfff0000
#define   SPRITEF_INVALID_GTT_STATUS		(1<<11)
#define   SPRITEE_INVALID_GTT_STATUS		(1<<10)
#define   PLANEC_INVALID_GTT_STATUS		(1<<9)
#define   CURSORC_INVALID_GTT_STATUS		(1<<8)
#define   CURSORB_INVALID_GTT_STATUS		(1<<7)
#define   CURSORA_INVALID_GTT_STATUS		(1<<6)
#define   SPRITED_INVALID_GTT_STATUS		(1<<5)
#define   SPRITEC_INVALID_GTT_STATUS		(1<<4)
#define   PLANEB_INVALID_GTT_STATUS		(1<<3)
#define   SPRITEB_INVALID_GTT_STATUS		(1<<2)
#define   SPRITEA_INVALID_GTT_STATUS		(1<<1)
#define   PLANEA_INVALID_GTT_STATUS		(1<<0)
#define   DPINVGTT_STATUS_MASK			0xff
#define   DPINVGTT_STATUS_MASK_CHV		0xfff

#define DSPARB			_MMIO(dev_priv->info.display_mmio_offset + 0x70030)
#define   DSPARB_CSTART_MASK	(0x7f << 7)
#define   DSPARB_CSTART_SHIFT	7
#define   DSPARB_BSTART_MASK	(0x7f)
#define   DSPARB_BSTART_SHIFT	0
#define   DSPARB_BEND_SHIFT	9 /* on 855 */
#define   DSPARB_AEND_SHIFT	0
#define   DSPARB_SPRITEA_SHIFT_VLV	0
#define   DSPARB_SPRITEA_MASK_VLV	(0xff << 0)
#define   DSPARB_SPRITEB_SHIFT_VLV	8
#define   DSPARB_SPRITEB_MASK_VLV	(0xff << 8)
#define   DSPARB_SPRITEC_SHIFT_VLV	16
#define   DSPARB_SPRITEC_MASK_VLV	(0xff << 16)
#define   DSPARB_SPRITED_SHIFT_VLV	24
#define   DSPARB_SPRITED_MASK_VLV	(0xff << 24)
#define DSPARB2				_MMIO(VLV_DISPLAY_BASE + 0x70060) /* vlv/chv */
#define   DSPARB_SPRITEA_HI_SHIFT_VLV	0
#define   DSPARB_SPRITEA_HI_MASK_VLV	(0x1 << 0)
#define   DSPARB_SPRITEB_HI_SHIFT_VLV	4
#define   DSPARB_SPRITEB_HI_MASK_VLV	(0x1 << 4)
#define   DSPARB_SPRITEC_HI_SHIFT_VLV	8
#define   DSPARB_SPRITEC_HI_MASK_VLV	(0x1 << 8)
#define   DSPARB_SPRITED_HI_SHIFT_VLV	12
#define   DSPARB_SPRITED_HI_MASK_VLV	(0x1 << 12)
#define   DSPARB_SPRITEE_HI_SHIFT_VLV	16
#define   DSPARB_SPRITEE_HI_MASK_VLV	(0x1 << 16)
#define   DSPARB_SPRITEF_HI_SHIFT_VLV	20
#define   DSPARB_SPRITEF_HI_MASK_VLV	(0x1 << 20)
#define DSPARB3				_MMIO(VLV_DISPLAY_BASE + 0x7006c) /* chv */
#define   DSPARB_SPRITEE_SHIFT_VLV	0
#define   DSPARB_SPRITEE_MASK_VLV	(0xff << 0)
#define   DSPARB_SPRITEF_SHIFT_VLV	8
#define   DSPARB_SPRITEF_MASK_VLV	(0xff << 8)

/* pnv/gen4/g4x/vlv/chv */
#define DSPFW1		_MMIO(dev_priv->info.display_mmio_offset + 0x70034)
#define   DSPFW_SR_SHIFT		23
#define   DSPFW_SR_MASK			(0x1ff<<23)
#define   DSPFW_CURSORB_SHIFT		16
#define   DSPFW_CURSORB_MASK		(0x3f<<16)
#define   DSPFW_PLANEB_SHIFT		8
#define   DSPFW_PLANEB_MASK		(0x7f<<8)
#define   DSPFW_PLANEB_MASK_VLV		(0xff<<8) /* vlv/chv */
#define   DSPFW_PLANEA_SHIFT		0
#define   DSPFW_PLANEA_MASK		(0x7f<<0)
#define   DSPFW_PLANEA_MASK_VLV		(0xff<<0) /* vlv/chv */
#define DSPFW2		_MMIO(dev_priv->info.display_mmio_offset + 0x70038)
#define   DSPFW_FBC_SR_EN		(1<<31)	  /* g4x */
#define   DSPFW_FBC_SR_SHIFT		28
#define   DSPFW_FBC_SR_MASK		(0x7<<28) /* g4x */
#define   DSPFW_FBC_HPLL_SR_SHIFT	24
#define   DSPFW_FBC_HPLL_SR_MASK	(0xf<<24) /* g4x */
#define   DSPFW_SPRITEB_SHIFT		(16)
#define   DSPFW_SPRITEB_MASK		(0x7f<<16) /* g4x */
#define   DSPFW_SPRITEB_MASK_VLV	(0xff<<16) /* vlv/chv */
#define   DSPFW_CURSORA_SHIFT		8
#define   DSPFW_CURSORA_MASK		(0x3f<<8)
#define   DSPFW_PLANEC_OLD_SHIFT	0
#define   DSPFW_PLANEC_OLD_MASK		(0x7f<<0) /* pre-gen4 sprite C */
#define   DSPFW_SPRITEA_SHIFT		0
#define   DSPFW_SPRITEA_MASK		(0x7f<<0) /* g4x */
#define   DSPFW_SPRITEA_MASK_VLV	(0xff<<0) /* vlv/chv */
#define DSPFW3		_MMIO(dev_priv->info.display_mmio_offset + 0x7003c)
#define   DSPFW_HPLL_SR_EN		(1<<31)
#define   PINEVIEW_SELF_REFRESH_EN	(1<<30)
#define   DSPFW_CURSOR_SR_SHIFT		24
#define   DSPFW_CURSOR_SR_MASK		(0x3f<<24)
#define   DSPFW_HPLL_CURSOR_SHIFT	16
#define   DSPFW_HPLL_CURSOR_MASK	(0x3f<<16)
#define   DSPFW_HPLL_SR_SHIFT		0
#define   DSPFW_HPLL_SR_MASK		(0x1ff<<0)

/* vlv/chv */
#define DSPFW4		_MMIO(VLV_DISPLAY_BASE + 0x70070)
#define   DSPFW_SPRITEB_WM1_SHIFT	16
#define   DSPFW_SPRITEB_WM1_MASK	(0xff<<16)
#define   DSPFW_CURSORA_WM1_SHIFT	8
#define   DSPFW_CURSORA_WM1_MASK	(0x3f<<8)
#define   DSPFW_SPRITEA_WM1_SHIFT	0
#define   DSPFW_SPRITEA_WM1_MASK	(0xff<<0)
#define DSPFW5		_MMIO(VLV_DISPLAY_BASE + 0x70074)
#define   DSPFW_PLANEB_WM1_SHIFT	24
#define   DSPFW_PLANEB_WM1_MASK		(0xff<<24)
#define   DSPFW_PLANEA_WM1_SHIFT	16
#define   DSPFW_PLANEA_WM1_MASK		(0xff<<16)
#define   DSPFW_CURSORB_WM1_SHIFT	8
#define   DSPFW_CURSORB_WM1_MASK	(0x3f<<8)
#define   DSPFW_CURSOR_SR_WM1_SHIFT	0
#define   DSPFW_CURSOR_SR_WM1_MASK	(0x3f<<0)
#define DSPFW6		_MMIO(VLV_DISPLAY_BASE + 0x70078)
#define   DSPFW_SR_WM1_SHIFT		0
#define   DSPFW_SR_WM1_MASK		(0x1ff<<0)
#define DSPFW7		_MMIO(VLV_DISPLAY_BASE + 0x7007c)
#define DSPFW7_CHV	_MMIO(VLV_DISPLAY_BASE + 0x700b4) /* wtf #1? */
#define   DSPFW_SPRITED_WM1_SHIFT	24
#define   DSPFW_SPRITED_WM1_MASK	(0xff<<24)
#define   DSPFW_SPRITED_SHIFT		16
#define   DSPFW_SPRITED_MASK_VLV	(0xff<<16)
#define   DSPFW_SPRITEC_WM1_SHIFT	8
#define   DSPFW_SPRITEC_WM1_MASK	(0xff<<8)
#define   DSPFW_SPRITEC_SHIFT		0
#define   DSPFW_SPRITEC_MASK_VLV	(0xff<<0)
#define DSPFW8_CHV	_MMIO(VLV_DISPLAY_BASE + 0x700b8)
#define   DSPFW_SPRITEF_WM1_SHIFT	24
#define   DSPFW_SPRITEF_WM1_MASK	(0xff<<24)
#define   DSPFW_SPRITEF_SHIFT		16
#define   DSPFW_SPRITEF_MASK_VLV	(0xff<<16)
#define   DSPFW_SPRITEE_WM1_SHIFT	8
#define   DSPFW_SPRITEE_WM1_MASK	(0xff<<8)
#define   DSPFW_SPRITEE_SHIFT		0
#define   DSPFW_SPRITEE_MASK_VLV	(0xff<<0)
#define DSPFW9_CHV	_MMIO(VLV_DISPLAY_BASE + 0x7007c) /* wtf #2? */
#define   DSPFW_PLANEC_WM1_SHIFT	24
#define   DSPFW_PLANEC_WM1_MASK		(0xff<<24)
#define   DSPFW_PLANEC_SHIFT		16
#define   DSPFW_PLANEC_MASK_VLV		(0xff<<16)
#define   DSPFW_CURSORC_WM1_SHIFT	8
#define   DSPFW_CURSORC_WM1_MASK	(0x3f<<16)
#define   DSPFW_CURSORC_SHIFT		0
#define   DSPFW_CURSORC_MASK		(0x3f<<0)

/* vlv/chv high order bits */
#define DSPHOWM		_MMIO(VLV_DISPLAY_BASE + 0x70064)
#define   DSPFW_SR_HI_SHIFT		24
#define   DSPFW_SR_HI_MASK		(3<<24) /* 2 bits for chv, 1 for vlv */
#define   DSPFW_SPRITEF_HI_SHIFT	23
#define   DSPFW_SPRITEF_HI_MASK		(1<<23)
#define   DSPFW_SPRITEE_HI_SHIFT	22
#define   DSPFW_SPRITEE_HI_MASK		(1<<22)
#define   DSPFW_PLANEC_HI_SHIFT		21
#define   DSPFW_PLANEC_HI_MASK		(1<<21)
#define   DSPFW_SPRITED_HI_SHIFT	20
#define   DSPFW_SPRITED_HI_MASK		(1<<20)
#define   DSPFW_SPRITEC_HI_SHIFT	16
#define   DSPFW_SPRITEC_HI_MASK		(1<<16)
#define   DSPFW_PLANEB_HI_SHIFT		12
#define   DSPFW_PLANEB_HI_MASK		(1<<12)
#define   DSPFW_SPRITEB_HI_SHIFT	8
#define   DSPFW_SPRITEB_HI_MASK		(1<<8)
#define   DSPFW_SPRITEA_HI_SHIFT	4
#define   DSPFW_SPRITEA_HI_MASK		(1<<4)
#define   DSPFW_PLANEA_HI_SHIFT		0
#define   DSPFW_PLANEA_HI_MASK		(1<<0)
#define DSPHOWM1	_MMIO(VLV_DISPLAY_BASE + 0x70068)
#define   DSPFW_SR_WM1_HI_SHIFT		24
#define   DSPFW_SR_WM1_HI_MASK		(3<<24) /* 2 bits for chv, 1 for vlv */
#define   DSPFW_SPRITEF_WM1_HI_SHIFT	23
#define   DSPFW_SPRITEF_WM1_HI_MASK	(1<<23)
#define   DSPFW_SPRITEE_WM1_HI_SHIFT	22
#define   DSPFW_SPRITEE_WM1_HI_MASK	(1<<22)
#define   DSPFW_PLANEC_WM1_HI_SHIFT	21
#define   DSPFW_PLANEC_WM1_HI_MASK	(1<<21)
#define   DSPFW_SPRITED_WM1_HI_SHIFT	20
#define   DSPFW_SPRITED_WM1_HI_MASK	(1<<20)
#define   DSPFW_SPRITEC_WM1_HI_SHIFT	16
#define   DSPFW_SPRITEC_WM1_HI_MASK	(1<<16)
#define   DSPFW_PLANEB_WM1_HI_SHIFT	12
#define   DSPFW_PLANEB_WM1_HI_MASK	(1<<12)
#define   DSPFW_SPRITEB_WM1_HI_SHIFT	8
#define   DSPFW_SPRITEB_WM1_HI_MASK	(1<<8)
#define   DSPFW_SPRITEA_WM1_HI_SHIFT	4
#define   DSPFW_SPRITEA_WM1_HI_MASK	(1<<4)
#define   DSPFW_PLANEA_WM1_HI_SHIFT	0
#define   DSPFW_PLANEA_WM1_HI_MASK	(1<<0)

/* drain latency register values*/
#define VLV_DDL(pipe)			_MMIO(VLV_DISPLAY_BASE + 0x70050 + 4 * (pipe))
#define DDL_CURSOR_SHIFT		24
#define DDL_SPRITE_SHIFT(sprite)	(8+8*(sprite))
#define DDL_PLANE_SHIFT			0
#define DDL_PRECISION_HIGH		(1<<7)
#define DDL_PRECISION_LOW		(0<<7)
#define DRAIN_LATENCY_MASK		0x7f

#define CBR1_VLV			_MMIO(VLV_DISPLAY_BASE + 0x70400)
#define  CBR_PND_DEADLINE_DISABLE	(1<<31)
#define  CBR_PWM_CLOCK_MUX_SELECT	(1<<30)

#define CBR4_VLV			_MMIO(VLV_DISPLAY_BASE + 0x70450)
#define  CBR_DPLLBMD_PIPE_C		(1<<29)
#define  CBR_DPLLBMD_PIPE_B		(1<<18)

/* FIFO watermark sizes etc */
#define G4X_FIFO_LINE_SIZE	64
#define I915_FIFO_LINE_SIZE	64
#define I830_FIFO_LINE_SIZE	32

#define VALLEYVIEW_FIFO_SIZE	255
#define G4X_FIFO_SIZE		127
#define I965_FIFO_SIZE		512
#define I945_FIFO_SIZE		127
#define I915_FIFO_SIZE		95
#define I855GM_FIFO_SIZE	127 /* In cachelines */
#define I830_FIFO_SIZE		95

#define VALLEYVIEW_MAX_WM	0xff
#define G4X_MAX_WM		0x3f
#define I915_MAX_WM		0x3f

#define PINEVIEW_DISPLAY_FIFO	512 /* in 64byte unit */
#define PINEVIEW_FIFO_LINE_SIZE	64
#define PINEVIEW_MAX_WM		0x1ff
#define PINEVIEW_DFT_WM		0x3f
#define PINEVIEW_DFT_HPLLOFF_WM	0
#define PINEVIEW_GUARD_WM		10
#define PINEVIEW_CURSOR_FIFO		64
#define PINEVIEW_CURSOR_MAX_WM	0x3f
#define PINEVIEW_CURSOR_DFT_WM	0
#define PINEVIEW_CURSOR_GUARD_WM	5

#define VALLEYVIEW_CURSOR_MAX_WM 64
#define I965_CURSOR_FIFO	64
#define I965_CURSOR_MAX_WM	32
#define I965_CURSOR_DFT_WM	8

/* Watermark register definitions for SKL */
#define _CUR_WM_A_0		0x70140
#define _CUR_WM_B_0		0x71140
#define _PLANE_WM_1_A_0		0x70240
#define _PLANE_WM_1_B_0		0x71240
#define _PLANE_WM_2_A_0		0x70340
#define _PLANE_WM_2_B_0		0x71340
#define _PLANE_WM_TRANS_1_A_0	0x70268
#define _PLANE_WM_TRANS_1_B_0	0x71268
#define _PLANE_WM_TRANS_2_A_0	0x70368
#define _PLANE_WM_TRANS_2_B_0	0x71368
#define _CUR_WM_TRANS_A_0	0x70168
#define _CUR_WM_TRANS_B_0	0x71168
#define   PLANE_WM_EN		(1 << 31)
#define   PLANE_WM_LINES_SHIFT	14
#define   PLANE_WM_LINES_MASK	0x1f
#define   PLANE_WM_BLOCKS_MASK	0x3ff

#define _CUR_WM_0(pipe) _PIPE(pipe, _CUR_WM_A_0, _CUR_WM_B_0)
#define CUR_WM(pipe, level) _MMIO(_CUR_WM_0(pipe) + ((4) * (level)))
#define CUR_WM_TRANS(pipe) _MMIO_PIPE(pipe, _CUR_WM_TRANS_A_0, _CUR_WM_TRANS_B_0)

#define _PLANE_WM_1(pipe) _PIPE(pipe, _PLANE_WM_1_A_0, _PLANE_WM_1_B_0)
#define _PLANE_WM_2(pipe) _PIPE(pipe, _PLANE_WM_2_A_0, _PLANE_WM_2_B_0)
#define _PLANE_WM_BASE(pipe, plane)	\
			_PLANE(plane, _PLANE_WM_1(pipe), _PLANE_WM_2(pipe))
#define PLANE_WM(pipe, plane, level)	\
			_MMIO(_PLANE_WM_BASE(pipe, plane) + ((4) * (level)))
#define _PLANE_WM_TRANS_1(pipe)	\
			_PIPE(pipe, _PLANE_WM_TRANS_1_A_0, _PLANE_WM_TRANS_1_B_0)
#define _PLANE_WM_TRANS_2(pipe)	\
			_PIPE(pipe, _PLANE_WM_TRANS_2_A_0, _PLANE_WM_TRANS_2_B_0)
#define PLANE_WM_TRANS(pipe, plane)	\
	_MMIO(_PLANE(plane, _PLANE_WM_TRANS_1(pipe), _PLANE_WM_TRANS_2(pipe)))

/* define the Watermark register on Ironlake */
#define WM0_PIPEA_ILK		_MMIO(0x45100)
#define  WM0_PIPE_PLANE_MASK	(0xffff<<16)
#define  WM0_PIPE_PLANE_SHIFT	16
#define  WM0_PIPE_SPRITE_MASK	(0xff<<8)
#define  WM0_PIPE_SPRITE_SHIFT	8
#define  WM0_PIPE_CURSOR_MASK	(0xff)

#define WM0_PIPEB_ILK		_MMIO(0x45104)
#define WM0_PIPEC_IVB		_MMIO(0x45200)
#define WM1_LP_ILK		_MMIO(0x45108)
#define  WM1_LP_SR_EN		(1<<31)
#define  WM1_LP_LATENCY_SHIFT	24
#define  WM1_LP_LATENCY_MASK	(0x7f<<24)
#define  WM1_LP_FBC_MASK	(0xf<<20)
#define  WM1_LP_FBC_SHIFT	20
#define  WM1_LP_FBC_SHIFT_BDW	19
#define  WM1_LP_SR_MASK		(0x7ff<<8)
#define  WM1_LP_SR_SHIFT	8
#define  WM1_LP_CURSOR_MASK	(0xff)
#define WM2_LP_ILK		_MMIO(0x4510c)
#define  WM2_LP_EN		(1<<31)
#define WM3_LP_ILK		_MMIO(0x45110)
#define  WM3_LP_EN		(1<<31)
#define WM1S_LP_ILK		_MMIO(0x45120)
#define WM2S_LP_IVB		_MMIO(0x45124)
#define WM3S_LP_IVB		_MMIO(0x45128)
#define  WM1S_LP_EN		(1<<31)

#define HSW_WM_LP_VAL(lat, fbc, pri, cur) \
	(WM3_LP_EN | ((lat) << WM1_LP_LATENCY_SHIFT) | \
	 ((fbc) << WM1_LP_FBC_SHIFT) | ((pri) << WM1_LP_SR_SHIFT) | (cur))

/* Memory latency timer register */
#define MLTR_ILK		_MMIO(0x11222)
#define  MLTR_WM1_SHIFT		0
#define  MLTR_WM2_SHIFT		8
/* the unit of memory self-refresh latency time is 0.5us */
#define  ILK_SRLT_MASK		0x3f


/* the address where we get all kinds of latency value */
#define SSKPD			_MMIO(0x5d10)
#define SSKPD_WM_MASK		0x3f
#define SSKPD_WM0_SHIFT		0
#define SSKPD_WM1_SHIFT		8
#define SSKPD_WM2_SHIFT		16
#define SSKPD_WM3_SHIFT		24

/*
 * The two pipe frame counter registers are not synchronized, so
 * reading a stable value is somewhat tricky. The following code
 * should work:
 *
 *  do {
 *    high1 = ((INREG(PIPEAFRAMEHIGH) & PIPE_FRAME_HIGH_MASK) >>
 *             PIPE_FRAME_HIGH_SHIFT;
 *    low1 =  ((INREG(PIPEAFRAMEPIXEL) & PIPE_FRAME_LOW_MASK) >>
 *             PIPE_FRAME_LOW_SHIFT);
 *    high2 = ((INREG(PIPEAFRAMEHIGH) & PIPE_FRAME_HIGH_MASK) >>
 *             PIPE_FRAME_HIGH_SHIFT);
 *  } while (high1 != high2);
 *  frame = (high1 << 8) | low1;
 */
#define _PIPEAFRAMEHIGH          0x70040
#define   PIPE_FRAME_HIGH_MASK    0x0000ffff
#define   PIPE_FRAME_HIGH_SHIFT   0
#define _PIPEAFRAMEPIXEL         0x70044
#define   PIPE_FRAME_LOW_MASK     0xff000000
#define   PIPE_FRAME_LOW_SHIFT    24
#define   PIPE_PIXEL_MASK         0x00ffffff
#define   PIPE_PIXEL_SHIFT        0
/* GM45+ just has to be different */
#define _PIPEA_FRMCOUNT_G4X	0x70040
#define _PIPEA_FLIPCOUNT_G4X	0x70044
#define PIPE_FRMCOUNT_G4X(pipe) _MMIO_PIPE2(pipe, _PIPEA_FRMCOUNT_G4X)
#define PIPE_FLIPCOUNT_G4X(pipe) _MMIO_PIPE2(pipe, _PIPEA_FLIPCOUNT_G4X)

/* Cursor A & B regs */
#define _CURACNTR		0x70080
/* Old style CUR*CNTR flags (desktop 8xx) */
#define   CURSOR_ENABLE		0x80000000
#define   CURSOR_GAMMA_ENABLE	0x40000000
#define   CURSOR_STRIDE_SHIFT	28
#define   CURSOR_STRIDE(x)	((ffs(x)-9) << CURSOR_STRIDE_SHIFT) /* 256,512,1k,2k */
#define   CURSOR_PIPE_CSC_ENABLE (1<<24)
#define   CURSOR_FORMAT_SHIFT	24
#define   CURSOR_FORMAT_MASK	(0x07 << CURSOR_FORMAT_SHIFT)
#define   CURSOR_FORMAT_2C	(0x00 << CURSOR_FORMAT_SHIFT)
#define   CURSOR_FORMAT_3C	(0x01 << CURSOR_FORMAT_SHIFT)
#define   CURSOR_FORMAT_4C	(0x02 << CURSOR_FORMAT_SHIFT)
#define   CURSOR_FORMAT_ARGB	(0x04 << CURSOR_FORMAT_SHIFT)
#define   CURSOR_FORMAT_XRGB	(0x05 << CURSOR_FORMAT_SHIFT)
/* New style CUR*CNTR flags */
#define   CURSOR_MODE		0x27
#define   CURSOR_MODE_DISABLE   0x00
#define   CURSOR_MODE_128_32B_AX 0x02
#define   CURSOR_MODE_256_32B_AX 0x03
#define   CURSOR_MODE_64_32B_AX 0x07
#define   CURSOR_MODE_128_ARGB_AX ((1 << 5) | CURSOR_MODE_128_32B_AX)
#define   CURSOR_MODE_256_ARGB_AX ((1 << 5) | CURSOR_MODE_256_32B_AX)
#define   CURSOR_MODE_64_ARGB_AX ((1 << 5) | CURSOR_MODE_64_32B_AX)
#define   MCURSOR_PIPE_SELECT(pipe)	((pipe) << 28)
#define   MCURSOR_GAMMA_ENABLE  (1 << 26)
#define   CURSOR_ROTATE_180	(1<<15)
#define   CURSOR_TRICKLE_FEED_DISABLE	(1 << 14)
#define _CURABASE		0x70084
#define _CURAPOS		0x70088
#define   CURSOR_POS_MASK       0x007FF
#define   CURSOR_POS_SIGN       0x8000
#define   CURSOR_X_SHIFT        0
#define   CURSOR_Y_SHIFT        16
#define CURSIZE			_MMIO(0x700a0) /* 845/865 */
#define _CUR_FBC_CTL_A		0x700a0 /* ivb+ */
#define   CUR_FBC_CTL_EN	(1 << 31)
#define _CURBCNTR		0x700c0
#define _CURBBASE		0x700c4
#define _CURBPOS		0x700c8

#define _CURBCNTR_IVB		0x71080
#define _CURBBASE_IVB		0x71084
#define _CURBPOS_IVB		0x71088

#define _CURSOR2(pipe, reg) _MMIO(dev_priv->info.cursor_offsets[(pipe)] - \
	dev_priv->info.cursor_offsets[PIPE_A] + (reg) + \
	dev_priv->info.display_mmio_offset)

#define CURCNTR(pipe) _CURSOR2(pipe, _CURACNTR)
#define CURBASE(pipe) _CURSOR2(pipe, _CURABASE)
#define CURPOS(pipe) _CURSOR2(pipe, _CURAPOS)
#define CUR_FBC_CTL(pipe) _CURSOR2(pipe, _CUR_FBC_CTL_A)

#define CURSOR_A_OFFSET 0x70080
#define CURSOR_B_OFFSET 0x700c0
#define CHV_CURSOR_C_OFFSET 0x700e0
#define IVB_CURSOR_B_OFFSET 0x71080
#define IVB_CURSOR_C_OFFSET 0x72080

/* Display A control */
#define _DSPACNTR				0x70180
#define   DISPLAY_PLANE_ENABLE			(1<<31)
#define   DISPLAY_PLANE_DISABLE			0
#define   DISPPLANE_GAMMA_ENABLE		(1<<30)
#define   DISPPLANE_GAMMA_DISABLE		0
#define   DISPPLANE_PIXFORMAT_MASK		(0xf<<26)
#define   DISPPLANE_YUV422			(0x0<<26)
#define   DISPPLANE_8BPP			(0x2<<26)
#define   DISPPLANE_BGRA555			(0x3<<26)
#define   DISPPLANE_BGRX555			(0x4<<26)
#define   DISPPLANE_BGRX565			(0x5<<26)
#define   DISPPLANE_BGRX888			(0x6<<26)
#define   DISPPLANE_BGRA888			(0x7<<26)
#define   DISPPLANE_RGBX101010			(0x8<<26)
#define   DISPPLANE_RGBA101010			(0x9<<26)
#define   DISPPLANE_BGRX101010			(0xa<<26)
#define   DISPPLANE_RGBX161616			(0xc<<26)
#define   DISPPLANE_RGBX888			(0xe<<26)
#define   DISPPLANE_RGBA888			(0xf<<26)
#define   DISPPLANE_STEREO_ENABLE		(1<<25)
#define   DISPPLANE_STEREO_DISABLE		0
#define   DISPPLANE_PIPE_CSC_ENABLE		(1<<24)
#define   DISPPLANE_SEL_PIPE_SHIFT		24
#define   DISPPLANE_SEL_PIPE_MASK		(3<<DISPPLANE_SEL_PIPE_SHIFT)
#define   DISPPLANE_SEL_PIPE(pipe)		((pipe)<<DISPPLANE_SEL_PIPE_SHIFT)
#define   DISPPLANE_SRC_KEY_ENABLE		(1<<22)
#define   DISPPLANE_SRC_KEY_DISABLE		0
#define   DISPPLANE_LINE_DOUBLE			(1<<20)
#define   DISPPLANE_NO_LINE_DOUBLE		0
#define   DISPPLANE_STEREO_POLARITY_FIRST	0
#define   DISPPLANE_STEREO_POLARITY_SECOND	(1<<18)
#define   DISPPLANE_ALPHA_PREMULTIPLY		(1<<16) /* CHV pipe B */
#define   DISPPLANE_ROTATE_180			(1<<15)
#define   DISPPLANE_TRICKLE_FEED_DISABLE	(1<<14) /* Ironlake */
#define   DISPPLANE_TILED			(1<<10)
#define   DISPPLANE_MIRROR			(1<<8) /* CHV pipe B */
#define _DSPAADDR				0x70184
#define _DSPASTRIDE				0x70188
#define _DSPAPOS				0x7018C /* reserved */
#define _DSPASIZE				0x70190
#define _DSPASURF				0x7019C /* 965+ only */
#define _DSPATILEOFF				0x701A4 /* 965+ only */
#define _DSPAOFFSET				0x701A4 /* HSW */
#define _DSPASURFLIVE				0x701AC

#define DSPCNTR(plane)		_MMIO_PIPE2(plane, _DSPACNTR)
#define DSPADDR(plane)		_MMIO_PIPE2(plane, _DSPAADDR)
#define DSPSTRIDE(plane)	_MMIO_PIPE2(plane, _DSPASTRIDE)
#define DSPPOS(plane)		_MMIO_PIPE2(plane, _DSPAPOS)
#define DSPSIZE(plane)		_MMIO_PIPE2(plane, _DSPASIZE)
#define DSPSURF(plane)		_MMIO_PIPE2(plane, _DSPASURF)
#define DSPTILEOFF(plane)	_MMIO_PIPE2(plane, _DSPATILEOFF)
#define DSPLINOFF(plane)	DSPADDR(plane)
#define DSPOFFSET(plane)	_MMIO_PIPE2(plane, _DSPAOFFSET)
#define DSPSURFLIVE(plane)	_MMIO_PIPE2(plane, _DSPASURFLIVE)

/* CHV pipe B blender and primary plane */
#define _CHV_BLEND_A		0x60a00
#define   CHV_BLEND_LEGACY		(0<<30)
#define   CHV_BLEND_ANDROID		(1<<30)
#define   CHV_BLEND_MPO			(2<<30)
#define   CHV_BLEND_MASK		(3<<30)
#define _CHV_CANVAS_A		0x60a04
#define _PRIMPOS_A		0x60a08
#define _PRIMSIZE_A		0x60a0c
#define _PRIMCNSTALPHA_A	0x60a10
#define   PRIM_CONST_ALPHA_ENABLE	(1<<31)

#define CHV_BLEND(pipe)		_MMIO_TRANS2(pipe, _CHV_BLEND_A)
#define CHV_CANVAS(pipe)	_MMIO_TRANS2(pipe, _CHV_CANVAS_A)
#define PRIMPOS(plane)		_MMIO_TRANS2(plane, _PRIMPOS_A)
#define PRIMSIZE(plane)		_MMIO_TRANS2(plane, _PRIMSIZE_A)
#define PRIMCNSTALPHA(plane)	_MMIO_TRANS2(plane, _PRIMCNSTALPHA_A)

/* Display/Sprite base address macros */
#define DISP_BASEADDR_MASK	(0xfffff000)
#define I915_LO_DISPBASE(val)	(val & ~DISP_BASEADDR_MASK)
#define I915_HI_DISPBASE(val)	(val & DISP_BASEADDR_MASK)

/*
 * VBIOS flags
 * gen2:
 * [00:06] alm,mgm
 * [10:16] all
 * [30:32] alm,mgm
 * gen3+:
 * [00:0f] all
 * [10:1f] all
 * [30:32] all
 */
#define SWF0(i)	_MMIO(dev_priv->info.display_mmio_offset + 0x70410 + (i) * 4)
#define SWF1(i)	_MMIO(dev_priv->info.display_mmio_offset + 0x71410 + (i) * 4)
#define SWF3(i)	_MMIO(dev_priv->info.display_mmio_offset + 0x72414 + (i) * 4)
#define SWF_ILK(i)	_MMIO(0x4F000 + (i) * 4)

/* Pipe B */
#define _PIPEBDSL		(dev_priv->info.display_mmio_offset + 0x71000)
#define _PIPEBCONF		(dev_priv->info.display_mmio_offset + 0x71008)
#define _PIPEBSTAT		(dev_priv->info.display_mmio_offset + 0x71024)
#define _PIPEBFRAMEHIGH		0x71040
#define _PIPEBFRAMEPIXEL	0x71044
#define _PIPEB_FRMCOUNT_G4X	(dev_priv->info.display_mmio_offset + 0x71040)
#define _PIPEB_FLIPCOUNT_G4X	(dev_priv->info.display_mmio_offset + 0x71044)


/* Display B control */
#define _DSPBCNTR		(dev_priv->info.display_mmio_offset + 0x71180)
#define   DISPPLANE_ALPHA_TRANS_ENABLE		(1<<15)
#define   DISPPLANE_ALPHA_TRANS_DISABLE		0
#define   DISPPLANE_SPRITE_ABOVE_DISPLAY	0
#define   DISPPLANE_SPRITE_ABOVE_OVERLAY	(1)
#define _DSPBADDR		(dev_priv->info.display_mmio_offset + 0x71184)
#define _DSPBSTRIDE		(dev_priv->info.display_mmio_offset + 0x71188)
#define _DSPBPOS		(dev_priv->info.display_mmio_offset + 0x7118C)
#define _DSPBSIZE		(dev_priv->info.display_mmio_offset + 0x71190)
#define _DSPBSURF		(dev_priv->info.display_mmio_offset + 0x7119C)
#define _DSPBTILEOFF		(dev_priv->info.display_mmio_offset + 0x711A4)
#define _DSPBOFFSET		(dev_priv->info.display_mmio_offset + 0x711A4)
#define _DSPBSURFLIVE		(dev_priv->info.display_mmio_offset + 0x711AC)

/* Sprite A control */
#define _DVSACNTR		0x72180
#define   DVS_ENABLE		(1<<31)
#define   DVS_GAMMA_ENABLE	(1<<30)
#define   DVS_PIXFORMAT_MASK	(3<<25)
#define   DVS_FORMAT_YUV422	(0<<25)
#define   DVS_FORMAT_RGBX101010	(1<<25)
#define   DVS_FORMAT_RGBX888	(2<<25)
#define   DVS_FORMAT_RGBX161616	(3<<25)
#define   DVS_PIPE_CSC_ENABLE   (1<<24)
#define   DVS_SOURCE_KEY	(1<<22)
#define   DVS_RGB_ORDER_XBGR	(1<<20)
#define   DVS_YUV_BYTE_ORDER_MASK (3<<16)
#define   DVS_YUV_ORDER_YUYV	(0<<16)
#define   DVS_YUV_ORDER_UYVY	(1<<16)
#define   DVS_YUV_ORDER_YVYU	(2<<16)
#define   DVS_YUV_ORDER_VYUY	(3<<16)
#define   DVS_ROTATE_180	(1<<15)
#define   DVS_DEST_KEY		(1<<2)
#define   DVS_TRICKLE_FEED_DISABLE (1<<14)
#define   DVS_TILED		(1<<10)
#define _DVSALINOFF		0x72184
#define _DVSASTRIDE		0x72188
#define _DVSAPOS		0x7218c
#define _DVSASIZE		0x72190
#define _DVSAKEYVAL		0x72194
#define _DVSAKEYMSK		0x72198
#define _DVSASURF		0x7219c
#define _DVSAKEYMAXVAL		0x721a0
#define _DVSATILEOFF		0x721a4
#define _DVSASURFLIVE		0x721ac
#define _DVSASCALE		0x72204
#define   DVS_SCALE_ENABLE	(1<<31)
#define   DVS_FILTER_MASK	(3<<29)
#define   DVS_FILTER_MEDIUM	(0<<29)
#define   DVS_FILTER_ENHANCING	(1<<29)
#define   DVS_FILTER_SOFTENING	(2<<29)
#define   DVS_VERTICAL_OFFSET_HALF (1<<28) /* must be enabled below */
#define   DVS_VERTICAL_OFFSET_ENABLE (1<<27)
#define _DVSAGAMC		0x72300

#define _DVSBCNTR		0x73180
#define _DVSBLINOFF		0x73184
#define _DVSBSTRIDE		0x73188
#define _DVSBPOS		0x7318c
#define _DVSBSIZE		0x73190
#define _DVSBKEYVAL		0x73194
#define _DVSBKEYMSK		0x73198
#define _DVSBSURF		0x7319c
#define _DVSBKEYMAXVAL		0x731a0
#define _DVSBTILEOFF		0x731a4
#define _DVSBSURFLIVE		0x731ac
#define _DVSBSCALE		0x73204
#define _DVSBGAMC		0x73300

#define DVSCNTR(pipe) _MMIO_PIPE(pipe, _DVSACNTR, _DVSBCNTR)
#define DVSLINOFF(pipe) _MMIO_PIPE(pipe, _DVSALINOFF, _DVSBLINOFF)
#define DVSSTRIDE(pipe) _MMIO_PIPE(pipe, _DVSASTRIDE, _DVSBSTRIDE)
#define DVSPOS(pipe) _MMIO_PIPE(pipe, _DVSAPOS, _DVSBPOS)
#define DVSSURF(pipe) _MMIO_PIPE(pipe, _DVSASURF, _DVSBSURF)
#define DVSKEYMAX(pipe) _MMIO_PIPE(pipe, _DVSAKEYMAXVAL, _DVSBKEYMAXVAL)
#define DVSSIZE(pipe) _MMIO_PIPE(pipe, _DVSASIZE, _DVSBSIZE)
#define DVSSCALE(pipe) _MMIO_PIPE(pipe, _DVSASCALE, _DVSBSCALE)
#define DVSTILEOFF(pipe) _MMIO_PIPE(pipe, _DVSATILEOFF, _DVSBTILEOFF)
#define DVSKEYVAL(pipe) _MMIO_PIPE(pipe, _DVSAKEYVAL, _DVSBKEYVAL)
#define DVSKEYMSK(pipe) _MMIO_PIPE(pipe, _DVSAKEYMSK, _DVSBKEYMSK)
#define DVSSURFLIVE(pipe) _MMIO_PIPE(pipe, _DVSASURFLIVE, _DVSBSURFLIVE)

#define _SPRA_CTL		0x70280
#define   SPRITE_ENABLE			(1<<31)
#define   SPRITE_GAMMA_ENABLE		(1<<30)
#define   SPRITE_PIXFORMAT_MASK		(7<<25)
#define   SPRITE_FORMAT_YUV422		(0<<25)
#define   SPRITE_FORMAT_RGBX101010	(1<<25)
#define   SPRITE_FORMAT_RGBX888		(2<<25)
#define   SPRITE_FORMAT_RGBX161616	(3<<25)
#define   SPRITE_FORMAT_YUV444		(4<<25)
#define   SPRITE_FORMAT_XR_BGR101010	(5<<25) /* Extended range */
#define   SPRITE_PIPE_CSC_ENABLE	(1<<24)
#define   SPRITE_SOURCE_KEY		(1<<22)
#define   SPRITE_RGB_ORDER_RGBX		(1<<20) /* only for 888 and 161616 */
#define   SPRITE_YUV_TO_RGB_CSC_DISABLE	(1<<19)
#define   SPRITE_YUV_CSC_FORMAT_BT709	(1<<18) /* 0 is BT601 */
#define   SPRITE_YUV_BYTE_ORDER_MASK	(3<<16)
#define   SPRITE_YUV_ORDER_YUYV		(0<<16)
#define   SPRITE_YUV_ORDER_UYVY		(1<<16)
#define   SPRITE_YUV_ORDER_YVYU		(2<<16)
#define   SPRITE_YUV_ORDER_VYUY		(3<<16)
#define   SPRITE_ROTATE_180		(1<<15)
#define   SPRITE_TRICKLE_FEED_DISABLE	(1<<14)
#define   SPRITE_INT_GAMMA_ENABLE	(1<<13)
#define   SPRITE_TILED			(1<<10)
#define   SPRITE_DEST_KEY		(1<<2)
#define _SPRA_LINOFF		0x70284
#define _SPRA_STRIDE		0x70288
#define _SPRA_POS		0x7028c
#define _SPRA_SIZE		0x70290
#define _SPRA_KEYVAL		0x70294
#define _SPRA_KEYMSK		0x70298
#define _SPRA_SURF		0x7029c
#define _SPRA_KEYMAX		0x702a0
#define _SPRA_TILEOFF		0x702a4
#define _SPRA_OFFSET		0x702a4
#define _SPRA_SURFLIVE		0x702ac
#define _SPRA_SCALE		0x70304
#define   SPRITE_SCALE_ENABLE	(1<<31)
#define   SPRITE_FILTER_MASK	(3<<29)
#define   SPRITE_FILTER_MEDIUM	(0<<29)
#define   SPRITE_FILTER_ENHANCING	(1<<29)
#define   SPRITE_FILTER_SOFTENING	(2<<29)
#define   SPRITE_VERTICAL_OFFSET_HALF	(1<<28) /* must be enabled below */
#define   SPRITE_VERTICAL_OFFSET_ENABLE	(1<<27)
#define _SPRA_GAMC		0x70400

#define _SPRB_CTL		0x71280
#define _SPRB_LINOFF		0x71284
#define _SPRB_STRIDE		0x71288
#define _SPRB_POS		0x7128c
#define _SPRB_SIZE		0x71290
#define _SPRB_KEYVAL		0x71294
#define _SPRB_KEYMSK		0x71298
#define _SPRB_SURF		0x7129c
#define _SPRB_KEYMAX		0x712a0
#define _SPRB_TILEOFF		0x712a4
#define _SPRB_OFFSET		0x712a4
#define _SPRB_SURFLIVE		0x712ac
#define _SPRB_SCALE		0x71304
#define _SPRB_GAMC		0x71400

#define SPRCTL(pipe) _MMIO_PIPE(pipe, _SPRA_CTL, _SPRB_CTL)
#define SPRLINOFF(pipe) _MMIO_PIPE(pipe, _SPRA_LINOFF, _SPRB_LINOFF)
#define SPRSTRIDE(pipe) _MMIO_PIPE(pipe, _SPRA_STRIDE, _SPRB_STRIDE)
#define SPRPOS(pipe) _MMIO_PIPE(pipe, _SPRA_POS, _SPRB_POS)
#define SPRSIZE(pipe) _MMIO_PIPE(pipe, _SPRA_SIZE, _SPRB_SIZE)
#define SPRKEYVAL(pipe) _MMIO_PIPE(pipe, _SPRA_KEYVAL, _SPRB_KEYVAL)
#define SPRKEYMSK(pipe) _MMIO_PIPE(pipe, _SPRA_KEYMSK, _SPRB_KEYMSK)
#define SPRSURF(pipe) _MMIO_PIPE(pipe, _SPRA_SURF, _SPRB_SURF)
#define SPRKEYMAX(pipe) _MMIO_PIPE(pipe, _SPRA_KEYMAX, _SPRB_KEYMAX)
#define SPRTILEOFF(pipe) _MMIO_PIPE(pipe, _SPRA_TILEOFF, _SPRB_TILEOFF)
#define SPROFFSET(pipe) _MMIO_PIPE(pipe, _SPRA_OFFSET, _SPRB_OFFSET)
#define SPRSCALE(pipe) _MMIO_PIPE(pipe, _SPRA_SCALE, _SPRB_SCALE)
#define SPRGAMC(pipe) _MMIO_PIPE(pipe, _SPRA_GAMC, _SPRB_GAMC)
#define SPRSURFLIVE(pipe) _MMIO_PIPE(pipe, _SPRA_SURFLIVE, _SPRB_SURFLIVE)

#define _SPACNTR		(VLV_DISPLAY_BASE + 0x72180)
#define   SP_ENABLE			(1<<31)
#define   SP_GAMMA_ENABLE		(1<<30)
#define   SP_PIXFORMAT_MASK		(0xf<<26)
#define   SP_FORMAT_YUV422		(0<<26)
#define   SP_FORMAT_BGR565		(5<<26)
#define   SP_FORMAT_BGRX8888		(6<<26)
#define   SP_FORMAT_BGRA8888		(7<<26)
#define   SP_FORMAT_RGBX1010102		(8<<26)
#define   SP_FORMAT_RGBA1010102		(9<<26)
#define   SP_FORMAT_RGBX8888		(0xe<<26)
#define   SP_FORMAT_RGBA8888		(0xf<<26)
#define   SP_ALPHA_PREMULTIPLY		(1<<23) /* CHV pipe B */
#define   SP_SOURCE_KEY			(1<<22)
#define   SP_YUV_BYTE_ORDER_MASK	(3<<16)
#define   SP_YUV_ORDER_YUYV		(0<<16)
#define   SP_YUV_ORDER_UYVY		(1<<16)
#define   SP_YUV_ORDER_YVYU		(2<<16)
#define   SP_YUV_ORDER_VYUY		(3<<16)
#define   SP_ROTATE_180			(1<<15)
#define   SP_TILED			(1<<10)
#define   SP_MIRROR			(1<<8) /* CHV pipe B */
#define _SPALINOFF		(VLV_DISPLAY_BASE + 0x72184)
#define _SPASTRIDE		(VLV_DISPLAY_BASE + 0x72188)
#define _SPAPOS			(VLV_DISPLAY_BASE + 0x7218c)
#define _SPASIZE		(VLV_DISPLAY_BASE + 0x72190)
#define _SPAKEYMINVAL		(VLV_DISPLAY_BASE + 0x72194)
#define _SPAKEYMSK		(VLV_DISPLAY_BASE + 0x72198)
#define _SPASURF		(VLV_DISPLAY_BASE + 0x7219c)
#define _SPAKEYMAXVAL		(VLV_DISPLAY_BASE + 0x721a0)
#define _SPATILEOFF		(VLV_DISPLAY_BASE + 0x721a4)
#define _SPACONSTALPHA		(VLV_DISPLAY_BASE + 0x721a8)
#define   SP_CONST_ALPHA_ENABLE		(1<<31)
#define _SPAGAMC		(VLV_DISPLAY_BASE + 0x721f4)

#define _SPBCNTR		(VLV_DISPLAY_BASE + 0x72280)
#define _SPBLINOFF		(VLV_DISPLAY_BASE + 0x72284)
#define _SPBSTRIDE		(VLV_DISPLAY_BASE + 0x72288)
#define _SPBPOS			(VLV_DISPLAY_BASE + 0x7228c)
#define _SPBSIZE		(VLV_DISPLAY_BASE + 0x72290)
#define _SPBKEYMINVAL		(VLV_DISPLAY_BASE + 0x72294)
#define _SPBKEYMSK		(VLV_DISPLAY_BASE + 0x72298)
#define _SPBSURF		(VLV_DISPLAY_BASE + 0x7229c)
#define _SPBKEYMAXVAL		(VLV_DISPLAY_BASE + 0x722a0)
#define _SPBTILEOFF		(VLV_DISPLAY_BASE + 0x722a4)
#define _SPBCONSTALPHA		(VLV_DISPLAY_BASE + 0x722a8)
#define _SPBGAMC		(VLV_DISPLAY_BASE + 0x722f4)

#define _MMIO_VLV_SPR(pipe, plane_id, reg_a, reg_b) \
	_MMIO_PIPE((pipe) * 2 + (plane_id) - PLANE_SPRITE0, (reg_a), (reg_b))

#define SPCNTR(pipe, plane_id)		_MMIO_VLV_SPR((pipe), (plane_id), _SPACNTR, _SPBCNTR)
#define SPLINOFF(pipe, plane_id)	_MMIO_VLV_SPR((pipe), (plane_id), _SPALINOFF, _SPBLINOFF)
#define SPSTRIDE(pipe, plane_id)	_MMIO_VLV_SPR((pipe), (plane_id), _SPASTRIDE, _SPBSTRIDE)
#define SPPOS(pipe, plane_id)		_MMIO_VLV_SPR((pipe), (plane_id), _SPAPOS, _SPBPOS)
#define SPSIZE(pipe, plane_id)		_MMIO_VLV_SPR((pipe), (plane_id), _SPASIZE, _SPBSIZE)
#define SPKEYMINVAL(pipe, plane_id)	_MMIO_VLV_SPR((pipe), (plane_id), _SPAKEYMINVAL, _SPBKEYMINVAL)
#define SPKEYMSK(pipe, plane_id)	_MMIO_VLV_SPR((pipe), (plane_id), _SPAKEYMSK, _SPBKEYMSK)
#define SPSURF(pipe, plane_id)		_MMIO_VLV_SPR((pipe), (plane_id), _SPASURF, _SPBSURF)
#define SPKEYMAXVAL(pipe, plane_id)	_MMIO_VLV_SPR((pipe), (plane_id), _SPAKEYMAXVAL, _SPBKEYMAXVAL)
#define SPTILEOFF(pipe, plane_id)	_MMIO_VLV_SPR((pipe), (plane_id), _SPATILEOFF, _SPBTILEOFF)
#define SPCONSTALPHA(pipe, plane_id)	_MMIO_VLV_SPR((pipe), (plane_id), _SPACONSTALPHA, _SPBCONSTALPHA)
#define SPGAMC(pipe, plane_id)		_MMIO_VLV_SPR((pipe), (plane_id), _SPAGAMC, _SPBGAMC)

/*
 * CHV pipe B sprite CSC
 *
 * |cr|   |c0 c1 c2|   |cr + cr_ioff|   |cr_ooff|
 * |yg| = |c3 c4 c5| x |yg + yg_ioff| + |yg_ooff|
 * |cb|   |c6 c7 c8|   |cb + cr_ioff|   |cb_ooff|
 */
#define _MMIO_CHV_SPCSC(plane_id, reg) \
	_MMIO(VLV_DISPLAY_BASE + ((plane_id) - PLANE_SPRITE0) * 0x1000 + (reg))

#define SPCSCYGOFF(plane_id)	_MMIO_CHV_SPCSC(plane_id, 0x6d900)
#define SPCSCCBOFF(plane_id)	_MMIO_CHV_SPCSC(plane_id, 0x6d904)
#define SPCSCCROFF(plane_id)	_MMIO_CHV_SPCSC(plane_id, 0x6d908)
#define  SPCSC_OOFF(x)		(((x) & 0x7ff) << 16) /* s11 */
#define  SPCSC_IOFF(x)		(((x) & 0x7ff) << 0) /* s11 */

#define SPCSCC01(plane_id)	_MMIO_CHV_SPCSC(plane_id, 0x6d90c)
#define SPCSCC23(plane_id)	_MMIO_CHV_SPCSC(plane_id, 0x6d910)
#define SPCSCC45(plane_id)	_MMIO_CHV_SPCSC(plane_id, 0x6d914)
#define SPCSCC67(plane_id)	_MMIO_CHV_SPCSC(plane_id, 0x6d918)
#define SPCSCC8(plane_id)	_MMIO_CHV_SPCSC(plane_id, 0x6d91c)
#define  SPCSC_C1(x)		(((x) & 0x7fff) << 16) /* s3.12 */
#define  SPCSC_C0(x)		(((x) & 0x7fff) << 0) /* s3.12 */

#define SPCSCYGICLAMP(plane_id)	_MMIO_CHV_SPCSC(plane_id, 0x6d920)
#define SPCSCCBICLAMP(plane_id)	_MMIO_CHV_SPCSC(plane_id, 0x6d924)
#define SPCSCCRICLAMP(plane_id)	_MMIO_CHV_SPCSC(plane_id, 0x6d928)
#define  SPCSC_IMAX(x)		(((x) & 0x7ff) << 16) /* s11 */
#define  SPCSC_IMIN(x)		(((x) & 0x7ff) << 0) /* s11 */

#define SPCSCYGOCLAMP(plane_id)	_MMIO_CHV_SPCSC(plane_id, 0x6d92c)
#define SPCSCCBOCLAMP(plane_id)	_MMIO_CHV_SPCSC(plane_id, 0x6d930)
#define SPCSCCROCLAMP(plane_id)	_MMIO_CHV_SPCSC(plane_id, 0x6d934)
#define  SPCSC_OMAX(x)		((x) << 16) /* u10 */
#define  SPCSC_OMIN(x)		((x) << 0) /* u10 */

/* Skylake plane registers */

#define _PLANE_CTL_1_A				0x70180
#define _PLANE_CTL_2_A				0x70280
#define _PLANE_CTL_3_A				0x70380
#define   PLANE_CTL_ENABLE			(1 << 31)
#define   PLANE_CTL_PIPE_GAMMA_ENABLE		(1 << 30)
#define   PLANE_CTL_FORMAT_MASK			(0xf << 24)
#define   PLANE_CTL_FORMAT_YUV422		(  0 << 24)
#define   PLANE_CTL_FORMAT_NV12			(  1 << 24)
#define   PLANE_CTL_FORMAT_XRGB_2101010		(  2 << 24)
#define   PLANE_CTL_FORMAT_XRGB_8888		(  4 << 24)
#define   PLANE_CTL_FORMAT_XRGB_16161616F	(  6 << 24)
#define   PLANE_CTL_FORMAT_AYUV			(  8 << 24)
#define   PLANE_CTL_FORMAT_INDEXED		( 12 << 24)
#define   PLANE_CTL_FORMAT_RGB_565		( 14 << 24)
#define   PLANE_CTL_PIPE_CSC_ENABLE		(1 << 23)
#define   PLANE_CTL_KEY_ENABLE_MASK		(0x3 << 21)
#define   PLANE_CTL_KEY_ENABLE_SOURCE		(  1 << 21)
#define   PLANE_CTL_KEY_ENABLE_DESTINATION	(  2 << 21)
#define   PLANE_CTL_ORDER_BGRX			(0 << 20)
#define   PLANE_CTL_ORDER_RGBX			(1 << 20)
#define   PLANE_CTL_YUV422_ORDER_MASK		(0x3 << 16)
#define   PLANE_CTL_YUV422_YUYV			(  0 << 16)
#define   PLANE_CTL_YUV422_UYVY			(  1 << 16)
#define   PLANE_CTL_YUV422_YVYU			(  2 << 16)
#define   PLANE_CTL_YUV422_VYUY			(  3 << 16)
#define   PLANE_CTL_DECOMPRESSION_ENABLE	(1 << 15)
#define   PLANE_CTL_TRICKLE_FEED_DISABLE	(1 << 14)
#define   PLANE_CTL_PLANE_GAMMA_DISABLE		(1 << 13)
#define   PLANE_CTL_TILED_MASK			(0x7 << 10)
#define   PLANE_CTL_TILED_LINEAR		(  0 << 10)
#define   PLANE_CTL_TILED_X			(  1 << 10)
#define   PLANE_CTL_TILED_Y			(  4 << 10)
#define   PLANE_CTL_TILED_YF			(  5 << 10)
#define   PLANE_CTL_ALPHA_MASK			(0x3 << 4)
#define   PLANE_CTL_ALPHA_DISABLE		(  0 << 4)
#define   PLANE_CTL_ALPHA_SW_PREMULTIPLY	(  2 << 4)
#define   PLANE_CTL_ALPHA_HW_PREMULTIPLY	(  3 << 4)
#define   PLANE_CTL_ROTATE_MASK			0x3
#define   PLANE_CTL_ROTATE_0			0x0
#define   PLANE_CTL_ROTATE_90			0x1
#define   PLANE_CTL_ROTATE_180			0x2
#define   PLANE_CTL_ROTATE_270			0x3
#define _PLANE_STRIDE_1_A			0x70188
#define _PLANE_STRIDE_2_A			0x70288
#define _PLANE_STRIDE_3_A			0x70388
#define _PLANE_POS_1_A				0x7018c
#define _PLANE_POS_2_A				0x7028c
#define _PLANE_POS_3_A				0x7038c
#define _PLANE_SIZE_1_A				0x70190
#define _PLANE_SIZE_2_A				0x70290
#define _PLANE_SIZE_3_A				0x70390
#define _PLANE_SURF_1_A				0x7019c
#define _PLANE_SURF_2_A				0x7029c
#define _PLANE_SURF_3_A				0x7039c
#define _PLANE_OFFSET_1_A			0x701a4
#define _PLANE_OFFSET_2_A			0x702a4
#define _PLANE_OFFSET_3_A			0x703a4
#define _PLANE_KEYVAL_1_A			0x70194
#define _PLANE_KEYVAL_2_A			0x70294
#define _PLANE_KEYMSK_1_A			0x70198
#define _PLANE_KEYMSK_2_A			0x70298
#define _PLANE_KEYMAX_1_A			0x701a0
#define _PLANE_KEYMAX_2_A			0x702a0
#define _PLANE_AUX_DIST_1_A			0x701c0
#define _PLANE_AUX_DIST_2_A			0x702c0
#define _PLANE_AUX_OFFSET_1_A			0x701c4
#define _PLANE_AUX_OFFSET_2_A			0x702c4
#define _PLANE_COLOR_CTL_1_A			0x701CC /* GLK+ */
#define _PLANE_COLOR_CTL_2_A			0x702CC /* GLK+ */
#define _PLANE_COLOR_CTL_3_A			0x703CC /* GLK+ */
#define   PLANE_COLOR_PIPE_GAMMA_ENABLE		(1 << 30)
#define   PLANE_COLOR_PIPE_CSC_ENABLE		(1 << 23)
#define   PLANE_COLOR_PLANE_GAMMA_DISABLE	(1 << 13)
#define _PLANE_BUF_CFG_1_A			0x7027c
#define _PLANE_BUF_CFG_2_A			0x7037c
#define _PLANE_NV12_BUF_CFG_1_A		0x70278
#define _PLANE_NV12_BUF_CFG_2_A		0x70378


#define _PLANE_CTL_1_B				0x71180
#define _PLANE_CTL_2_B				0x71280
#define _PLANE_CTL_3_B				0x71380
#define _PLANE_CTL_1(pipe)	_PIPE(pipe, _PLANE_CTL_1_A, _PLANE_CTL_1_B)
#define _PLANE_CTL_2(pipe)	_PIPE(pipe, _PLANE_CTL_2_A, _PLANE_CTL_2_B)
#define _PLANE_CTL_3(pipe)	_PIPE(pipe, _PLANE_CTL_3_A, _PLANE_CTL_3_B)
#define PLANE_CTL(pipe, plane)	\
	_MMIO_PLANE(plane, _PLANE_CTL_1(pipe), _PLANE_CTL_2(pipe))

#define _PLANE_STRIDE_1_B			0x71188
#define _PLANE_STRIDE_2_B			0x71288
#define _PLANE_STRIDE_3_B			0x71388
#define _PLANE_STRIDE_1(pipe)	\
	_PIPE(pipe, _PLANE_STRIDE_1_A, _PLANE_STRIDE_1_B)
#define _PLANE_STRIDE_2(pipe)	\
	_PIPE(pipe, _PLANE_STRIDE_2_A, _PLANE_STRIDE_2_B)
#define _PLANE_STRIDE_3(pipe)	\
	_PIPE(pipe, _PLANE_STRIDE_3_A, _PLANE_STRIDE_3_B)
#define PLANE_STRIDE(pipe, plane)	\
	_MMIO_PLANE(plane, _PLANE_STRIDE_1(pipe), _PLANE_STRIDE_2(pipe))

#define _PLANE_POS_1_B				0x7118c
#define _PLANE_POS_2_B				0x7128c
#define _PLANE_POS_3_B				0x7138c
#define _PLANE_POS_1(pipe)	_PIPE(pipe, _PLANE_POS_1_A, _PLANE_POS_1_B)
#define _PLANE_POS_2(pipe)	_PIPE(pipe, _PLANE_POS_2_A, _PLANE_POS_2_B)
#define _PLANE_POS_3(pipe)	_PIPE(pipe, _PLANE_POS_3_A, _PLANE_POS_3_B)
#define PLANE_POS(pipe, plane)	\
	_MMIO_PLANE(plane, _PLANE_POS_1(pipe), _PLANE_POS_2(pipe))

#define _PLANE_SIZE_1_B				0x71190
#define _PLANE_SIZE_2_B				0x71290
#define _PLANE_SIZE_3_B				0x71390
#define _PLANE_SIZE_1(pipe)	_PIPE(pipe, _PLANE_SIZE_1_A, _PLANE_SIZE_1_B)
#define _PLANE_SIZE_2(pipe)	_PIPE(pipe, _PLANE_SIZE_2_A, _PLANE_SIZE_2_B)
#define _PLANE_SIZE_3(pipe)	_PIPE(pipe, _PLANE_SIZE_3_A, _PLANE_SIZE_3_B)
#define PLANE_SIZE(pipe, plane)	\
	_MMIO_PLANE(plane, _PLANE_SIZE_1(pipe), _PLANE_SIZE_2(pipe))

#define _PLANE_SURF_1_B				0x7119c
#define _PLANE_SURF_2_B				0x7129c
#define _PLANE_SURF_3_B				0x7139c
#define _PLANE_SURF_1(pipe)	_PIPE(pipe, _PLANE_SURF_1_A, _PLANE_SURF_1_B)
#define _PLANE_SURF_2(pipe)	_PIPE(pipe, _PLANE_SURF_2_A, _PLANE_SURF_2_B)
#define _PLANE_SURF_3(pipe)	_PIPE(pipe, _PLANE_SURF_3_A, _PLANE_SURF_3_B)
#define PLANE_SURF(pipe, plane)	\
	_MMIO_PLANE(plane, _PLANE_SURF_1(pipe), _PLANE_SURF_2(pipe))

#define _PLANE_OFFSET_1_B			0x711a4
#define _PLANE_OFFSET_2_B			0x712a4
#define _PLANE_OFFSET_1(pipe) _PIPE(pipe, _PLANE_OFFSET_1_A, _PLANE_OFFSET_1_B)
#define _PLANE_OFFSET_2(pipe) _PIPE(pipe, _PLANE_OFFSET_2_A, _PLANE_OFFSET_2_B)
#define PLANE_OFFSET(pipe, plane)	\
	_MMIO_PLANE(plane, _PLANE_OFFSET_1(pipe), _PLANE_OFFSET_2(pipe))

#define _PLANE_KEYVAL_1_B			0x71194
#define _PLANE_KEYVAL_2_B			0x71294
#define _PLANE_KEYVAL_1(pipe) _PIPE(pipe, _PLANE_KEYVAL_1_A, _PLANE_KEYVAL_1_B)
#define _PLANE_KEYVAL_2(pipe) _PIPE(pipe, _PLANE_KEYVAL_2_A, _PLANE_KEYVAL_2_B)
#define PLANE_KEYVAL(pipe, plane)	\
	_MMIO_PLANE(plane, _PLANE_KEYVAL_1(pipe), _PLANE_KEYVAL_2(pipe))

#define _PLANE_KEYMSK_1_B			0x71198
#define _PLANE_KEYMSK_2_B			0x71298
#define _PLANE_KEYMSK_1(pipe) _PIPE(pipe, _PLANE_KEYMSK_1_A, _PLANE_KEYMSK_1_B)
#define _PLANE_KEYMSK_2(pipe) _PIPE(pipe, _PLANE_KEYMSK_2_A, _PLANE_KEYMSK_2_B)
#define PLANE_KEYMSK(pipe, plane)	\
	_MMIO_PLANE(plane, _PLANE_KEYMSK_1(pipe), _PLANE_KEYMSK_2(pipe))

#define _PLANE_KEYMAX_1_B			0x711a0
#define _PLANE_KEYMAX_2_B			0x712a0
#define _PLANE_KEYMAX_1(pipe) _PIPE(pipe, _PLANE_KEYMAX_1_A, _PLANE_KEYMAX_1_B)
#define _PLANE_KEYMAX_2(pipe) _PIPE(pipe, _PLANE_KEYMAX_2_A, _PLANE_KEYMAX_2_B)
#define PLANE_KEYMAX(pipe, plane)	\
	_MMIO_PLANE(plane, _PLANE_KEYMAX_1(pipe), _PLANE_KEYMAX_2(pipe))

#define _PLANE_BUF_CFG_1_B			0x7127c
#define _PLANE_BUF_CFG_2_B			0x7137c
#define _PLANE_BUF_CFG_1(pipe)	\
	_PIPE(pipe, _PLANE_BUF_CFG_1_A, _PLANE_BUF_CFG_1_B)
#define _PLANE_BUF_CFG_2(pipe)	\
	_PIPE(pipe, _PLANE_BUF_CFG_2_A, _PLANE_BUF_CFG_2_B)
#define PLANE_BUF_CFG(pipe, plane)	\
	_MMIO_PLANE(plane, _PLANE_BUF_CFG_1(pipe), _PLANE_BUF_CFG_2(pipe))

#define _PLANE_NV12_BUF_CFG_1_B		0x71278
#define _PLANE_NV12_BUF_CFG_2_B		0x71378
#define _PLANE_NV12_BUF_CFG_1(pipe)	\
	_PIPE(pipe, _PLANE_NV12_BUF_CFG_1_A, _PLANE_NV12_BUF_CFG_1_B)
#define _PLANE_NV12_BUF_CFG_2(pipe)	\
	_PIPE(pipe, _PLANE_NV12_BUF_CFG_2_A, _PLANE_NV12_BUF_CFG_2_B)
#define PLANE_NV12_BUF_CFG(pipe, plane)	\
	_MMIO_PLANE(plane, _PLANE_NV12_BUF_CFG_1(pipe), _PLANE_NV12_BUF_CFG_2(pipe))

#define _PLANE_AUX_DIST_1_B		0x711c0
#define _PLANE_AUX_DIST_2_B		0x712c0
#define _PLANE_AUX_DIST_1(pipe) \
			_PIPE(pipe, _PLANE_AUX_DIST_1_A, _PLANE_AUX_DIST_1_B)
#define _PLANE_AUX_DIST_2(pipe) \
			_PIPE(pipe, _PLANE_AUX_DIST_2_A, _PLANE_AUX_DIST_2_B)
#define PLANE_AUX_DIST(pipe, plane)     \
	_MMIO_PLANE(plane, _PLANE_AUX_DIST_1(pipe), _PLANE_AUX_DIST_2(pipe))

#define _PLANE_AUX_OFFSET_1_B		0x711c4
#define _PLANE_AUX_OFFSET_2_B		0x712c4
#define _PLANE_AUX_OFFSET_1(pipe)       \
		_PIPE(pipe, _PLANE_AUX_OFFSET_1_A, _PLANE_AUX_OFFSET_1_B)
#define _PLANE_AUX_OFFSET_2(pipe)       \
		_PIPE(pipe, _PLANE_AUX_OFFSET_2_A, _PLANE_AUX_OFFSET_2_B)
#define PLANE_AUX_OFFSET(pipe, plane)   \
	_MMIO_PLANE(plane, _PLANE_AUX_OFFSET_1(pipe), _PLANE_AUX_OFFSET_2(pipe))

#define _PLANE_COLOR_CTL_1_B			0x711CC
#define _PLANE_COLOR_CTL_2_B			0x712CC
#define _PLANE_COLOR_CTL_3_B			0x713CC
#define _PLANE_COLOR_CTL_1(pipe)	\
	_PIPE(pipe, _PLANE_COLOR_CTL_1_A, _PLANE_COLOR_CTL_1_B)
#define _PLANE_COLOR_CTL_2(pipe)	\
	_PIPE(pipe, _PLANE_COLOR_CTL_2_A, _PLANE_COLOR_CTL_2_B)
#define PLANE_COLOR_CTL(pipe, plane)	\
	_MMIO_PLANE(plane, _PLANE_COLOR_CTL_1(pipe), _PLANE_COLOR_CTL_2(pipe))

#/* SKL new cursor registers */
#define _CUR_BUF_CFG_A				0x7017c
#define _CUR_BUF_CFG_B				0x7117c
#define CUR_BUF_CFG(pipe)	_MMIO_PIPE(pipe, _CUR_BUF_CFG_A, _CUR_BUF_CFG_B)

/* VBIOS regs */
#define VGACNTRL		_MMIO(0x71400)
# define VGA_DISP_DISABLE			(1 << 31)
# define VGA_2X_MODE				(1 << 30)
# define VGA_PIPE_B_SELECT			(1 << 29)

#define VLV_VGACNTRL		_MMIO(VLV_DISPLAY_BASE + 0x71400)

/* Ironlake */

#define CPU_VGACNTRL	_MMIO(0x41000)

#define DIGITAL_PORT_HOTPLUG_CNTRL	_MMIO(0x44030)
#define  DIGITAL_PORTA_HOTPLUG_ENABLE		(1 << 4)
#define  DIGITAL_PORTA_PULSE_DURATION_2ms	(0 << 2) /* pre-HSW */
#define  DIGITAL_PORTA_PULSE_DURATION_4_5ms	(1 << 2) /* pre-HSW */
#define  DIGITAL_PORTA_PULSE_DURATION_6ms	(2 << 2) /* pre-HSW */
#define  DIGITAL_PORTA_PULSE_DURATION_100ms	(3 << 2) /* pre-HSW */
#define  DIGITAL_PORTA_PULSE_DURATION_MASK	(3 << 2) /* pre-HSW */
#define  DIGITAL_PORTA_HOTPLUG_STATUS_MASK	(3 << 0)
#define  DIGITAL_PORTA_HOTPLUG_NO_DETECT	(0 << 0)
#define  DIGITAL_PORTA_HOTPLUG_SHORT_DETECT	(1 << 0)
#define  DIGITAL_PORTA_HOTPLUG_LONG_DETECT	(2 << 0)

/* refresh rate hardware control */
#define RR_HW_CTL       _MMIO(0x45300)
#define  RR_HW_LOW_POWER_FRAMES_MASK    0xff
#define  RR_HW_HIGH_POWER_FRAMES_MASK   0xff00

#define FDI_PLL_BIOS_0  _MMIO(0x46000)
#define  FDI_PLL_FB_CLOCK_MASK  0xff
#define FDI_PLL_BIOS_1  _MMIO(0x46004)
#define FDI_PLL_BIOS_2  _MMIO(0x46008)
#define DISPLAY_PORT_PLL_BIOS_0         _MMIO(0x4600c)
#define DISPLAY_PORT_PLL_BIOS_1         _MMIO(0x46010)
#define DISPLAY_PORT_PLL_BIOS_2         _MMIO(0x46014)

#define PCH_3DCGDIS0		_MMIO(0x46020)
# define MARIUNIT_CLOCK_GATE_DISABLE		(1 << 18)
# define SVSMUNIT_CLOCK_GATE_DISABLE		(1 << 1)

#define PCH_3DCGDIS1		_MMIO(0x46024)
# define VFMUNIT_CLOCK_GATE_DISABLE		(1 << 11)

#define FDI_PLL_FREQ_CTL        _MMIO(0x46030)
#define  FDI_PLL_FREQ_CHANGE_REQUEST    (1<<24)
#define  FDI_PLL_FREQ_LOCK_LIMIT_MASK   0xfff00
#define  FDI_PLL_FREQ_DISABLE_COUNT_LIMIT_MASK  0xff


#define _PIPEA_DATA_M1		0x60030
#define  PIPE_DATA_M1_OFFSET    0
#define _PIPEA_DATA_N1		0x60034
#define  PIPE_DATA_N1_OFFSET    0

#define _PIPEA_DATA_M2		0x60038
#define  PIPE_DATA_M2_OFFSET    0
#define _PIPEA_DATA_N2		0x6003c
#define  PIPE_DATA_N2_OFFSET    0

#define _PIPEA_LINK_M1		0x60040
#define  PIPE_LINK_M1_OFFSET    0
#define _PIPEA_LINK_N1		0x60044
#define  PIPE_LINK_N1_OFFSET    0

#define _PIPEA_LINK_M2		0x60048
#define  PIPE_LINK_M2_OFFSET    0
#define _PIPEA_LINK_N2		0x6004c
#define  PIPE_LINK_N2_OFFSET    0

/* PIPEB timing regs are same start from 0x61000 */

#define _PIPEB_DATA_M1		0x61030
#define _PIPEB_DATA_N1		0x61034
#define _PIPEB_DATA_M2		0x61038
#define _PIPEB_DATA_N2		0x6103c
#define _PIPEB_LINK_M1		0x61040
#define _PIPEB_LINK_N1		0x61044
#define _PIPEB_LINK_M2		0x61048
#define _PIPEB_LINK_N2		0x6104c

#define PIPE_DATA_M1(tran) _MMIO_TRANS2(tran, _PIPEA_DATA_M1)
#define PIPE_DATA_N1(tran) _MMIO_TRANS2(tran, _PIPEA_DATA_N1)
#define PIPE_DATA_M2(tran) _MMIO_TRANS2(tran, _PIPEA_DATA_M2)
#define PIPE_DATA_N2(tran) _MMIO_TRANS2(tran, _PIPEA_DATA_N2)
#define PIPE_LINK_M1(tran) _MMIO_TRANS2(tran, _PIPEA_LINK_M1)
#define PIPE_LINK_N1(tran) _MMIO_TRANS2(tran, _PIPEA_LINK_N1)
#define PIPE_LINK_M2(tran) _MMIO_TRANS2(tran, _PIPEA_LINK_M2)
#define PIPE_LINK_N2(tran) _MMIO_TRANS2(tran, _PIPEA_LINK_N2)

/* CPU panel fitter */
/* IVB+ has 3 fitters, 0 is 7x5 capable, the other two only 3x3 */
#define _PFA_CTL_1               0x68080
#define _PFB_CTL_1               0x68880
#define  PF_ENABLE              (1<<31)
#define  PF_PIPE_SEL_MASK_IVB	(3<<29)
#define  PF_PIPE_SEL_IVB(pipe)	((pipe)<<29)
#define  PF_FILTER_MASK		(3<<23)
#define  PF_FILTER_PROGRAMMED	(0<<23)
#define  PF_FILTER_MED_3x3	(1<<23)
#define  PF_FILTER_EDGE_ENHANCE	(2<<23)
#define  PF_FILTER_EDGE_SOFTEN	(3<<23)
#define _PFA_WIN_SZ		0x68074
#define _PFB_WIN_SZ		0x68874
#define _PFA_WIN_POS		0x68070
#define _PFB_WIN_POS		0x68870
#define _PFA_VSCALE		0x68084
#define _PFB_VSCALE		0x68884
#define _PFA_HSCALE		0x68090
#define _PFB_HSCALE		0x68890

#define PF_CTL(pipe)		_MMIO_PIPE(pipe, _PFA_CTL_1, _PFB_CTL_1)
#define PF_WIN_SZ(pipe)		_MMIO_PIPE(pipe, _PFA_WIN_SZ, _PFB_WIN_SZ)
#define PF_WIN_POS(pipe)	_MMIO_PIPE(pipe, _PFA_WIN_POS, _PFB_WIN_POS)
#define PF_VSCALE(pipe)		_MMIO_PIPE(pipe, _PFA_VSCALE, _PFB_VSCALE)
#define PF_HSCALE(pipe)		_MMIO_PIPE(pipe, _PFA_HSCALE, _PFB_HSCALE)

#define _PSA_CTL		0x68180
#define _PSB_CTL		0x68980
#define PS_ENABLE		(1<<31)
#define _PSA_WIN_SZ		0x68174
#define _PSB_WIN_SZ		0x68974
#define _PSA_WIN_POS		0x68170
#define _PSB_WIN_POS		0x68970

#define PS_CTL(pipe)		_MMIO_PIPE(pipe, _PSA_CTL, _PSB_CTL)
#define PS_WIN_SZ(pipe)		_MMIO_PIPE(pipe, _PSA_WIN_SZ, _PSB_WIN_SZ)
#define PS_WIN_POS(pipe)	_MMIO_PIPE(pipe, _PSA_WIN_POS, _PSB_WIN_POS)

/*
 * Skylake scalers
 */
#define _PS_1A_CTRL      0x68180
#define _PS_2A_CTRL      0x68280
#define _PS_1B_CTRL      0x68980
#define _PS_2B_CTRL      0x68A80
#define _PS_1C_CTRL      0x69180
#define PS_SCALER_EN        (1 << 31)
#define PS_SCALER_MODE_MASK (3 << 28)
#define PS_SCALER_MODE_DYN  (0 << 28)
#define PS_SCALER_MODE_HQ  (1 << 28)
#define PS_PLANE_SEL_MASK  (7 << 25)
#define PS_PLANE_SEL(plane) (((plane) + 1) << 25)
#define PS_FILTER_MASK         (3 << 23)
#define PS_FILTER_MEDIUM       (0 << 23)
#define PS_FILTER_EDGE_ENHANCE (2 << 23)
#define PS_FILTER_BILINEAR     (3 << 23)
#define PS_VERT3TAP            (1 << 21)
#define PS_VERT_INT_INVERT_FIELD1 (0 << 20)
#define PS_VERT_INT_INVERT_FIELD0 (1 << 20)
#define PS_PWRUP_PROGRESS         (1 << 17)
#define PS_V_FILTER_BYPASS        (1 << 8)
#define PS_VADAPT_EN              (1 << 7)
#define PS_VADAPT_MODE_MASK        (3 << 5)
#define PS_VADAPT_MODE_LEAST_ADAPT (0 << 5)
#define PS_VADAPT_MODE_MOD_ADAPT   (1 << 5)
#define PS_VADAPT_MODE_MOST_ADAPT  (3 << 5)

#define _PS_PWR_GATE_1A     0x68160
#define _PS_PWR_GATE_2A     0x68260
#define _PS_PWR_GATE_1B     0x68960
#define _PS_PWR_GATE_2B     0x68A60
#define _PS_PWR_GATE_1C     0x69160
#define PS_PWR_GATE_DIS_OVERRIDE       (1 << 31)
#define PS_PWR_GATE_SETTLING_TIME_32   (0 << 3)
#define PS_PWR_GATE_SETTLING_TIME_64   (1 << 3)
#define PS_PWR_GATE_SETTLING_TIME_96   (2 << 3)
#define PS_PWR_GATE_SETTLING_TIME_128  (3 << 3)
#define PS_PWR_GATE_SLPEN_8             0
#define PS_PWR_GATE_SLPEN_16            1
#define PS_PWR_GATE_SLPEN_24            2
#define PS_PWR_GATE_SLPEN_32            3

#define _PS_WIN_POS_1A      0x68170
#define _PS_WIN_POS_2A      0x68270
#define _PS_WIN_POS_1B      0x68970
#define _PS_WIN_POS_2B      0x68A70
#define _PS_WIN_POS_1C      0x69170

#define _PS_WIN_SZ_1A       0x68174
#define _PS_WIN_SZ_2A       0x68274
#define _PS_WIN_SZ_1B       0x68974
#define _PS_WIN_SZ_2B       0x68A74
#define _PS_WIN_SZ_1C       0x69174

#define _PS_VSCALE_1A       0x68184
#define _PS_VSCALE_2A       0x68284
#define _PS_VSCALE_1B       0x68984
#define _PS_VSCALE_2B       0x68A84
#define _PS_VSCALE_1C       0x69184

#define _PS_HSCALE_1A       0x68190
#define _PS_HSCALE_2A       0x68290
#define _PS_HSCALE_1B       0x68990
#define _PS_HSCALE_2B       0x68A90
#define _PS_HSCALE_1C       0x69190

#define _PS_VPHASE_1A       0x68188
#define _PS_VPHASE_2A       0x68288
#define _PS_VPHASE_1B       0x68988
#define _PS_VPHASE_2B       0x68A88
#define _PS_VPHASE_1C       0x69188

#define _PS_HPHASE_1A       0x68194
#define _PS_HPHASE_2A       0x68294
#define _PS_HPHASE_1B       0x68994
#define _PS_HPHASE_2B       0x68A94
#define _PS_HPHASE_1C       0x69194

#define _PS_ECC_STAT_1A     0x681D0
#define _PS_ECC_STAT_2A     0x682D0
#define _PS_ECC_STAT_1B     0x689D0
#define _PS_ECC_STAT_2B     0x68AD0
#define _PS_ECC_STAT_1C     0x691D0

#define _ID(id, a, b) ((a) + (id)*((b)-(a)))
#define SKL_PS_CTRL(pipe, id) _MMIO_PIPE(pipe,        \
			_ID(id, _PS_1A_CTRL, _PS_2A_CTRL),       \
			_ID(id, _PS_1B_CTRL, _PS_2B_CTRL))
#define SKL_PS_PWR_GATE(pipe, id) _MMIO_PIPE(pipe,    \
			_ID(id, _PS_PWR_GATE_1A, _PS_PWR_GATE_2A), \
			_ID(id, _PS_PWR_GATE_1B, _PS_PWR_GATE_2B))
#define SKL_PS_WIN_POS(pipe, id) _MMIO_PIPE(pipe,     \
			_ID(id, _PS_WIN_POS_1A, _PS_WIN_POS_2A), \
			_ID(id, _PS_WIN_POS_1B, _PS_WIN_POS_2B))
#define SKL_PS_WIN_SZ(pipe, id)  _MMIO_PIPE(pipe,     \
			_ID(id, _PS_WIN_SZ_1A, _PS_WIN_SZ_2A),   \
			_ID(id, _PS_WIN_SZ_1B, _PS_WIN_SZ_2B))
#define SKL_PS_VSCALE(pipe, id)  _MMIO_PIPE(pipe,     \
			_ID(id, _PS_VSCALE_1A, _PS_VSCALE_2A),   \
			_ID(id, _PS_VSCALE_1B, _PS_VSCALE_2B))
#define SKL_PS_HSCALE(pipe, id)  _MMIO_PIPE(pipe,     \
			_ID(id, _PS_HSCALE_1A, _PS_HSCALE_2A),   \
			_ID(id, _PS_HSCALE_1B, _PS_HSCALE_2B))
#define SKL_PS_VPHASE(pipe, id)  _MMIO_PIPE(pipe,     \
			_ID(id, _PS_VPHASE_1A, _PS_VPHASE_2A),   \
			_ID(id, _PS_VPHASE_1B, _PS_VPHASE_2B))
#define SKL_PS_HPHASE(pipe, id)  _MMIO_PIPE(pipe,     \
			_ID(id, _PS_HPHASE_1A, _PS_HPHASE_2A),   \
			_ID(id, _PS_HPHASE_1B, _PS_HPHASE_2B))
#define SKL_PS_ECC_STAT(pipe, id)  _MMIO_PIPE(pipe,     \
			_ID(id, _PS_ECC_STAT_1A, _PS_ECC_STAT_2A),   \
			_ID(id, _PS_ECC_STAT_1B, _PS_ECC_STAT_2B))

/* legacy palette */
#define _LGC_PALETTE_A           0x4a000
#define _LGC_PALETTE_B           0x4a800
#define LGC_PALETTE(pipe, i) _MMIO(_PIPE(pipe, _LGC_PALETTE_A, _LGC_PALETTE_B) + (i) * 4)

#define _GAMMA_MODE_A		0x4a480
#define _GAMMA_MODE_B		0x4ac80
#define GAMMA_MODE(pipe) _MMIO_PIPE(pipe, _GAMMA_MODE_A, _GAMMA_MODE_B)
#define GAMMA_MODE_MODE_MASK	(3 << 0)
#define GAMMA_MODE_MODE_8BIT	(0 << 0)
#define GAMMA_MODE_MODE_10BIT	(1 << 0)
#define GAMMA_MODE_MODE_12BIT	(2 << 0)
#define GAMMA_MODE_MODE_SPLIT	(3 << 0)

/* DMC/CSR */
#define CSR_PROGRAM(i)		_MMIO(0x80000 + (i) * 4)
#define CSR_SSP_BASE_ADDR_GEN9	0x00002FC0
#define CSR_HTP_ADDR_SKL	0x00500034
#define CSR_SSP_BASE		_MMIO(0x8F074)
#define CSR_HTP_SKL		_MMIO(0x8F004)
#define CSR_LAST_WRITE		_MMIO(0x8F034)
#define CSR_LAST_WRITE_VALUE	0xc003b400
/* MMIO address range for CSR program (0x80000 - 0x82FFF) */
#define CSR_MMIO_START_RANGE	0x80000
#define CSR_MMIO_END_RANGE	0x8FFFF
#define SKL_CSR_DC3_DC5_COUNT	_MMIO(0x80030)
#define SKL_CSR_DC5_DC6_COUNT	_MMIO(0x8002C)
#define BXT_CSR_DC3_DC5_COUNT	_MMIO(0x80038)

/* interrupts */
#define DE_MASTER_IRQ_CONTROL   (1 << 31)
#define DE_SPRITEB_FLIP_DONE    (1 << 29)
#define DE_SPRITEA_FLIP_DONE    (1 << 28)
#define DE_PLANEB_FLIP_DONE     (1 << 27)
#define DE_PLANEA_FLIP_DONE     (1 << 26)
#define DE_PLANE_FLIP_DONE(plane) (1 << (26 + (plane)))
#define DE_PCU_EVENT            (1 << 25)
#define DE_GTT_FAULT            (1 << 24)
#define DE_POISON               (1 << 23)
#define DE_PERFORM_COUNTER      (1 << 22)
#define DE_PCH_EVENT            (1 << 21)
#define DE_AUX_CHANNEL_A        (1 << 20)
#define DE_DP_A_HOTPLUG         (1 << 19)
#define DE_GSE                  (1 << 18)
#define DE_PIPEB_VBLANK         (1 << 15)
#define DE_PIPEB_EVEN_FIELD     (1 << 14)
#define DE_PIPEB_ODD_FIELD      (1 << 13)
#define DE_PIPEB_LINE_COMPARE   (1 << 12)
#define DE_PIPEB_VSYNC          (1 << 11)
#define DE_PIPEB_CRC_DONE	(1 << 10)
#define DE_PIPEB_FIFO_UNDERRUN  (1 << 8)
#define DE_PIPEA_VBLANK         (1 << 7)
#define DE_PIPE_VBLANK(pipe)    (1 << (7 + 8*(pipe)))
#define DE_PIPEA_EVEN_FIELD     (1 << 6)
#define DE_PIPEA_ODD_FIELD      (1 << 5)
#define DE_PIPEA_LINE_COMPARE   (1 << 4)
#define DE_PIPEA_VSYNC          (1 << 3)
#define DE_PIPEA_CRC_DONE	(1 << 2)
#define DE_PIPE_CRC_DONE(pipe)	(1 << (2 + 8*(pipe)))
#define DE_PIPEA_FIFO_UNDERRUN  (1 << 0)
#define DE_PIPE_FIFO_UNDERRUN(pipe)  (1 << (8*(pipe)))

/* More Ivybridge lolz */
#define DE_ERR_INT_IVB			(1<<30)
#define DE_GSE_IVB			(1<<29)
#define DE_PCH_EVENT_IVB		(1<<28)
#define DE_DP_A_HOTPLUG_IVB		(1<<27)
#define DE_AUX_CHANNEL_A_IVB		(1<<26)
#define DE_SPRITEC_FLIP_DONE_IVB	(1<<14)
#define DE_PLANEC_FLIP_DONE_IVB		(1<<13)
#define DE_PIPEC_VBLANK_IVB		(1<<10)
#define DE_SPRITEB_FLIP_DONE_IVB	(1<<9)
#define DE_PLANEB_FLIP_DONE_IVB		(1<<8)
#define DE_PIPEB_VBLANK_IVB		(1<<5)
#define DE_SPRITEA_FLIP_DONE_IVB	(1<<4)
#define DE_PLANEA_FLIP_DONE_IVB		(1<<3)
#define DE_PLANE_FLIP_DONE_IVB(plane)	(1<< (3 + 5*(plane)))
#define DE_PIPEA_VBLANK_IVB		(1<<0)
#define DE_PIPE_VBLANK_IVB(pipe)	(1 << ((pipe) * 5))

#define VLV_MASTER_IER			_MMIO(0x4400c) /* Gunit master IER */
#define   MASTER_INTERRUPT_ENABLE	(1<<31)

#define DEISR   _MMIO(0x44000)
#define DEIMR   _MMIO(0x44004)
#define DEIIR   _MMIO(0x44008)
#define DEIER   _MMIO(0x4400c)

#define GTISR   _MMIO(0x44010)
#define GTIMR   _MMIO(0x44014)
#define GTIIR   _MMIO(0x44018)
#define GTIER   _MMIO(0x4401c)

#define GEN8_MASTER_IRQ			_MMIO(0x44200)
#define  GEN8_MASTER_IRQ_CONTROL	(1<<31)
#define  GEN8_PCU_IRQ			(1<<30)
#define  GEN8_DE_PCH_IRQ		(1<<23)
#define  GEN8_DE_MISC_IRQ		(1<<22)
#define  GEN8_DE_PORT_IRQ		(1<<20)
#define  GEN8_DE_PIPE_C_IRQ		(1<<18)
#define  GEN8_DE_PIPE_B_IRQ		(1<<17)
#define  GEN8_DE_PIPE_A_IRQ		(1<<16)
#define  GEN8_DE_PIPE_IRQ(pipe)		(1<<(16+(pipe)))
#define  GEN8_GT_VECS_IRQ		(1<<6)
#define  GEN8_GT_GUC_IRQ		(1<<5)
#define  GEN8_GT_PM_IRQ			(1<<4)
#define  GEN8_GT_VCS2_IRQ		(1<<3)
#define  GEN8_GT_VCS1_IRQ		(1<<2)
#define  GEN8_GT_BCS_IRQ		(1<<1)
#define  GEN8_GT_RCS_IRQ		(1<<0)

#define GEN8_GT_ISR(which) _MMIO(0x44300 + (0x10 * (which)))
#define GEN8_GT_IMR(which) _MMIO(0x44304 + (0x10 * (which)))
#define GEN8_GT_IIR(which) _MMIO(0x44308 + (0x10 * (which)))
#define GEN8_GT_IER(which) _MMIO(0x4430c + (0x10 * (which)))

#define GEN9_GUC_TO_HOST_INT_EVENT	(1<<31)
#define GEN9_GUC_EXEC_ERROR_EVENT	(1<<30)
#define GEN9_GUC_DISPLAY_EVENT		(1<<29)
#define GEN9_GUC_SEMA_SIGNAL_EVENT	(1<<28)
#define GEN9_GUC_IOMMU_MSG_EVENT	(1<<27)
#define GEN9_GUC_DB_RING_EVENT		(1<<26)
#define GEN9_GUC_DMA_DONE_EVENT		(1<<25)
#define GEN9_GUC_FATAL_ERROR_EVENT	(1<<24)
#define GEN9_GUC_NOTIFICATION_EVENT	(1<<23)

#define GEN8_RCS_IRQ_SHIFT 0
#define GEN8_BCS_IRQ_SHIFT 16
#define GEN8_VCS1_IRQ_SHIFT 0
#define GEN8_VCS2_IRQ_SHIFT 16
#define GEN8_VECS_IRQ_SHIFT 0
#define GEN8_WD_IRQ_SHIFT 16

#define GEN8_DE_PIPE_ISR(pipe) _MMIO(0x44400 + (0x10 * (pipe)))
#define GEN8_DE_PIPE_IMR(pipe) _MMIO(0x44404 + (0x10 * (pipe)))
#define GEN8_DE_PIPE_IIR(pipe) _MMIO(0x44408 + (0x10 * (pipe)))
#define GEN8_DE_PIPE_IER(pipe) _MMIO(0x4440c + (0x10 * (pipe)))
#define  GEN8_PIPE_FIFO_UNDERRUN	(1 << 31)
#define  GEN8_PIPE_CDCLK_CRC_ERROR	(1 << 29)
#define  GEN8_PIPE_CDCLK_CRC_DONE	(1 << 28)
#define  GEN8_PIPE_CURSOR_FAULT		(1 << 10)
#define  GEN8_PIPE_SPRITE_FAULT		(1 << 9)
#define  GEN8_PIPE_PRIMARY_FAULT	(1 << 8)
#define  GEN8_PIPE_SPRITE_FLIP_DONE	(1 << 5)
#define  GEN8_PIPE_PRIMARY_FLIP_DONE	(1 << 4)
#define  GEN8_PIPE_SCAN_LINE_EVENT	(1 << 2)
#define  GEN8_PIPE_VSYNC		(1 << 1)
#define  GEN8_PIPE_VBLANK		(1 << 0)
#define  GEN9_PIPE_CURSOR_FAULT		(1 << 11)
#define  GEN9_PIPE_PLANE4_FAULT		(1 << 10)
#define  GEN9_PIPE_PLANE3_FAULT		(1 << 9)
#define  GEN9_PIPE_PLANE2_FAULT		(1 << 8)
#define  GEN9_PIPE_PLANE1_FAULT		(1 << 7)
#define  GEN9_PIPE_PLANE4_FLIP_DONE	(1 << 6)
#define  GEN9_PIPE_PLANE3_FLIP_DONE	(1 << 5)
#define  GEN9_PIPE_PLANE2_FLIP_DONE	(1 << 4)
#define  GEN9_PIPE_PLANE1_FLIP_DONE	(1 << 3)
#define  GEN9_PIPE_PLANE_FLIP_DONE(p)	(1 << (3 + (p)))
#define GEN8_DE_PIPE_IRQ_FAULT_ERRORS \
	(GEN8_PIPE_CURSOR_FAULT | \
	 GEN8_PIPE_SPRITE_FAULT | \
	 GEN8_PIPE_PRIMARY_FAULT)
#define GEN9_DE_PIPE_IRQ_FAULT_ERRORS \
	(GEN9_PIPE_CURSOR_FAULT | \
	 GEN9_PIPE_PLANE4_FAULT | \
	 GEN9_PIPE_PLANE3_FAULT | \
	 GEN9_PIPE_PLANE2_FAULT | \
	 GEN9_PIPE_PLANE1_FAULT)

#define GEN8_DE_PORT_ISR _MMIO(0x44440)
#define GEN8_DE_PORT_IMR _MMIO(0x44444)
#define GEN8_DE_PORT_IIR _MMIO(0x44448)
#define GEN8_DE_PORT_IER _MMIO(0x4444c)
#define  GEN9_AUX_CHANNEL_D		(1 << 27)
#define  GEN9_AUX_CHANNEL_C		(1 << 26)
#define  GEN9_AUX_CHANNEL_B		(1 << 25)
#define  BXT_DE_PORT_HP_DDIC		(1 << 5)
#define  BXT_DE_PORT_HP_DDIB		(1 << 4)
#define  BXT_DE_PORT_HP_DDIA		(1 << 3)
#define  BXT_DE_PORT_HOTPLUG_MASK	(BXT_DE_PORT_HP_DDIA | \
					 BXT_DE_PORT_HP_DDIB | \
					 BXT_DE_PORT_HP_DDIC)
#define  GEN8_PORT_DP_A_HOTPLUG		(1 << 3)
#define  BXT_DE_PORT_GMBUS		(1 << 1)
#define  GEN8_AUX_CHANNEL_A		(1 << 0)

#define GEN8_DE_MISC_ISR _MMIO(0x44460)
#define GEN8_DE_MISC_IMR _MMIO(0x44464)
#define GEN8_DE_MISC_IIR _MMIO(0x44468)
#define GEN8_DE_MISC_IER _MMIO(0x4446c)
#define  GEN8_DE_MISC_GSE		(1 << 27)

#define GEN8_PCU_ISR _MMIO(0x444e0)
#define GEN8_PCU_IMR _MMIO(0x444e4)
#define GEN8_PCU_IIR _MMIO(0x444e8)
#define GEN8_PCU_IER _MMIO(0x444ec)

#define ILK_DISPLAY_CHICKEN2	_MMIO(0x42004)
/* Required on all Ironlake and Sandybridge according to the B-Spec. */
#define  ILK_ELPIN_409_SELECT	(1 << 25)
#define  ILK_DPARB_GATE	(1<<22)
#define  ILK_VSDPFD_FULL	(1<<21)
#define FUSE_STRAP			_MMIO(0x42014)
#define  ILK_INTERNAL_GRAPHICS_DISABLE	(1 << 31)
#define  ILK_INTERNAL_DISPLAY_DISABLE	(1 << 30)
#define  ILK_DISPLAY_DEBUG_DISABLE	(1 << 29)
#define  IVB_PIPE_C_DISABLE		(1 << 28)
#define  ILK_HDCP_DISABLE		(1 << 25)
#define  ILK_eDP_A_DISABLE		(1 << 24)
#define  HSW_CDCLK_LIMIT		(1 << 24)
#define  ILK_DESKTOP			(1 << 23)

#define ILK_DSPCLK_GATE_D			_MMIO(0x42020)
#define   ILK_VRHUNIT_CLOCK_GATE_DISABLE	(1 << 28)
#define   ILK_DPFCUNIT_CLOCK_GATE_DISABLE	(1 << 9)
#define   ILK_DPFCRUNIT_CLOCK_GATE_DISABLE	(1 << 8)
#define   ILK_DPFDUNIT_CLOCK_GATE_ENABLE	(1 << 7)
#define   ILK_DPARBUNIT_CLOCK_GATE_ENABLE	(1 << 5)

#define IVB_CHICKEN3	_MMIO(0x4200c)
# define CHICKEN3_DGMG_REQ_OUT_FIX_DISABLE	(1 << 5)
# define CHICKEN3_DGMG_DONE_FIX_DISABLE		(1 << 2)

#define CHICKEN_PAR1_1		_MMIO(0x42080)
#define  SKL_DE_COMPRESSED_HASH_MODE	(1 << 15)
#define  DPA_MASK_VBLANK_SRD	(1 << 15)
#define  FORCE_ARB_IDLE_PLANES	(1 << 14)
#define  SKL_EDP_PSR_FIX_RDWRAP	(1 << 3)

#define CHICKEN_PAR2_1		_MMIO(0x42090)
#define  KVM_CONFIG_CHANGE_NOTIFICATION_SELECT	(1 << 14)

#define CHICKEN_MISC_2		_MMIO(0x42084)
#define  CNL_COMP_PWR_DOWN	(1 << 23)
#define  GLK_CL2_PWR_DOWN	(1 << 12)
#define  GLK_CL1_PWR_DOWN	(1 << 11)
#define  GLK_CL0_PWR_DOWN	(1 << 10)

#define _CHICKEN_PIPESL_1_A	0x420b0
#define _CHICKEN_PIPESL_1_B	0x420b4
#define  HSW_FBCQ_DIS			(1 << 22)
#define  BDW_DPRS_MASK_VBLANK_SRD	(1 << 0)
#define CHICKEN_PIPESL_1(pipe) _MMIO_PIPE(pipe, _CHICKEN_PIPESL_1_A, _CHICKEN_PIPESL_1_B)

#define CHICKEN_TRANS_A         0x420c0
#define CHICKEN_TRANS_B         0x420c4
#define CHICKEN_TRANS(trans) _MMIO_TRANS(trans, CHICKEN_TRANS_A, CHICKEN_TRANS_B)
#define PSR2_VSC_ENABLE_PROG_HEADER    (1<<12)
#define PSR2_ADD_VERTICAL_LINE_COUNT   (1<<15)

#define DISP_ARB_CTL	_MMIO(0x45000)
#define  DISP_FBC_MEMORY_WAKE		(1<<31)
#define  DISP_TILE_SURFACE_SWIZZLING	(1<<13)
#define  DISP_FBC_WM_DIS		(1<<15)
#define DISP_ARB_CTL2	_MMIO(0x45004)
#define  DISP_DATA_PARTITION_5_6	(1<<6)
#define  DISP_IPC_ENABLE		(1<<3)
#define DBUF_CTL	_MMIO(0x45008)
#define  DBUF_POWER_REQUEST		(1<<31)
#define  DBUF_POWER_STATE		(1<<30)
#define GEN7_MSG_CTL	_MMIO(0x45010)
#define  WAIT_FOR_PCH_RESET_ACK		(1<<1)
#define  WAIT_FOR_PCH_FLR_ACK		(1<<0)
#define HSW_NDE_RSTWRN_OPT	_MMIO(0x46408)
#define  RESET_PCH_HANDSHAKE_ENABLE	(1<<4)

#define GEN8_CHICKEN_DCPR_1		_MMIO(0x46430)
#define   SKL_SELECT_ALTERNATE_DC_EXIT	(1<<30)
#define   MASK_WAKEMEM			(1<<13)

#define SKL_DFSM			_MMIO(0x51000)
#define SKL_DFSM_CDCLK_LIMIT_MASK	(3 << 23)
#define SKL_DFSM_CDCLK_LIMIT_675	(0 << 23)
#define SKL_DFSM_CDCLK_LIMIT_540	(1 << 23)
#define SKL_DFSM_CDCLK_LIMIT_450	(2 << 23)
#define SKL_DFSM_CDCLK_LIMIT_337_5	(3 << 23)
#define SKL_DFSM_PIPE_A_DISABLE		(1 << 30)
#define SKL_DFSM_PIPE_B_DISABLE		(1 << 21)
#define SKL_DFSM_PIPE_C_DISABLE		(1 << 28)

#define SKL_DSSM			_MMIO(0x51004)
#define CNL_DSSM_CDCLK_PLL_REFCLK_24MHz	(1 << 31)

#define GEN7_FF_SLICE_CS_CHICKEN1	_MMIO(0x20e0)
#define   GEN9_FFSC_PERCTX_PREEMPT_CTRL	(1<<14)

#define FF_SLICE_CS_CHICKEN2			_MMIO(0x20e4)
#define  GEN9_TSG_BARRIER_ACK_DISABLE		(1<<8)
#define  GEN9_POOLED_EU_LOAD_BALANCING_FIX_DISABLE  (1<<10)

#define GEN9_CS_DEBUG_MODE1		_MMIO(0x20ec)
#define GEN9_CTX_PREEMPT_REG		_MMIO(0x2248)
#define GEN8_CS_CHICKEN1		_MMIO(0x2580)
#define GEN9_PREEMPT_3D_OBJECT_LEVEL		(1<<0)
#define GEN9_PREEMPT_GPGPU_LEVEL(hi, lo)	(((hi) << 2) | ((lo) << 1))
#define GEN9_PREEMPT_GPGPU_MID_THREAD_LEVEL	GEN9_PREEMPT_GPGPU_LEVEL(0, 0)
#define GEN9_PREEMPT_GPGPU_THREAD_GROUP_LEVEL	GEN9_PREEMPT_GPGPU_LEVEL(0, 1)
#define GEN9_PREEMPT_GPGPU_COMMAND_LEVEL	GEN9_PREEMPT_GPGPU_LEVEL(1, 0)
#define GEN9_PREEMPT_GPGPU_LEVEL_MASK		GEN9_PREEMPT_GPGPU_LEVEL(1, 1)

/* GEN7 chicken */
#define GEN7_COMMON_SLICE_CHICKEN1		_MMIO(0x7010)
# define GEN7_CSC1_RHWO_OPT_DISABLE_IN_RCC	((1<<10) | (1<<26))
# define GEN9_RHWO_OPTIMIZATION_DISABLE		(1<<14)
#define COMMON_SLICE_CHICKEN2			_MMIO(0x7014)
# define GEN9_PBE_COMPRESSED_HASH_SELECTION	(1<<13)
# define GEN9_DISABLE_GATHER_AT_SET_SHADER_COMMON_SLICE (1<<12)
# define GEN8_SBE_DISABLE_REPLAY_BUF_OPTIMIZATION (1<<8)
# define GEN8_CSC2_SBE_VUE_CACHE_CONSERVATIVE	(1<<0)

#define HIZ_CHICKEN					_MMIO(0x7018)
# define CHV_HZ_8X8_MODE_IN_1X				(1<<15)
# define BDW_HIZ_POWER_COMPILER_CLOCK_GATING_DISABLE	(1<<3)

#define GEN9_SLICE_COMMON_ECO_CHICKEN0		_MMIO(0x7308)
#define  DISABLE_PIXEL_MASK_CAMMING		(1<<14)

#define GEN9_SLICE_COMMON_ECO_CHICKEN1		_MMIO(0x731c)

#define GEN7_L3SQCREG1				_MMIO(0xB010)
#define  VLV_B0_WA_L3SQCREG1_VALUE		0x00D30000

#define GEN8_L3SQCREG1				_MMIO(0xB100)
/*
 * Note that on CHV the following has an off-by-one error wrt. to BSpec.
 * Using the formula in BSpec leads to a hang, while the formula here works
 * fine and matches the formulas for all other platforms. A BSpec change
 * request has been filed to clarify this.
 */
#define  L3_GENERAL_PRIO_CREDITS(x)		(((x) >> 1) << 19)
#define  L3_HIGH_PRIO_CREDITS(x)		(((x) >> 1) << 14)
#define  L3_PRIO_CREDITS_MASK			((0x1f << 19) | (0x1f << 14))

#define GEN7_L3CNTLREG1				_MMIO(0xB01C)
#define  GEN7_WA_FOR_GEN7_L3_CONTROL			0x3C47FF8C
#define  GEN7_L3AGDIS				(1<<19)
#define GEN7_L3CNTLREG2				_MMIO(0xB020)
#define GEN7_L3CNTLREG3				_MMIO(0xB024)

#define GEN7_L3_CHICKEN_MODE_REGISTER		_MMIO(0xB030)
#define  GEN7_WA_L3_CHICKEN_MODE				0x20000000

#define GEN7_L3SQCREG4				_MMIO(0xb034)
#define  L3SQ_URB_READ_CAM_MATCH_DISABLE	(1<<27)

#define GEN8_L3SQCREG4				_MMIO(0xb118)
#define  GEN8_LQSC_RO_PERF_DIS			(1<<27)
#define  GEN8_LQSC_FLUSH_COHERENT_LINES		(1<<21)

/* GEN8 chicken */
#define HDC_CHICKEN0				_MMIO(0x7300)
#define CNL_HDC_CHICKEN0			_MMIO(0xE5F0)
#define  HDC_FORCE_CSR_NON_COHERENT_OVR_DISABLE	(1<<15)
#define  HDC_FENCE_DEST_SLM_DISABLE		(1<<14)
#define  HDC_DONOT_FETCH_MEM_WHEN_MASKED	(1<<11)
#define  HDC_FORCE_CONTEXT_SAVE_RESTORE_NON_COHERENT	(1<<5)
#define  HDC_FORCE_NON_COHERENT			(1<<4)
#define  HDC_BARRIER_PERFORMANCE_DISABLE	(1<<10)

#define GEN8_HDC_CHICKEN1			_MMIO(0x7304)

/* GEN9 chicken */
#define SLICE_ECO_CHICKEN0			_MMIO(0x7308)
#define   PIXEL_MASK_CAMMING_DISABLE		(1 << 14)

/* WaCatErrorRejectionIssue */
#define GEN7_SQ_CHICKEN_MBCUNIT_CONFIG		_MMIO(0x9030)
#define  GEN7_SQ_CHICKEN_MBCUNIT_SQINTMOB	(1<<11)

#define HSW_SCRATCH1				_MMIO(0xb038)
#define  HSW_SCRATCH1_L3_DATA_ATOMICS_DISABLE	(1<<27)

#define BDW_SCRATCH1					_MMIO(0xb11c)
#define  GEN9_LBS_SLA_RETRY_TIMER_DECREMENT_ENABLE	(1<<2)

/* PCH */

/* south display engine interrupt: IBX */
#define SDE_AUDIO_POWER_D	(1 << 27)
#define SDE_AUDIO_POWER_C	(1 << 26)
#define SDE_AUDIO_POWER_B	(1 << 25)
#define SDE_AUDIO_POWER_SHIFT	(25)
#define SDE_AUDIO_POWER_MASK	(7 << SDE_AUDIO_POWER_SHIFT)
#define SDE_GMBUS		(1 << 24)
#define SDE_AUDIO_HDCP_TRANSB	(1 << 23)
#define SDE_AUDIO_HDCP_TRANSA	(1 << 22)
#define SDE_AUDIO_HDCP_MASK	(3 << 22)
#define SDE_AUDIO_TRANSB	(1 << 21)
#define SDE_AUDIO_TRANSA	(1 << 20)
#define SDE_AUDIO_TRANS_MASK	(3 << 20)
#define SDE_POISON		(1 << 19)
/* 18 reserved */
#define SDE_FDI_RXB		(1 << 17)
#define SDE_FDI_RXA		(1 << 16)
#define SDE_FDI_MASK		(3 << 16)
#define SDE_AUXD		(1 << 15)
#define SDE_AUXC		(1 << 14)
#define SDE_AUXB		(1 << 13)
#define SDE_AUX_MASK		(7 << 13)
/* 12 reserved */
#define SDE_CRT_HOTPLUG         (1 << 11)
#define SDE_PORTD_HOTPLUG       (1 << 10)
#define SDE_PORTC_HOTPLUG       (1 << 9)
#define SDE_PORTB_HOTPLUG       (1 << 8)
#define SDE_SDVOB_HOTPLUG       (1 << 6)
#define SDE_HOTPLUG_MASK        (SDE_CRT_HOTPLUG | \
				 SDE_SDVOB_HOTPLUG |	\
				 SDE_PORTB_HOTPLUG |	\
				 SDE_PORTC_HOTPLUG |	\
				 SDE_PORTD_HOTPLUG)
#define SDE_TRANSB_CRC_DONE	(1 << 5)
#define SDE_TRANSB_CRC_ERR	(1 << 4)
#define SDE_TRANSB_FIFO_UNDER	(1 << 3)
#define SDE_TRANSA_CRC_DONE	(1 << 2)
#define SDE_TRANSA_CRC_ERR	(1 << 1)
#define SDE_TRANSA_FIFO_UNDER	(1 << 0)
#define SDE_TRANS_MASK		(0x3f)

/* south display engine interrupt: CPT/PPT */
#define SDE_AUDIO_POWER_D_CPT	(1 << 31)
#define SDE_AUDIO_POWER_C_CPT	(1 << 30)
#define SDE_AUDIO_POWER_B_CPT	(1 << 29)
#define SDE_AUDIO_POWER_SHIFT_CPT   29
#define SDE_AUDIO_POWER_MASK_CPT    (7 << 29)
#define SDE_AUXD_CPT		(1 << 27)
#define SDE_AUXC_CPT		(1 << 26)
#define SDE_AUXB_CPT		(1 << 25)
#define SDE_AUX_MASK_CPT	(7 << 25)
#define SDE_PORTE_HOTPLUG_SPT	(1 << 25)
#define SDE_PORTA_HOTPLUG_SPT	(1 << 24)
#define SDE_PORTD_HOTPLUG_CPT	(1 << 23)
#define SDE_PORTC_HOTPLUG_CPT	(1 << 22)
#define SDE_PORTB_HOTPLUG_CPT	(1 << 21)
#define SDE_CRT_HOTPLUG_CPT	(1 << 19)
#define SDE_SDVOB_HOTPLUG_CPT	(1 << 18)
#define SDE_HOTPLUG_MASK_CPT	(SDE_CRT_HOTPLUG_CPT |		\
				 SDE_SDVOB_HOTPLUG_CPT |	\
				 SDE_PORTD_HOTPLUG_CPT |	\
				 SDE_PORTC_HOTPLUG_CPT |	\
				 SDE_PORTB_HOTPLUG_CPT)
#define SDE_HOTPLUG_MASK_SPT	(SDE_PORTE_HOTPLUG_SPT |	\
				 SDE_PORTD_HOTPLUG_CPT |	\
				 SDE_PORTC_HOTPLUG_CPT |	\
				 SDE_PORTB_HOTPLUG_CPT |	\
				 SDE_PORTA_HOTPLUG_SPT)
#define SDE_GMBUS_CPT		(1 << 17)
#define SDE_ERROR_CPT		(1 << 16)
#define SDE_AUDIO_CP_REQ_C_CPT	(1 << 10)
#define SDE_AUDIO_CP_CHG_C_CPT	(1 << 9)
#define SDE_FDI_RXC_CPT		(1 << 8)
#define SDE_AUDIO_CP_REQ_B_CPT	(1 << 6)
#define SDE_AUDIO_CP_CHG_B_CPT	(1 << 5)
#define SDE_FDI_RXB_CPT		(1 << 4)
#define SDE_AUDIO_CP_REQ_A_CPT	(1 << 2)
#define SDE_AUDIO_CP_CHG_A_CPT	(1 << 1)
#define SDE_FDI_RXA_CPT		(1 << 0)
#define SDE_AUDIO_CP_REQ_CPT	(SDE_AUDIO_CP_REQ_C_CPT | \
				 SDE_AUDIO_CP_REQ_B_CPT | \
				 SDE_AUDIO_CP_REQ_A_CPT)
#define SDE_AUDIO_CP_CHG_CPT	(SDE_AUDIO_CP_CHG_C_CPT | \
				 SDE_AUDIO_CP_CHG_B_CPT | \
				 SDE_AUDIO_CP_CHG_A_CPT)
#define SDE_FDI_MASK_CPT	(SDE_FDI_RXC_CPT | \
				 SDE_FDI_RXB_CPT | \
				 SDE_FDI_RXA_CPT)

#define SDEISR  _MMIO(0xc4000)
#define SDEIMR  _MMIO(0xc4004)
#define SDEIIR  _MMIO(0xc4008)
#define SDEIER  _MMIO(0xc400c)

#define SERR_INT			_MMIO(0xc4040)
#define  SERR_INT_POISON		(1<<31)
#define  SERR_INT_TRANS_C_FIFO_UNDERRUN	(1<<6)
#define  SERR_INT_TRANS_B_FIFO_UNDERRUN	(1<<3)
#define  SERR_INT_TRANS_A_FIFO_UNDERRUN	(1<<0)
#define  SERR_INT_TRANS_FIFO_UNDERRUN(pipe)	(1<<((pipe)*3))

/* digital port hotplug */
#define PCH_PORT_HOTPLUG		_MMIO(0xc4030)	/* SHOTPLUG_CTL */
#define  PORTA_HOTPLUG_ENABLE		(1 << 28) /* LPT:LP+ & BXT */
#define  BXT_DDIA_HPD_INVERT            (1 << 27)
#define  PORTA_HOTPLUG_STATUS_MASK	(3 << 24) /* SPT+ & BXT */
#define  PORTA_HOTPLUG_NO_DETECT	(0 << 24) /* SPT+ & BXT */
#define  PORTA_HOTPLUG_SHORT_DETECT	(1 << 24) /* SPT+ & BXT */
#define  PORTA_HOTPLUG_LONG_DETECT	(2 << 24) /* SPT+ & BXT */
#define  PORTD_HOTPLUG_ENABLE		(1 << 20)
#define  PORTD_PULSE_DURATION_2ms	(0 << 18) /* pre-LPT */
#define  PORTD_PULSE_DURATION_4_5ms	(1 << 18) /* pre-LPT */
#define  PORTD_PULSE_DURATION_6ms	(2 << 18) /* pre-LPT */
#define  PORTD_PULSE_DURATION_100ms	(3 << 18) /* pre-LPT */
#define  PORTD_PULSE_DURATION_MASK	(3 << 18) /* pre-LPT */
#define  PORTD_HOTPLUG_STATUS_MASK	(3 << 16)
#define  PORTD_HOTPLUG_NO_DETECT	(0 << 16)
#define  PORTD_HOTPLUG_SHORT_DETECT	(1 << 16)
#define  PORTD_HOTPLUG_LONG_DETECT	(2 << 16)
#define  PORTC_HOTPLUG_ENABLE		(1 << 12)
#define  BXT_DDIC_HPD_INVERT            (1 << 11)
#define  PORTC_PULSE_DURATION_2ms	(0 << 10) /* pre-LPT */
#define  PORTC_PULSE_DURATION_4_5ms	(1 << 10) /* pre-LPT */
#define  PORTC_PULSE_DURATION_6ms	(2 << 10) /* pre-LPT */
#define  PORTC_PULSE_DURATION_100ms	(3 << 10) /* pre-LPT */
#define  PORTC_PULSE_DURATION_MASK	(3 << 10) /* pre-LPT */
#define  PORTC_HOTPLUG_STATUS_MASK	(3 << 8)
#define  PORTC_HOTPLUG_NO_DETECT	(0 << 8)
#define  PORTC_HOTPLUG_SHORT_DETECT	(1 << 8)
#define  PORTC_HOTPLUG_LONG_DETECT	(2 << 8)
#define  PORTB_HOTPLUG_ENABLE		(1 << 4)
#define  BXT_DDIB_HPD_INVERT            (1 << 3)
#define  PORTB_PULSE_DURATION_2ms	(0 << 2) /* pre-LPT */
#define  PORTB_PULSE_DURATION_4_5ms	(1 << 2) /* pre-LPT */
#define  PORTB_PULSE_DURATION_6ms	(2 << 2) /* pre-LPT */
#define  PORTB_PULSE_DURATION_100ms	(3 << 2) /* pre-LPT */
#define  PORTB_PULSE_DURATION_MASK	(3 << 2) /* pre-LPT */
#define  PORTB_HOTPLUG_STATUS_MASK	(3 << 0)
#define  PORTB_HOTPLUG_NO_DETECT	(0 << 0)
#define  PORTB_HOTPLUG_SHORT_DETECT	(1 << 0)
#define  PORTB_HOTPLUG_LONG_DETECT	(2 << 0)
#define  BXT_DDI_HPD_INVERT_MASK	(BXT_DDIA_HPD_INVERT | \
					BXT_DDIB_HPD_INVERT | \
					BXT_DDIC_HPD_INVERT)

#define PCH_PORT_HOTPLUG2		_MMIO(0xc403C)	/* SHOTPLUG_CTL2 SPT+ */
#define  PORTE_HOTPLUG_ENABLE		(1 << 4)
#define  PORTE_HOTPLUG_STATUS_MASK	(3 << 0)
#define  PORTE_HOTPLUG_NO_DETECT	(0 << 0)
#define  PORTE_HOTPLUG_SHORT_DETECT	(1 << 0)
#define  PORTE_HOTPLUG_LONG_DETECT	(2 << 0)

#define PCH_GPIOA               _MMIO(0xc5010)
#define PCH_GPIOB               _MMIO(0xc5014)
#define PCH_GPIOC               _MMIO(0xc5018)
#define PCH_GPIOD               _MMIO(0xc501c)
#define PCH_GPIOE               _MMIO(0xc5020)
#define PCH_GPIOF               _MMIO(0xc5024)

#define PCH_GMBUS0		_MMIO(0xc5100)
#define PCH_GMBUS1		_MMIO(0xc5104)
#define PCH_GMBUS2		_MMIO(0xc5108)
#define PCH_GMBUS3		_MMIO(0xc510c)
#define PCH_GMBUS4		_MMIO(0xc5110)
#define PCH_GMBUS5		_MMIO(0xc5120)

#define _PCH_DPLL_A              0xc6014
#define _PCH_DPLL_B              0xc6018
#define PCH_DPLL(pll) _MMIO(pll == 0 ? _PCH_DPLL_A : _PCH_DPLL_B)

#define _PCH_FPA0                0xc6040
#define  FP_CB_TUNE		(0x3<<22)
#define _PCH_FPA1                0xc6044
#define _PCH_FPB0                0xc6048
#define _PCH_FPB1                0xc604c
#define PCH_FP0(pll) _MMIO(pll == 0 ? _PCH_FPA0 : _PCH_FPB0)
#define PCH_FP1(pll) _MMIO(pll == 0 ? _PCH_FPA1 : _PCH_FPB1)

#define PCH_DPLL_TEST           _MMIO(0xc606c)

#define PCH_DREF_CONTROL        _MMIO(0xC6200)
#define  DREF_CONTROL_MASK      0x7fc3
#define  DREF_CPU_SOURCE_OUTPUT_DISABLE         (0<<13)
#define  DREF_CPU_SOURCE_OUTPUT_DOWNSPREAD      (2<<13)
#define  DREF_CPU_SOURCE_OUTPUT_NONSPREAD       (3<<13)
#define  DREF_CPU_SOURCE_OUTPUT_MASK		(3<<13)
#define  DREF_SSC_SOURCE_DISABLE                (0<<11)
#define  DREF_SSC_SOURCE_ENABLE                 (2<<11)
#define  DREF_SSC_SOURCE_MASK			(3<<11)
#define  DREF_NONSPREAD_SOURCE_DISABLE          (0<<9)
#define  DREF_NONSPREAD_CK505_ENABLE		(1<<9)
#define  DREF_NONSPREAD_SOURCE_ENABLE           (2<<9)
#define  DREF_NONSPREAD_SOURCE_MASK		(3<<9)
#define  DREF_SUPERSPREAD_SOURCE_DISABLE        (0<<7)
#define  DREF_SUPERSPREAD_SOURCE_ENABLE         (2<<7)
#define  DREF_SUPERSPREAD_SOURCE_MASK		(3<<7)
#define  DREF_SSC4_DOWNSPREAD                   (0<<6)
#define  DREF_SSC4_CENTERSPREAD                 (1<<6)
#define  DREF_SSC1_DISABLE                      (0<<1)
#define  DREF_SSC1_ENABLE                       (1<<1)
#define  DREF_SSC4_DISABLE                      (0)
#define  DREF_SSC4_ENABLE                       (1)

#define PCH_RAWCLK_FREQ         _MMIO(0xc6204)
#define  FDL_TP1_TIMER_SHIFT    12
#define  FDL_TP1_TIMER_MASK     (3<<12)
#define  FDL_TP2_TIMER_SHIFT    10
#define  FDL_TP2_TIMER_MASK     (3<<10)
#define  RAWCLK_FREQ_MASK       0x3ff
#define  CNP_RAWCLK_DIV_MASK	(0x3ff << 16)
#define  CNP_RAWCLK_DIV(div)	((div) << 16)
#define  CNP_RAWCLK_FRAC_MASK	(0xf << 26)
#define  CNP_RAWCLK_FRAC(frac)	((frac) << 26)

#define PCH_DPLL_TMR_CFG        _MMIO(0xc6208)

#define PCH_SSC4_PARMS          _MMIO(0xc6210)
#define PCH_SSC4_AUX_PARMS      _MMIO(0xc6214)

#define PCH_DPLL_SEL		_MMIO(0xc7000)
#define	 TRANS_DPLLB_SEL(pipe)		(1 << ((pipe) * 4))
#define	 TRANS_DPLLA_SEL(pipe)		0
#define  TRANS_DPLL_ENABLE(pipe)	(1 << ((pipe) * 4 + 3))

/* transcoder */

#define _PCH_TRANS_HTOTAL_A		0xe0000
#define  TRANS_HTOTAL_SHIFT		16
#define  TRANS_HACTIVE_SHIFT		0
#define _PCH_TRANS_HBLANK_A		0xe0004
#define  TRANS_HBLANK_END_SHIFT		16
#define  TRANS_HBLANK_START_SHIFT	0
#define _PCH_TRANS_HSYNC_A		0xe0008
#define  TRANS_HSYNC_END_SHIFT		16
#define  TRANS_HSYNC_START_SHIFT	0
#define _PCH_TRANS_VTOTAL_A		0xe000c
#define  TRANS_VTOTAL_SHIFT		16
#define  TRANS_VACTIVE_SHIFT		0
#define _PCH_TRANS_VBLANK_A		0xe0010
#define  TRANS_VBLANK_END_SHIFT		16
#define  TRANS_VBLANK_START_SHIFT	0
#define _PCH_TRANS_VSYNC_A		0xe0014
#define  TRANS_VSYNC_END_SHIFT	 	16
#define  TRANS_VSYNC_START_SHIFT	0
#define _PCH_TRANS_VSYNCSHIFT_A		0xe0028

#define _PCH_TRANSA_DATA_M1	0xe0030
#define _PCH_TRANSA_DATA_N1	0xe0034
#define _PCH_TRANSA_DATA_M2	0xe0038
#define _PCH_TRANSA_DATA_N2	0xe003c
#define _PCH_TRANSA_LINK_M1	0xe0040
#define _PCH_TRANSA_LINK_N1	0xe0044
#define _PCH_TRANSA_LINK_M2	0xe0048
#define _PCH_TRANSA_LINK_N2	0xe004c

/* Per-transcoder DIP controls (PCH) */
#define _VIDEO_DIP_CTL_A         0xe0200
#define _VIDEO_DIP_DATA_A        0xe0208
#define _VIDEO_DIP_GCP_A         0xe0210
#define  GCP_COLOR_INDICATION		(1 << 2)
#define  GCP_DEFAULT_PHASE_ENABLE	(1 << 1)
#define  GCP_AV_MUTE			(1 << 0)

#define _VIDEO_DIP_CTL_B         0xe1200
#define _VIDEO_DIP_DATA_B        0xe1208
#define _VIDEO_DIP_GCP_B         0xe1210

#define TVIDEO_DIP_CTL(pipe) _MMIO_PIPE(pipe, _VIDEO_DIP_CTL_A, _VIDEO_DIP_CTL_B)
#define TVIDEO_DIP_DATA(pipe) _MMIO_PIPE(pipe, _VIDEO_DIP_DATA_A, _VIDEO_DIP_DATA_B)
#define TVIDEO_DIP_GCP(pipe) _MMIO_PIPE(pipe, _VIDEO_DIP_GCP_A, _VIDEO_DIP_GCP_B)

/* Per-transcoder DIP controls (VLV) */
#define _VLV_VIDEO_DIP_CTL_A		(VLV_DISPLAY_BASE + 0x60200)
#define _VLV_VIDEO_DIP_DATA_A		(VLV_DISPLAY_BASE + 0x60208)
#define _VLV_VIDEO_DIP_GDCP_PAYLOAD_A	(VLV_DISPLAY_BASE + 0x60210)

#define _VLV_VIDEO_DIP_CTL_B		(VLV_DISPLAY_BASE + 0x61170)
#define _VLV_VIDEO_DIP_DATA_B		(VLV_DISPLAY_BASE + 0x61174)
#define _VLV_VIDEO_DIP_GDCP_PAYLOAD_B	(VLV_DISPLAY_BASE + 0x61178)

#define _CHV_VIDEO_DIP_CTL_C		(VLV_DISPLAY_BASE + 0x611f0)
#define _CHV_VIDEO_DIP_DATA_C		(VLV_DISPLAY_BASE + 0x611f4)
#define _CHV_VIDEO_DIP_GDCP_PAYLOAD_C	(VLV_DISPLAY_BASE + 0x611f8)

#define VLV_TVIDEO_DIP_CTL(pipe) \
	_MMIO_PIPE3((pipe), _VLV_VIDEO_DIP_CTL_A, \
	       _VLV_VIDEO_DIP_CTL_B, _CHV_VIDEO_DIP_CTL_C)
#define VLV_TVIDEO_DIP_DATA(pipe) \
	_MMIO_PIPE3((pipe), _VLV_VIDEO_DIP_DATA_A, \
	       _VLV_VIDEO_DIP_DATA_B, _CHV_VIDEO_DIP_DATA_C)
#define VLV_TVIDEO_DIP_GCP(pipe) \
	_MMIO_PIPE3((pipe), _VLV_VIDEO_DIP_GDCP_PAYLOAD_A, \
		_VLV_VIDEO_DIP_GDCP_PAYLOAD_B, _CHV_VIDEO_DIP_GDCP_PAYLOAD_C)

/* Haswell DIP controls */

#define _HSW_VIDEO_DIP_CTL_A		0x60200
#define _HSW_VIDEO_DIP_AVI_DATA_A	0x60220
#define _HSW_VIDEO_DIP_VS_DATA_A	0x60260
#define _HSW_VIDEO_DIP_SPD_DATA_A	0x602A0
#define _HSW_VIDEO_DIP_GMP_DATA_A	0x602E0
#define _HSW_VIDEO_DIP_VSC_DATA_A	0x60320
#define _HSW_VIDEO_DIP_AVI_ECC_A	0x60240
#define _HSW_VIDEO_DIP_VS_ECC_A		0x60280
#define _HSW_VIDEO_DIP_SPD_ECC_A	0x602C0
#define _HSW_VIDEO_DIP_GMP_ECC_A	0x60300
#define _HSW_VIDEO_DIP_VSC_ECC_A	0x60344
#define _HSW_VIDEO_DIP_GCP_A		0x60210

#define _HSW_VIDEO_DIP_CTL_B		0x61200
#define _HSW_VIDEO_DIP_AVI_DATA_B	0x61220
#define _HSW_VIDEO_DIP_VS_DATA_B	0x61260
#define _HSW_VIDEO_DIP_SPD_DATA_B	0x612A0
#define _HSW_VIDEO_DIP_GMP_DATA_B	0x612E0
#define _HSW_VIDEO_DIP_VSC_DATA_B	0x61320
#define _HSW_VIDEO_DIP_BVI_ECC_B	0x61240
#define _HSW_VIDEO_DIP_VS_ECC_B		0x61280
#define _HSW_VIDEO_DIP_SPD_ECC_B	0x612C0
#define _HSW_VIDEO_DIP_GMP_ECC_B	0x61300
#define _HSW_VIDEO_DIP_VSC_ECC_B	0x61344
#define _HSW_VIDEO_DIP_GCP_B		0x61210

#define HSW_TVIDEO_DIP_CTL(trans)		_MMIO_TRANS2(trans, _HSW_VIDEO_DIP_CTL_A)
#define HSW_TVIDEO_DIP_AVI_DATA(trans, i)	_MMIO_TRANS2(trans, _HSW_VIDEO_DIP_AVI_DATA_A + (i) * 4)
#define HSW_TVIDEO_DIP_VS_DATA(trans, i)	_MMIO_TRANS2(trans, _HSW_VIDEO_DIP_VS_DATA_A + (i) * 4)
#define HSW_TVIDEO_DIP_SPD_DATA(trans, i)	_MMIO_TRANS2(trans, _HSW_VIDEO_DIP_SPD_DATA_A + (i) * 4)
#define HSW_TVIDEO_DIP_GCP(trans)		_MMIO_TRANS2(trans, _HSW_VIDEO_DIP_GCP_A)
#define HSW_TVIDEO_DIP_VSC_DATA(trans, i)	_MMIO_TRANS2(trans, _HSW_VIDEO_DIP_VSC_DATA_A + (i) * 4)

#define _HSW_STEREO_3D_CTL_A		0x70020
#define   S3D_ENABLE			(1<<31)
#define _HSW_STEREO_3D_CTL_B		0x71020

#define HSW_STEREO_3D_CTL(trans)	_MMIO_PIPE2(trans, _HSW_STEREO_3D_CTL_A)

#define _PCH_TRANS_HTOTAL_B          0xe1000
#define _PCH_TRANS_HBLANK_B          0xe1004
#define _PCH_TRANS_HSYNC_B           0xe1008
#define _PCH_TRANS_VTOTAL_B          0xe100c
#define _PCH_TRANS_VBLANK_B          0xe1010
#define _PCH_TRANS_VSYNC_B           0xe1014
#define _PCH_TRANS_VSYNCSHIFT_B 0xe1028

#define PCH_TRANS_HTOTAL(pipe)		_MMIO_PIPE(pipe, _PCH_TRANS_HTOTAL_A, _PCH_TRANS_HTOTAL_B)
#define PCH_TRANS_HBLANK(pipe)		_MMIO_PIPE(pipe, _PCH_TRANS_HBLANK_A, _PCH_TRANS_HBLANK_B)
#define PCH_TRANS_HSYNC(pipe)		_MMIO_PIPE(pipe, _PCH_TRANS_HSYNC_A, _PCH_TRANS_HSYNC_B)
#define PCH_TRANS_VTOTAL(pipe)		_MMIO_PIPE(pipe, _PCH_TRANS_VTOTAL_A, _PCH_TRANS_VTOTAL_B)
#define PCH_TRANS_VBLANK(pipe)		_MMIO_PIPE(pipe, _PCH_TRANS_VBLANK_A, _PCH_TRANS_VBLANK_B)
#define PCH_TRANS_VSYNC(pipe)		_MMIO_PIPE(pipe, _PCH_TRANS_VSYNC_A, _PCH_TRANS_VSYNC_B)
#define PCH_TRANS_VSYNCSHIFT(pipe)	_MMIO_PIPE(pipe, _PCH_TRANS_VSYNCSHIFT_A, _PCH_TRANS_VSYNCSHIFT_B)

#define _PCH_TRANSB_DATA_M1	0xe1030
#define _PCH_TRANSB_DATA_N1	0xe1034
#define _PCH_TRANSB_DATA_M2	0xe1038
#define _PCH_TRANSB_DATA_N2	0xe103c
#define _PCH_TRANSB_LINK_M1	0xe1040
#define _PCH_TRANSB_LINK_N1	0xe1044
#define _PCH_TRANSB_LINK_M2	0xe1048
#define _PCH_TRANSB_LINK_N2	0xe104c

#define PCH_TRANS_DATA_M1(pipe)	_MMIO_PIPE(pipe, _PCH_TRANSA_DATA_M1, _PCH_TRANSB_DATA_M1)
#define PCH_TRANS_DATA_N1(pipe)	_MMIO_PIPE(pipe, _PCH_TRANSA_DATA_N1, _PCH_TRANSB_DATA_N1)
#define PCH_TRANS_DATA_M2(pipe)	_MMIO_PIPE(pipe, _PCH_TRANSA_DATA_M2, _PCH_TRANSB_DATA_M2)
#define PCH_TRANS_DATA_N2(pipe)	_MMIO_PIPE(pipe, _PCH_TRANSA_DATA_N2, _PCH_TRANSB_DATA_N2)
#define PCH_TRANS_LINK_M1(pipe)	_MMIO_PIPE(pipe, _PCH_TRANSA_LINK_M1, _PCH_TRANSB_LINK_M1)
#define PCH_TRANS_LINK_N1(pipe)	_MMIO_PIPE(pipe, _PCH_TRANSA_LINK_N1, _PCH_TRANSB_LINK_N1)
#define PCH_TRANS_LINK_M2(pipe)	_MMIO_PIPE(pipe, _PCH_TRANSA_LINK_M2, _PCH_TRANSB_LINK_M2)
#define PCH_TRANS_LINK_N2(pipe)	_MMIO_PIPE(pipe, _PCH_TRANSA_LINK_N2, _PCH_TRANSB_LINK_N2)

#define _PCH_TRANSACONF              0xf0008
#define _PCH_TRANSBCONF              0xf1008
#define PCH_TRANSCONF(pipe)	_MMIO_PIPE(pipe, _PCH_TRANSACONF, _PCH_TRANSBCONF)
#define LPT_TRANSCONF		PCH_TRANSCONF(PIPE_A) /* lpt has only one transcoder */
#define  TRANS_DISABLE          (0<<31)
#define  TRANS_ENABLE           (1<<31)
#define  TRANS_STATE_MASK       (1<<30)
#define  TRANS_STATE_DISABLE    (0<<30)
#define  TRANS_STATE_ENABLE     (1<<30)
#define  TRANS_FSYNC_DELAY_HB1  (0<<27)
#define  TRANS_FSYNC_DELAY_HB2  (1<<27)
#define  TRANS_FSYNC_DELAY_HB3  (2<<27)
#define  TRANS_FSYNC_DELAY_HB4  (3<<27)
#define  TRANS_INTERLACE_MASK   (7<<21)
#define  TRANS_PROGRESSIVE      (0<<21)
#define  TRANS_INTERLACED       (3<<21)
#define  TRANS_LEGACY_INTERLACED_ILK (2<<21)
#define  TRANS_8BPC             (0<<5)
#define  TRANS_10BPC            (1<<5)
#define  TRANS_6BPC             (2<<5)
#define  TRANS_12BPC            (3<<5)

#define _TRANSA_CHICKEN1	 0xf0060
#define _TRANSB_CHICKEN1	 0xf1060
#define TRANS_CHICKEN1(pipe)	_MMIO_PIPE(pipe, _TRANSA_CHICKEN1, _TRANSB_CHICKEN1)
#define  TRANS_CHICKEN1_HDMIUNIT_GC_DISABLE	(1<<10)
#define  TRANS_CHICKEN1_DP0UNIT_GC_DISABLE	(1<<4)
#define _TRANSA_CHICKEN2	 0xf0064
#define _TRANSB_CHICKEN2	 0xf1064
#define TRANS_CHICKEN2(pipe)	_MMIO_PIPE(pipe, _TRANSA_CHICKEN2, _TRANSB_CHICKEN2)
#define  TRANS_CHICKEN2_TIMING_OVERRIDE			(1<<31)
#define  TRANS_CHICKEN2_FDI_POLARITY_REVERSED		(1<<29)
#define  TRANS_CHICKEN2_FRAME_START_DELAY_MASK		(3<<27)
#define  TRANS_CHICKEN2_DISABLE_DEEP_COLOR_COUNTER	(1<<26)
#define  TRANS_CHICKEN2_DISABLE_DEEP_COLOR_MODESWITCH	(1<<25)

#define SOUTH_CHICKEN1		_MMIO(0xc2000)
#define  FDIA_PHASE_SYNC_SHIFT_OVR	19
#define  FDIA_PHASE_SYNC_SHIFT_EN	18
#define  FDI_PHASE_SYNC_OVR(pipe) (1<<(FDIA_PHASE_SYNC_SHIFT_OVR - ((pipe) * 2)))
#define  FDI_PHASE_SYNC_EN(pipe) (1<<(FDIA_PHASE_SYNC_SHIFT_EN - ((pipe) * 2)))
#define  FDI_BC_BIFURCATION_SELECT	(1 << 12)
#define  SPT_PWM_GRANULARITY		(1<<0)
#define SOUTH_CHICKEN2		_MMIO(0xc2004)
#define  FDI_MPHY_IOSFSB_RESET_STATUS	(1<<13)
#define  FDI_MPHY_IOSFSB_RESET_CTL	(1<<12)
#define  LPT_PWM_GRANULARITY		(1<<5)
#define  DPLS_EDP_PPS_FIX_DIS		(1<<0)

#define _FDI_RXA_CHICKEN        0xc200c
#define _FDI_RXB_CHICKEN        0xc2010
#define  FDI_RX_PHASE_SYNC_POINTER_OVR	(1<<1)
#define  FDI_RX_PHASE_SYNC_POINTER_EN	(1<<0)
#define FDI_RX_CHICKEN(pipe)	_MMIO_PIPE(pipe, _FDI_RXA_CHICKEN, _FDI_RXB_CHICKEN)

#define SOUTH_DSPCLK_GATE_D	_MMIO(0xc2020)
#define  PCH_DPLUNIT_CLOCK_GATE_DISABLE (1<<30)
#define  PCH_DPLSUNIT_CLOCK_GATE_DISABLE (1<<29)
#define  PCH_CPUNIT_CLOCK_GATE_DISABLE (1<<14)
#define  PCH_LP_PARTITION_LEVEL_DISABLE  (1<<12)

/* CPU: FDI_TX */
#define _FDI_TXA_CTL            0x60100
#define _FDI_TXB_CTL            0x61100
#define FDI_TX_CTL(pipe)	_MMIO_PIPE(pipe, _FDI_TXA_CTL, _FDI_TXB_CTL)
#define  FDI_TX_DISABLE         (0<<31)
#define  FDI_TX_ENABLE          (1<<31)
#define  FDI_LINK_TRAIN_PATTERN_1       (0<<28)
#define  FDI_LINK_TRAIN_PATTERN_2       (1<<28)
#define  FDI_LINK_TRAIN_PATTERN_IDLE    (2<<28)
#define  FDI_LINK_TRAIN_NONE            (3<<28)
#define  FDI_LINK_TRAIN_VOLTAGE_0_4V    (0<<25)
#define  FDI_LINK_TRAIN_VOLTAGE_0_6V    (1<<25)
#define  FDI_LINK_TRAIN_VOLTAGE_0_8V    (2<<25)
#define  FDI_LINK_TRAIN_VOLTAGE_1_2V    (3<<25)
#define  FDI_LINK_TRAIN_PRE_EMPHASIS_NONE (0<<22)
#define  FDI_LINK_TRAIN_PRE_EMPHASIS_1_5X (1<<22)
#define  FDI_LINK_TRAIN_PRE_EMPHASIS_2X   (2<<22)
#define  FDI_LINK_TRAIN_PRE_EMPHASIS_3X   (3<<22)
/* ILK always use 400mV 0dB for voltage swing and pre-emphasis level.
   SNB has different settings. */
/* SNB A-stepping */
#define  FDI_LINK_TRAIN_400MV_0DB_SNB_A		(0x38<<22)
#define  FDI_LINK_TRAIN_400MV_6DB_SNB_A		(0x02<<22)
#define  FDI_LINK_TRAIN_600MV_3_5DB_SNB_A	(0x01<<22)
#define  FDI_LINK_TRAIN_800MV_0DB_SNB_A		(0x0<<22)
/* SNB B-stepping */
#define  FDI_LINK_TRAIN_400MV_0DB_SNB_B		(0x0<<22)
#define  FDI_LINK_TRAIN_400MV_6DB_SNB_B		(0x3a<<22)
#define  FDI_LINK_TRAIN_600MV_3_5DB_SNB_B	(0x39<<22)
#define  FDI_LINK_TRAIN_800MV_0DB_SNB_B		(0x38<<22)
#define  FDI_LINK_TRAIN_VOL_EMP_MASK		(0x3f<<22)
#define  FDI_DP_PORT_WIDTH_SHIFT		19
#define  FDI_DP_PORT_WIDTH_MASK			(7 << FDI_DP_PORT_WIDTH_SHIFT)
#define  FDI_DP_PORT_WIDTH(width)           (((width) - 1) << FDI_DP_PORT_WIDTH_SHIFT)
#define  FDI_TX_ENHANCE_FRAME_ENABLE    (1<<18)
/* Ironlake: hardwired to 1 */
#define  FDI_TX_PLL_ENABLE              (1<<14)

/* Ivybridge has different bits for lolz */
#define  FDI_LINK_TRAIN_PATTERN_1_IVB       (0<<8)
#define  FDI_LINK_TRAIN_PATTERN_2_IVB       (1<<8)
#define  FDI_LINK_TRAIN_PATTERN_IDLE_IVB    (2<<8)
#define  FDI_LINK_TRAIN_NONE_IVB            (3<<8)

/* both Tx and Rx */
#define  FDI_COMPOSITE_SYNC		(1<<11)
#define  FDI_LINK_TRAIN_AUTO		(1<<10)
#define  FDI_SCRAMBLING_ENABLE          (0<<7)
#define  FDI_SCRAMBLING_DISABLE         (1<<7)

/* FDI_RX, FDI_X is hard-wired to Transcoder_X */
#define _FDI_RXA_CTL             0xf000c
#define _FDI_RXB_CTL             0xf100c
#define FDI_RX_CTL(pipe)	_MMIO_PIPE(pipe, _FDI_RXA_CTL, _FDI_RXB_CTL)
#define  FDI_RX_ENABLE          (1<<31)
/* train, dp width same as FDI_TX */
#define  FDI_FS_ERRC_ENABLE		(1<<27)
#define  FDI_FE_ERRC_ENABLE		(1<<26)
#define  FDI_RX_POLARITY_REVERSED_LPT	(1<<16)
#define  FDI_8BPC                       (0<<16)
#define  FDI_10BPC                      (1<<16)
#define  FDI_6BPC                       (2<<16)
#define  FDI_12BPC                      (3<<16)
#define  FDI_RX_LINK_REVERSAL_OVERRIDE  (1<<15)
#define  FDI_DMI_LINK_REVERSE_MASK      (1<<14)
#define  FDI_RX_PLL_ENABLE              (1<<13)
#define  FDI_FS_ERR_CORRECT_ENABLE      (1<<11)
#define  FDI_FE_ERR_CORRECT_ENABLE      (1<<10)
#define  FDI_FS_ERR_REPORT_ENABLE       (1<<9)
#define  FDI_FE_ERR_REPORT_ENABLE       (1<<8)
#define  FDI_RX_ENHANCE_FRAME_ENABLE    (1<<6)
#define  FDI_PCDCLK	                (1<<4)
/* CPT */
#define  FDI_AUTO_TRAINING			(1<<10)
#define  FDI_LINK_TRAIN_PATTERN_1_CPT		(0<<8)
#define  FDI_LINK_TRAIN_PATTERN_2_CPT		(1<<8)
#define  FDI_LINK_TRAIN_PATTERN_IDLE_CPT	(2<<8)
#define  FDI_LINK_TRAIN_NORMAL_CPT		(3<<8)
#define  FDI_LINK_TRAIN_PATTERN_MASK_CPT	(3<<8)

#define _FDI_RXA_MISC			0xf0010
#define _FDI_RXB_MISC			0xf1010
#define  FDI_RX_PWRDN_LANE1_MASK	(3<<26)
#define  FDI_RX_PWRDN_LANE1_VAL(x)	((x)<<26)
#define  FDI_RX_PWRDN_LANE0_MASK	(3<<24)
#define  FDI_RX_PWRDN_LANE0_VAL(x)	((x)<<24)
#define  FDI_RX_TP1_TO_TP2_48		(2<<20)
#define  FDI_RX_TP1_TO_TP2_64		(3<<20)
#define  FDI_RX_FDI_DELAY_90		(0x90<<0)
#define FDI_RX_MISC(pipe)	_MMIO_PIPE(pipe, _FDI_RXA_MISC, _FDI_RXB_MISC)

#define _FDI_RXA_TUSIZE1        0xf0030
#define _FDI_RXA_TUSIZE2        0xf0038
#define _FDI_RXB_TUSIZE1        0xf1030
#define _FDI_RXB_TUSIZE2        0xf1038
#define FDI_RX_TUSIZE1(pipe)	_MMIO_PIPE(pipe, _FDI_RXA_TUSIZE1, _FDI_RXB_TUSIZE1)
#define FDI_RX_TUSIZE2(pipe)	_MMIO_PIPE(pipe, _FDI_RXA_TUSIZE2, _FDI_RXB_TUSIZE2)

/* FDI_RX interrupt register format */
#define FDI_RX_INTER_LANE_ALIGN         (1<<10)
#define FDI_RX_SYMBOL_LOCK              (1<<9) /* train 2 */
#define FDI_RX_BIT_LOCK                 (1<<8) /* train 1 */
#define FDI_RX_TRAIN_PATTERN_2_FAIL     (1<<7)
#define FDI_RX_FS_CODE_ERR              (1<<6)
#define FDI_RX_FE_CODE_ERR              (1<<5)
#define FDI_RX_SYMBOL_ERR_RATE_ABOVE    (1<<4)
#define FDI_RX_HDCP_LINK_FAIL           (1<<3)
#define FDI_RX_PIXEL_FIFO_OVERFLOW      (1<<2)
#define FDI_RX_CROSS_CLOCK_OVERFLOW     (1<<1)
#define FDI_RX_SYMBOL_QUEUE_OVERFLOW    (1<<0)

#define _FDI_RXA_IIR            0xf0014
#define _FDI_RXA_IMR            0xf0018
#define _FDI_RXB_IIR            0xf1014
#define _FDI_RXB_IMR            0xf1018
#define FDI_RX_IIR(pipe)	_MMIO_PIPE(pipe, _FDI_RXA_IIR, _FDI_RXB_IIR)
#define FDI_RX_IMR(pipe)	_MMIO_PIPE(pipe, _FDI_RXA_IMR, _FDI_RXB_IMR)

#define FDI_PLL_CTL_1           _MMIO(0xfe000)
#define FDI_PLL_CTL_2           _MMIO(0xfe004)

#define PCH_LVDS	_MMIO(0xe1180)
#define  LVDS_DETECTED	(1 << 1)

#define _PCH_DP_B		0xe4100
#define PCH_DP_B		_MMIO(_PCH_DP_B)
#define _PCH_DPB_AUX_CH_CTL	0xe4110
#define _PCH_DPB_AUX_CH_DATA1	0xe4114
#define _PCH_DPB_AUX_CH_DATA2	0xe4118
#define _PCH_DPB_AUX_CH_DATA3	0xe411c
#define _PCH_DPB_AUX_CH_DATA4	0xe4120
#define _PCH_DPB_AUX_CH_DATA5	0xe4124

#define _PCH_DP_C		0xe4200
#define PCH_DP_C		_MMIO(_PCH_DP_C)
#define _PCH_DPC_AUX_CH_CTL	0xe4210
#define _PCH_DPC_AUX_CH_DATA1	0xe4214
#define _PCH_DPC_AUX_CH_DATA2	0xe4218
#define _PCH_DPC_AUX_CH_DATA3	0xe421c
#define _PCH_DPC_AUX_CH_DATA4	0xe4220
#define _PCH_DPC_AUX_CH_DATA5	0xe4224

#define _PCH_DP_D		0xe4300
#define PCH_DP_D		_MMIO(_PCH_DP_D)
#define _PCH_DPD_AUX_CH_CTL	0xe4310
#define _PCH_DPD_AUX_CH_DATA1	0xe4314
#define _PCH_DPD_AUX_CH_DATA2	0xe4318
#define _PCH_DPD_AUX_CH_DATA3	0xe431c
#define _PCH_DPD_AUX_CH_DATA4	0xe4320
#define _PCH_DPD_AUX_CH_DATA5	0xe4324

#define PCH_DP_AUX_CH_CTL(port)		_MMIO_PORT((port) - PORT_B, _PCH_DPB_AUX_CH_CTL, _PCH_DPC_AUX_CH_CTL)
#define PCH_DP_AUX_CH_DATA(port, i)	_MMIO(_PORT((port) - PORT_B, _PCH_DPB_AUX_CH_DATA1, _PCH_DPC_AUX_CH_DATA1) + (i) * 4) /* 5 registers */

/* CPT */
#define  PORT_TRANS_A_SEL_CPT	0
#define  PORT_TRANS_B_SEL_CPT	(1<<29)
#define  PORT_TRANS_C_SEL_CPT	(2<<29)
#define  PORT_TRANS_SEL_MASK	(3<<29)
#define  PORT_TRANS_SEL_CPT(pipe)	((pipe) << 29)
#define  PORT_TO_PIPE(val)	(((val) & (1<<30)) >> 30)
#define  PORT_TO_PIPE_CPT(val)	(((val) & PORT_TRANS_SEL_MASK) >> 29)
#define  SDVO_PORT_TO_PIPE_CHV(val)	(((val) & (3<<24)) >> 24)
#define  DP_PORT_TO_PIPE_CHV(val)	(((val) & (3<<16)) >> 16)

#define _TRANS_DP_CTL_A		0xe0300
#define _TRANS_DP_CTL_B		0xe1300
#define _TRANS_DP_CTL_C		0xe2300
#define TRANS_DP_CTL(pipe)	_MMIO_PIPE(pipe, _TRANS_DP_CTL_A, _TRANS_DP_CTL_B)
#define  TRANS_DP_OUTPUT_ENABLE	(1<<31)
#define  TRANS_DP_PORT_SEL_B	(0<<29)
#define  TRANS_DP_PORT_SEL_C	(1<<29)
#define  TRANS_DP_PORT_SEL_D	(2<<29)
#define  TRANS_DP_PORT_SEL_NONE	(3<<29)
#define  TRANS_DP_PORT_SEL_MASK	(3<<29)
#define  TRANS_DP_PIPE_TO_PORT(val)	((((val) & TRANS_DP_PORT_SEL_MASK) >> 29) + PORT_B)
#define  TRANS_DP_AUDIO_ONLY	(1<<26)
#define  TRANS_DP_ENH_FRAMING	(1<<18)
#define  TRANS_DP_8BPC		(0<<9)
#define  TRANS_DP_10BPC		(1<<9)
#define  TRANS_DP_6BPC		(2<<9)
#define  TRANS_DP_12BPC		(3<<9)
#define  TRANS_DP_BPC_MASK	(3<<9)
#define  TRANS_DP_VSYNC_ACTIVE_HIGH	(1<<4)
#define  TRANS_DP_VSYNC_ACTIVE_LOW	0
#define  TRANS_DP_HSYNC_ACTIVE_HIGH	(1<<3)
#define  TRANS_DP_HSYNC_ACTIVE_LOW	0
#define  TRANS_DP_SYNC_MASK	(3<<3)

/* SNB eDP training params */
/* SNB A-stepping */
#define  EDP_LINK_TRAIN_400MV_0DB_SNB_A		(0x38<<22)
#define  EDP_LINK_TRAIN_400MV_6DB_SNB_A		(0x02<<22)
#define  EDP_LINK_TRAIN_600MV_3_5DB_SNB_A	(0x01<<22)
#define  EDP_LINK_TRAIN_800MV_0DB_SNB_A		(0x0<<22)
/* SNB B-stepping */
#define  EDP_LINK_TRAIN_400_600MV_0DB_SNB_B	(0x0<<22)
#define  EDP_LINK_TRAIN_400MV_3_5DB_SNB_B	(0x1<<22)
#define  EDP_LINK_TRAIN_400_600MV_6DB_SNB_B	(0x3a<<22)
#define  EDP_LINK_TRAIN_600_800MV_3_5DB_SNB_B	(0x39<<22)
#define  EDP_LINK_TRAIN_800_1200MV_0DB_SNB_B	(0x38<<22)
#define  EDP_LINK_TRAIN_VOL_EMP_MASK_SNB	(0x3f<<22)

/* IVB */
#define EDP_LINK_TRAIN_400MV_0DB_IVB		(0x24 <<22)
#define EDP_LINK_TRAIN_400MV_3_5DB_IVB		(0x2a <<22)
#define EDP_LINK_TRAIN_400MV_6DB_IVB		(0x2f <<22)
#define EDP_LINK_TRAIN_600MV_0DB_IVB		(0x30 <<22)
#define EDP_LINK_TRAIN_600MV_3_5DB_IVB		(0x36 <<22)
#define EDP_LINK_TRAIN_800MV_0DB_IVB		(0x38 <<22)
#define EDP_LINK_TRAIN_800MV_3_5DB_IVB		(0x3e <<22)

/* legacy values */
#define EDP_LINK_TRAIN_500MV_0DB_IVB		(0x00 <<22)
#define EDP_LINK_TRAIN_1000MV_0DB_IVB		(0x20 <<22)
#define EDP_LINK_TRAIN_500MV_3_5DB_IVB		(0x02 <<22)
#define EDP_LINK_TRAIN_1000MV_3_5DB_IVB		(0x22 <<22)
#define EDP_LINK_TRAIN_1000MV_6DB_IVB		(0x23 <<22)

#define  EDP_LINK_TRAIN_VOL_EMP_MASK_IVB	(0x3f<<22)

#define  VLV_PMWGICZ				_MMIO(0x1300a4)

#define  RC6_LOCATION				_MMIO(0xD40)
#define	   RC6_CTX_IN_DRAM			(1 << 0)
#define  RC6_CTX_BASE				_MMIO(0xD48)
#define    RC6_CTX_BASE_MASK			0xFFFFFFF0
#define  PWRCTX_MAXCNT_RCSUNIT			_MMIO(0x2054)
#define  PWRCTX_MAXCNT_VCSUNIT0			_MMIO(0x12054)
#define  PWRCTX_MAXCNT_BCSUNIT			_MMIO(0x22054)
#define  PWRCTX_MAXCNT_VECSUNIT			_MMIO(0x1A054)
#define  PWRCTX_MAXCNT_VCSUNIT1			_MMIO(0x1C054)
#define    IDLE_TIME_MASK			0xFFFFF
#define  FORCEWAKE				_MMIO(0xA18C)
#define  FORCEWAKE_VLV				_MMIO(0x1300b0)
#define  FORCEWAKE_ACK_VLV			_MMIO(0x1300b4)
#define  FORCEWAKE_MEDIA_VLV			_MMIO(0x1300b8)
#define  FORCEWAKE_ACK_MEDIA_VLV		_MMIO(0x1300bc)
#define  FORCEWAKE_ACK_HSW			_MMIO(0x130044)
#define  FORCEWAKE_ACK				_MMIO(0x130090)
#define  VLV_GTLC_WAKE_CTRL			_MMIO(0x130090)
#define   VLV_GTLC_RENDER_CTX_EXISTS		(1 << 25)
#define   VLV_GTLC_MEDIA_CTX_EXISTS		(1 << 24)
#define   VLV_GTLC_ALLOWWAKEREQ			(1 << 0)

#define  VLV_GTLC_PW_STATUS			_MMIO(0x130094)
#define   VLV_GTLC_ALLOWWAKEACK			(1 << 0)
#define   VLV_GTLC_ALLOWWAKEERR			(1 << 1)
#define   VLV_GTLC_PW_MEDIA_STATUS_MASK		(1 << 5)
#define   VLV_GTLC_PW_RENDER_STATUS_MASK	(1 << 7)
#define  FORCEWAKE_MT				_MMIO(0xa188) /* multi-threaded */
#define  FORCEWAKE_MEDIA_GEN9			_MMIO(0xa270)
#define  FORCEWAKE_RENDER_GEN9			_MMIO(0xa278)
#define  FORCEWAKE_BLITTER_GEN9			_MMIO(0xa188)
#define  FORCEWAKE_ACK_MEDIA_GEN9		_MMIO(0x0D88)
#define  FORCEWAKE_ACK_RENDER_GEN9		_MMIO(0x0D84)
#define  FORCEWAKE_ACK_BLITTER_GEN9		_MMIO(0x130044)
#define   FORCEWAKE_KERNEL			0x1
#define   FORCEWAKE_USER			0x2
#define  FORCEWAKE_MT_ACK			_MMIO(0x130040)
#define  ECOBUS					_MMIO(0xa180)
#define    FORCEWAKE_MT_ENABLE			(1<<5)
#define  VLV_SPAREG2H				_MMIO(0xA194)
#define  GEN9_PWRGT_DOMAIN_STATUS		_MMIO(0xA2A0)
#define   GEN9_PWRGT_MEDIA_STATUS_MASK		(1 << 0)
#define   GEN9_PWRGT_RENDER_STATUS_MASK		(1 << 1)

#define  GTFIFODBG				_MMIO(0x120000)
#define    GT_FIFO_SBDEDICATE_FREE_ENTRY_CHV	(0x1f << 20)
#define    GT_FIFO_FREE_ENTRIES_CHV		(0x7f << 13)
#define    GT_FIFO_SBDROPERR			(1<<6)
#define    GT_FIFO_BLOBDROPERR			(1<<5)
#define    GT_FIFO_SB_READ_ABORTERR		(1<<4)
#define    GT_FIFO_DROPERR			(1<<3)
#define    GT_FIFO_OVFERR			(1<<2)
#define    GT_FIFO_IAWRERR			(1<<1)
#define    GT_FIFO_IARDERR			(1<<0)

#define  GTFIFOCTL				_MMIO(0x120008)
#define    GT_FIFO_FREE_ENTRIES_MASK		0x7f
#define    GT_FIFO_NUM_RESERVED_ENTRIES		20
#define    GT_FIFO_CTL_BLOCK_ALL_POLICY_STALL	(1 << 12)
#define    GT_FIFO_CTL_RC6_POLICY_STALL		(1 << 11)

#define  HSW_IDICR				_MMIO(0x9008)
#define    IDIHASHMSK(x)			(((x) & 0x3f) << 16)
#define  HSW_EDRAM_CAP				_MMIO(0x120010)
#define    EDRAM_ENABLED			0x1
#define    EDRAM_NUM_BANKS(cap)			(((cap) >> 1) & 0xf)
#define    EDRAM_WAYS_IDX(cap)			(((cap) >> 5) & 0x7)
#define    EDRAM_SETS_IDX(cap)			(((cap) >> 8) & 0x3)

#define GEN6_UCGCTL1				_MMIO(0x9400)
# define GEN6_GAMUNIT_CLOCK_GATE_DISABLE		(1 << 22)
# define GEN6_EU_TCUNIT_CLOCK_GATE_DISABLE		(1 << 16)
# define GEN6_BLBUNIT_CLOCK_GATE_DISABLE		(1 << 5)
# define GEN6_CSUNIT_CLOCK_GATE_DISABLE			(1 << 7)

#define GEN6_UCGCTL2				_MMIO(0x9404)
# define GEN6_VFUNIT_CLOCK_GATE_DISABLE			(1 << 31)
# define GEN7_VDSUNIT_CLOCK_GATE_DISABLE		(1 << 30)
# define GEN7_TDLUNIT_CLOCK_GATE_DISABLE		(1 << 22)
# define GEN6_RCZUNIT_CLOCK_GATE_DISABLE		(1 << 13)
# define GEN6_RCPBUNIT_CLOCK_GATE_DISABLE		(1 << 12)
# define GEN6_RCCUNIT_CLOCK_GATE_DISABLE		(1 << 11)

#define GEN6_UCGCTL3				_MMIO(0x9408)
# define GEN6_OACSUNIT_CLOCK_GATE_DISABLE		(1 << 20)

#define GEN7_UCGCTL4				_MMIO(0x940c)
#define  GEN7_L3BANK2X_CLOCK_GATE_DISABLE	(1<<25)
#define  GEN8_EU_GAUNIT_CLOCK_GATE_DISABLE	(1<<14)

#define GEN6_RCGCTL1				_MMIO(0x9410)
#define GEN6_RCGCTL2				_MMIO(0x9414)
#define GEN6_RSTCTL				_MMIO(0x9420)

#define GEN8_UCGCTL6				_MMIO(0x9430)
#define   GEN8_GAPSUNIT_CLOCK_GATE_DISABLE	(1<<24)
#define   GEN8_SDEUNIT_CLOCK_GATE_DISABLE	(1<<14)
#define   GEN8_HDCUNIT_CLOCK_GATE_DISABLE_HDCREQ (1<<28)

#define GEN6_GFXPAUSE				_MMIO(0xA000)
#define GEN6_RPNSWREQ				_MMIO(0xA008)
#define   GEN6_TURBO_DISABLE			(1<<31)
#define   GEN6_FREQUENCY(x)			((x)<<25)
#define   HSW_FREQUENCY(x)			((x)<<24)
#define   GEN9_FREQUENCY(x)			((x)<<23)
#define   GEN6_OFFSET(x)			((x)<<19)
#define   GEN6_AGGRESSIVE_TURBO			(0<<15)
#define GEN6_RC_VIDEO_FREQ			_MMIO(0xA00C)
#define GEN6_RC_CONTROL				_MMIO(0xA090)
#define   GEN6_RC_CTL_RC6pp_ENABLE		(1<<16)
#define   GEN6_RC_CTL_RC6p_ENABLE		(1<<17)
#define   GEN6_RC_CTL_RC6_ENABLE		(1<<18)
#define   GEN6_RC_CTL_RC1e_ENABLE		(1<<20)
#define   GEN6_RC_CTL_RC7_ENABLE		(1<<22)
#define   VLV_RC_CTL_CTX_RST_PARALLEL		(1<<24)
#define   GEN7_RC_CTL_TO_MODE			(1<<28)
#define   GEN6_RC_CTL_EI_MODE(x)		((x)<<27)
#define   GEN6_RC_CTL_HW_ENABLE			(1<<31)
#define GEN6_RP_DOWN_TIMEOUT			_MMIO(0xA010)
#define GEN6_RP_INTERRUPT_LIMITS		_MMIO(0xA014)
#define GEN6_RPSTAT1				_MMIO(0xA01C)
#define   GEN6_CAGF_SHIFT			8
#define   HSW_CAGF_SHIFT			7
#define   GEN9_CAGF_SHIFT			23
#define   GEN6_CAGF_MASK			(0x7f << GEN6_CAGF_SHIFT)
#define   HSW_CAGF_MASK				(0x7f << HSW_CAGF_SHIFT)
#define   GEN9_CAGF_MASK			(0x1ff << GEN9_CAGF_SHIFT)
#define GEN6_RP_CONTROL				_MMIO(0xA024)
#define   GEN6_RP_MEDIA_TURBO			(1<<11)
#define   GEN6_RP_MEDIA_MODE_MASK		(3<<9)
#define   GEN6_RP_MEDIA_HW_TURBO_MODE		(3<<9)
#define   GEN6_RP_MEDIA_HW_NORMAL_MODE		(2<<9)
#define   GEN6_RP_MEDIA_HW_MODE			(1<<9)
#define   GEN6_RP_MEDIA_SW_MODE			(0<<9)
#define   GEN6_RP_MEDIA_IS_GFX			(1<<8)
#define   GEN6_RP_ENABLE			(1<<7)
#define   GEN6_RP_UP_IDLE_MIN			(0x1<<3)
#define   GEN6_RP_UP_BUSY_AVG			(0x2<<3)
#define   GEN6_RP_UP_BUSY_CONT			(0x4<<3)
#define   GEN6_RP_DOWN_IDLE_AVG			(0x2<<0)
#define   GEN6_RP_DOWN_IDLE_CONT		(0x1<<0)
#define GEN6_RP_UP_THRESHOLD			_MMIO(0xA02C)
#define GEN6_RP_DOWN_THRESHOLD			_MMIO(0xA030)
#define GEN6_RP_CUR_UP_EI			_MMIO(0xA050)
#define   GEN6_RP_EI_MASK			0xffffff
#define   GEN6_CURICONT_MASK			GEN6_RP_EI_MASK
#define GEN6_RP_CUR_UP				_MMIO(0xA054)
#define   GEN6_CURBSYTAVG_MASK			GEN6_RP_EI_MASK
#define GEN6_RP_PREV_UP				_MMIO(0xA058)
#define GEN6_RP_CUR_DOWN_EI			_MMIO(0xA05C)
#define   GEN6_CURIAVG_MASK			GEN6_RP_EI_MASK
#define GEN6_RP_CUR_DOWN			_MMIO(0xA060)
#define GEN6_RP_PREV_DOWN			_MMIO(0xA064)
#define GEN6_RP_UP_EI				_MMIO(0xA068)
#define GEN6_RP_DOWN_EI				_MMIO(0xA06C)
#define GEN6_RP_IDLE_HYSTERSIS			_MMIO(0xA070)
#define GEN6_RPDEUHWTC				_MMIO(0xA080)
#define GEN6_RPDEUC				_MMIO(0xA084)
#define GEN6_RPDEUCSW				_MMIO(0xA088)
#define GEN6_RC_STATE				_MMIO(0xA094)
#define   RC_SW_TARGET_STATE_SHIFT		16
#define   RC_SW_TARGET_STATE_MASK		(7 << RC_SW_TARGET_STATE_SHIFT)
#define GEN6_RC1_WAKE_RATE_LIMIT		_MMIO(0xA098)
#define GEN6_RC6_WAKE_RATE_LIMIT		_MMIO(0xA09C)
#define GEN6_RC6pp_WAKE_RATE_LIMIT		_MMIO(0xA0A0)
#define GEN6_RC_EVALUATION_INTERVAL		_MMIO(0xA0A8)
#define GEN6_RC_IDLE_HYSTERSIS			_MMIO(0xA0AC)
#define GEN6_RC_SLEEP				_MMIO(0xA0B0)
#define GEN6_RCUBMABDTMR			_MMIO(0xA0B0)
#define GEN6_RC1e_THRESHOLD			_MMIO(0xA0B4)
#define GEN6_RC6_THRESHOLD			_MMIO(0xA0B8)
#define GEN6_RC6p_THRESHOLD			_MMIO(0xA0BC)
#define VLV_RCEDATA				_MMIO(0xA0BC)
#define GEN6_RC6pp_THRESHOLD			_MMIO(0xA0C0)
#define GEN6_PMINTRMSK				_MMIO(0xA168)
#define   GEN8_PMINTR_DISABLE_REDIRECT_TO_GUC	(1<<31)
#define   ARAT_EXPIRED_INTRMSK			(1<<9)
#define GEN8_MISC_CTRL0				_MMIO(0xA180)
#define VLV_PWRDWNUPCTL				_MMIO(0xA294)
#define GEN9_MEDIA_PG_IDLE_HYSTERESIS		_MMIO(0xA0C4)
#define GEN9_RENDER_PG_IDLE_HYSTERESIS		_MMIO(0xA0C8)
#define GEN9_PG_ENABLE				_MMIO(0xA210)
#define GEN9_RENDER_PG_ENABLE			(1<<0)
#define GEN9_MEDIA_PG_ENABLE			(1<<1)
#define GEN8_PUSHBUS_CONTROL			_MMIO(0xA248)
#define GEN8_PUSHBUS_ENABLE			_MMIO(0xA250)
#define GEN8_PUSHBUS_SHIFT			_MMIO(0xA25C)

#define VLV_CHICKEN_3				_MMIO(VLV_DISPLAY_BASE + 0x7040C)
#define  PIXEL_OVERLAP_CNT_MASK			(3 << 30)
#define  PIXEL_OVERLAP_CNT_SHIFT		30

#define GEN6_PMISR				_MMIO(0x44020)
#define GEN6_PMIMR				_MMIO(0x44024) /* rps_lock */
#define GEN6_PMIIR				_MMIO(0x44028)
#define GEN6_PMIER				_MMIO(0x4402C)
#define  GEN6_PM_MBOX_EVENT			(1<<25)
#define  GEN6_PM_THERMAL_EVENT			(1<<24)
#define  GEN6_PM_RP_DOWN_TIMEOUT		(1<<6)
#define  GEN6_PM_RP_UP_THRESHOLD		(1<<5)
#define  GEN6_PM_RP_DOWN_THRESHOLD		(1<<4)
#define  GEN6_PM_RP_UP_EI_EXPIRED		(1<<2)
#define  GEN6_PM_RP_DOWN_EI_EXPIRED		(1<<1)
#define  GEN6_PM_RPS_EVENTS			(GEN6_PM_RP_UP_THRESHOLD | \
						 GEN6_PM_RP_DOWN_THRESHOLD | \
						 GEN6_PM_RP_DOWN_TIMEOUT)

#define GEN7_GT_SCRATCH(i)			_MMIO(0x4F100 + (i) * 4)
#define GEN7_GT_SCRATCH_REG_NUM			8

#define VLV_GTLC_SURVIVABILITY_REG              _MMIO(0x130098)
#define VLV_GFX_CLK_STATUS_BIT			(1<<3)
#define VLV_GFX_CLK_FORCE_ON_BIT		(1<<2)

#define GEN6_GT_GFX_RC6_LOCKED			_MMIO(0x138104)
#define VLV_COUNTER_CONTROL			_MMIO(0x138104)
#define   VLV_COUNT_RANGE_HIGH			(1<<15)
#define   VLV_MEDIA_RC0_COUNT_EN		(1<<5)
#define   VLV_RENDER_RC0_COUNT_EN		(1<<4)
#define   VLV_MEDIA_RC6_COUNT_EN		(1<<1)
#define   VLV_RENDER_RC6_COUNT_EN		(1<<0)
#define GEN6_GT_GFX_RC6				_MMIO(0x138108)
#define VLV_GT_RENDER_RC6			_MMIO(0x138108)
#define VLV_GT_MEDIA_RC6			_MMIO(0x13810C)

#define GEN6_GT_GFX_RC6p			_MMIO(0x13810C)
#define GEN6_GT_GFX_RC6pp			_MMIO(0x138110)
#define VLV_RENDER_C0_COUNT			_MMIO(0x138118)
#define VLV_MEDIA_C0_COUNT			_MMIO(0x13811C)

#define GEN6_PCODE_MAILBOX			_MMIO(0x138124)
#define   GEN6_PCODE_READY			(1<<31)
#define   GEN6_PCODE_ERROR_MASK			0xFF
#define     GEN6_PCODE_SUCCESS			0x0
#define     GEN6_PCODE_ILLEGAL_CMD		0x1
#define     GEN6_PCODE_MIN_FREQ_TABLE_GT_RATIO_OUT_OF_RANGE 0x2
#define     GEN6_PCODE_TIMEOUT			0x3
#define     GEN6_PCODE_UNIMPLEMENTED_CMD	0xFF
#define     GEN7_PCODE_TIMEOUT			0x2
#define     GEN7_PCODE_ILLEGAL_DATA		0x3
#define     GEN7_PCODE_MIN_FREQ_TABLE_GT_RATIO_OUT_OF_RANGE 0x10
#define	  GEN6_PCODE_WRITE_RC6VIDS		0x4
#define	  GEN6_PCODE_READ_RC6VIDS		0x5
#define     GEN6_ENCODE_RC6_VID(mv)		(((mv) - 245) / 5)
#define     GEN6_DECODE_RC6_VID(vids)		(((vids) * 5) + 245)
#define   BDW_PCODE_DISPLAY_FREQ_CHANGE_REQ	0x18
#define   GEN9_PCODE_READ_MEM_LATENCY		0x6
#define     GEN9_MEM_LATENCY_LEVEL_MASK		0xFF
#define     GEN9_MEM_LATENCY_LEVEL_1_5_SHIFT	8
#define     GEN9_MEM_LATENCY_LEVEL_2_6_SHIFT	16
#define     GEN9_MEM_LATENCY_LEVEL_3_7_SHIFT	24
#define   SKL_PCODE_LOAD_HDCP_KEYS		0x5
#define   SKL_PCODE_CDCLK_CONTROL		0x7
#define     SKL_CDCLK_PREPARE_FOR_CHANGE	0x3
#define     SKL_CDCLK_READY_FOR_CHANGE		0x1
#define   GEN6_PCODE_WRITE_MIN_FREQ_TABLE	0x8
#define   GEN6_PCODE_READ_MIN_FREQ_TABLE	0x9
#define   GEN6_READ_OC_PARAMS			0xc
#define   GEN6_PCODE_READ_D_COMP		0x10
#define   GEN6_PCODE_WRITE_D_COMP		0x11
#define   HSW_PCODE_DE_WRITE_FREQ_REQ		0x17
#define   DISPLAY_IPS_CONTROL			0x19
#define	  HSW_PCODE_DYNAMIC_DUTY_CYCLE_CONTROL	0x1A
#define   GEN9_PCODE_SAGV_CONTROL		0x21
#define     GEN9_SAGV_DISABLE			0x0
#define     GEN9_SAGV_IS_DISABLED		0x1
#define     GEN9_SAGV_ENABLE			0x3
#define GEN6_PCODE_DATA				_MMIO(0x138128)
#define   GEN6_PCODE_FREQ_IA_RATIO_SHIFT	8
#define   GEN6_PCODE_FREQ_RING_RATIO_SHIFT	16
#define GEN6_PCODE_DATA1			_MMIO(0x13812C)

#define GEN6_GT_CORE_STATUS		_MMIO(0x138060)
#define   GEN6_CORE_CPD_STATE_MASK	(7<<4)
#define   GEN6_RCn_MASK			7
#define   GEN6_RC0			0
#define   GEN6_RC3			2
#define   GEN6_RC6			3
#define   GEN6_RC7			4

#define GEN8_GT_SLICE_INFO		_MMIO(0x138064)
#define   GEN8_LSLICESTAT_MASK		0x7

#define CHV_POWER_SS0_SIG1		_MMIO(0xa720)
#define CHV_POWER_SS1_SIG1		_MMIO(0xa728)
#define   CHV_SS_PG_ENABLE		(1<<1)
#define   CHV_EU08_PG_ENABLE		(1<<9)
#define   CHV_EU19_PG_ENABLE		(1<<17)
#define   CHV_EU210_PG_ENABLE		(1<<25)

#define CHV_POWER_SS0_SIG2		_MMIO(0xa724)
#define CHV_POWER_SS1_SIG2		_MMIO(0xa72c)
#define   CHV_EU311_PG_ENABLE		(1<<1)

#define GEN9_SLICE_PGCTL_ACK(slice)	_MMIO(0x804c + (slice)*0x4)
#define   GEN9_PGCTL_SLICE_ACK		(1 << 0)
#define   GEN9_PGCTL_SS_ACK(subslice)	(1 << (2 + (subslice)*2))

#define GEN9_SS01_EU_PGCTL_ACK(slice)	_MMIO(0x805c + (slice)*0x8)
#define GEN9_SS23_EU_PGCTL_ACK(slice)	_MMIO(0x8060 + (slice)*0x8)
#define   GEN9_PGCTL_SSA_EU08_ACK	(1 << 0)
#define   GEN9_PGCTL_SSA_EU19_ACK	(1 << 2)
#define   GEN9_PGCTL_SSA_EU210_ACK	(1 << 4)
#define   GEN9_PGCTL_SSA_EU311_ACK	(1 << 6)
#define   GEN9_PGCTL_SSB_EU08_ACK	(1 << 8)
#define   GEN9_PGCTL_SSB_EU19_ACK	(1 << 10)
#define   GEN9_PGCTL_SSB_EU210_ACK	(1 << 12)
#define   GEN9_PGCTL_SSB_EU311_ACK	(1 << 14)

#define GEN7_MISCCPCTL				_MMIO(0x9424)
#define   GEN7_DOP_CLOCK_GATE_ENABLE		(1<<0)
#define   GEN8_DOP_CLOCK_GATE_CFCLK_ENABLE	(1<<2)
#define   GEN8_DOP_CLOCK_GATE_GUC_ENABLE	(1<<4)
#define   GEN8_DOP_CLOCK_GATE_MEDIA_ENABLE     (1<<6)

#define GEN8_GARBCNTL                   _MMIO(0xB004)
#define   GEN9_GAPS_TSV_CREDIT_DISABLE  (1<<7)

/* IVYBRIDGE DPF */
#define GEN7_L3CDERRST1(slice)		_MMIO(0xB008 + (slice) * 0x200) /* L3CD Error Status 1 */
#define   GEN7_L3CDERRST1_ROW_MASK	(0x7ff<<14)
#define   GEN7_PARITY_ERROR_VALID	(1<<13)
#define   GEN7_L3CDERRST1_BANK_MASK	(3<<11)
#define   GEN7_L3CDERRST1_SUBBANK_MASK	(7<<8)
#define GEN7_PARITY_ERROR_ROW(reg) \
		((reg & GEN7_L3CDERRST1_ROW_MASK) >> 14)
#define GEN7_PARITY_ERROR_BANK(reg) \
		((reg & GEN7_L3CDERRST1_BANK_MASK) >> 11)
#define GEN7_PARITY_ERROR_SUBBANK(reg) \
		((reg & GEN7_L3CDERRST1_SUBBANK_MASK) >> 8)
#define   GEN7_L3CDERRST1_ENABLE	(1<<7)

#define GEN7_L3LOG(slice, i)		_MMIO(0xB070 + (slice) * 0x200 + (i) * 4)
#define GEN7_L3LOG_SIZE			0x80

#define GEN7_HALF_SLICE_CHICKEN1	_MMIO(0xe100) /* IVB GT1 + VLV */
#define GEN7_HALF_SLICE_CHICKEN1_GT2	_MMIO(0xf100)
#define   GEN7_MAX_PS_THREAD_DEP		(8<<12)
#define   GEN7_SINGLE_SUBSCAN_DISPATCH_ENABLE	(1<<10)
#define   GEN7_SBE_SS_CACHE_DISPATCH_PORT_SHARING_DISABLE	(1<<4)
#define   GEN7_PSD_SINGLE_PORT_DISPATCH_ENABLE	(1<<3)

#define GEN9_HALF_SLICE_CHICKEN5	_MMIO(0xe188)
#define   GEN9_DG_MIRROR_FIX_ENABLE	(1<<5)
#define   GEN9_CCS_TLB_PREFETCH_ENABLE	(1<<3)

#define GEN8_ROW_CHICKEN		_MMIO(0xe4f0)
#define   FLOW_CONTROL_ENABLE		(1<<15)
#define   PARTIAL_INSTRUCTION_SHOOTDOWN_DISABLE	(1<<8)
#define   STALL_DOP_GATING_DISABLE		(1<<5)

#define GEN7_ROW_CHICKEN2		_MMIO(0xe4f4)
#define GEN7_ROW_CHICKEN2_GT2		_MMIO(0xf4f4)
#define   DOP_CLOCK_GATING_DISABLE	(1<<0)
#define   PUSH_CONSTANT_DEREF_DISABLE	(1<<8)

#define HSW_ROW_CHICKEN3		_MMIO(0xe49c)
#define  HSW_ROW_CHICKEN3_L3_GLOBAL_ATOMICS_DISABLE    (1 << 6)

#define HALF_SLICE_CHICKEN2		_MMIO(0xe180)
#define   GEN8_ST_PO_DISABLE		(1<<13)

#define HALF_SLICE_CHICKEN3		_MMIO(0xe184)
#define   HSW_SAMPLE_C_PERFORMANCE	(1<<9)
#define   GEN8_CENTROID_PIXEL_OPT_DIS	(1<<8)
#define   GEN9_DISABLE_OCL_OOB_SUPPRESS_LOGIC	(1<<5)
#define   CNL_FAST_ANISO_L1_BANKING_FIX	(1<<4)
#define   GEN8_SAMPLER_POWER_BYPASS_DIS	(1<<1)

#define GEN9_HALF_SLICE_CHICKEN7	_MMIO(0xe194)
#define   GEN9_SAMPLER_HASH_COMPRESSED_READ_ADDR	(1<<8)
#define   GEN9_ENABLE_YV12_BUGFIX	(1<<4)
#define   GEN9_ENABLE_GPGPU_PREEMPTION	(1<<2)

/* Audio */
#define G4X_AUD_VID_DID			_MMIO(dev_priv->info.display_mmio_offset + 0x62020)
#define   INTEL_AUDIO_DEVCL		0x808629FB
#define   INTEL_AUDIO_DEVBLC		0x80862801
#define   INTEL_AUDIO_DEVCTG		0x80862802

#define G4X_AUD_CNTL_ST			_MMIO(0x620B4)
#define   G4X_ELDV_DEVCL_DEVBLC		(1 << 13)
#define   G4X_ELDV_DEVCTG		(1 << 14)
#define   G4X_ELD_ADDR_MASK		(0xf << 5)
#define   G4X_ELD_ACK			(1 << 4)
#define G4X_HDMIW_HDMIEDID		_MMIO(0x6210C)

#define _IBX_HDMIW_HDMIEDID_A		0xE2050
#define _IBX_HDMIW_HDMIEDID_B		0xE2150
#define IBX_HDMIW_HDMIEDID(pipe)	_MMIO_PIPE(pipe, _IBX_HDMIW_HDMIEDID_A, \
						  _IBX_HDMIW_HDMIEDID_B)
#define _IBX_AUD_CNTL_ST_A		0xE20B4
#define _IBX_AUD_CNTL_ST_B		0xE21B4
#define IBX_AUD_CNTL_ST(pipe)		_MMIO_PIPE(pipe, _IBX_AUD_CNTL_ST_A, \
						  _IBX_AUD_CNTL_ST_B)
#define   IBX_ELD_BUFFER_SIZE_MASK	(0x1f << 10)
#define   IBX_ELD_ADDRESS_MASK		(0x1f << 5)
#define   IBX_ELD_ACK			(1 << 4)
#define IBX_AUD_CNTL_ST2		_MMIO(0xE20C0)
#define   IBX_CP_READY(port)		((1 << 1) << (((port) - 1) * 4))
#define   IBX_ELD_VALID(port)		((1 << 0) << (((port) - 1) * 4))

#define _CPT_HDMIW_HDMIEDID_A		0xE5050
#define _CPT_HDMIW_HDMIEDID_B		0xE5150
#define CPT_HDMIW_HDMIEDID(pipe)	_MMIO_PIPE(pipe, _CPT_HDMIW_HDMIEDID_A, _CPT_HDMIW_HDMIEDID_B)
#define _CPT_AUD_CNTL_ST_A		0xE50B4
#define _CPT_AUD_CNTL_ST_B		0xE51B4
#define CPT_AUD_CNTL_ST(pipe)		_MMIO_PIPE(pipe, _CPT_AUD_CNTL_ST_A, _CPT_AUD_CNTL_ST_B)
#define CPT_AUD_CNTRL_ST2		_MMIO(0xE50C0)

#define _VLV_HDMIW_HDMIEDID_A		(VLV_DISPLAY_BASE + 0x62050)
#define _VLV_HDMIW_HDMIEDID_B		(VLV_DISPLAY_BASE + 0x62150)
#define VLV_HDMIW_HDMIEDID(pipe)	_MMIO_PIPE(pipe, _VLV_HDMIW_HDMIEDID_A, _VLV_HDMIW_HDMIEDID_B)
#define _VLV_AUD_CNTL_ST_A		(VLV_DISPLAY_BASE + 0x620B4)
#define _VLV_AUD_CNTL_ST_B		(VLV_DISPLAY_BASE + 0x621B4)
#define VLV_AUD_CNTL_ST(pipe)		_MMIO_PIPE(pipe, _VLV_AUD_CNTL_ST_A, _VLV_AUD_CNTL_ST_B)
#define VLV_AUD_CNTL_ST2		_MMIO(VLV_DISPLAY_BASE + 0x620C0)

/* These are the 4 32-bit write offset registers for each stream
 * output buffer.  It determines the offset from the
 * 3DSTATE_SO_BUFFERs that the next streamed vertex output goes to.
 */
#define GEN7_SO_WRITE_OFFSET(n)		_MMIO(0x5280 + (n) * 4)

#define _IBX_AUD_CONFIG_A		0xe2000
#define _IBX_AUD_CONFIG_B		0xe2100
#define IBX_AUD_CFG(pipe)		_MMIO_PIPE(pipe, _IBX_AUD_CONFIG_A, _IBX_AUD_CONFIG_B)
#define _CPT_AUD_CONFIG_A		0xe5000
#define _CPT_AUD_CONFIG_B		0xe5100
#define CPT_AUD_CFG(pipe)		_MMIO_PIPE(pipe, _CPT_AUD_CONFIG_A, _CPT_AUD_CONFIG_B)
#define _VLV_AUD_CONFIG_A		(VLV_DISPLAY_BASE + 0x62000)
#define _VLV_AUD_CONFIG_B		(VLV_DISPLAY_BASE + 0x62100)
#define VLV_AUD_CFG(pipe)		_MMIO_PIPE(pipe, _VLV_AUD_CONFIG_A, _VLV_AUD_CONFIG_B)

#define   AUD_CONFIG_N_VALUE_INDEX		(1 << 29)
#define   AUD_CONFIG_N_PROG_ENABLE		(1 << 28)
#define   AUD_CONFIG_UPPER_N_SHIFT		20
#define   AUD_CONFIG_UPPER_N_MASK		(0xff << 20)
#define   AUD_CONFIG_LOWER_N_SHIFT		4
#define   AUD_CONFIG_LOWER_N_MASK		(0xfff << 4)
#define   AUD_CONFIG_N_MASK			(AUD_CONFIG_UPPER_N_MASK | AUD_CONFIG_LOWER_N_MASK)
#define   AUD_CONFIG_N(n) \
	(((((n) >> 12) & 0xff) << AUD_CONFIG_UPPER_N_SHIFT) |	\
	 (((n) & 0xfff) << AUD_CONFIG_LOWER_N_SHIFT))
#define   AUD_CONFIG_PIXEL_CLOCK_HDMI_SHIFT	16
#define   AUD_CONFIG_PIXEL_CLOCK_HDMI_MASK	(0xf << 16)
#define   AUD_CONFIG_PIXEL_CLOCK_HDMI_25175	(0 << 16)
#define   AUD_CONFIG_PIXEL_CLOCK_HDMI_25200	(1 << 16)
#define   AUD_CONFIG_PIXEL_CLOCK_HDMI_27000	(2 << 16)
#define   AUD_CONFIG_PIXEL_CLOCK_HDMI_27027	(3 << 16)
#define   AUD_CONFIG_PIXEL_CLOCK_HDMI_54000	(4 << 16)
#define   AUD_CONFIG_PIXEL_CLOCK_HDMI_54054	(5 << 16)
#define   AUD_CONFIG_PIXEL_CLOCK_HDMI_74176	(6 << 16)
#define   AUD_CONFIG_PIXEL_CLOCK_HDMI_74250	(7 << 16)
#define   AUD_CONFIG_PIXEL_CLOCK_HDMI_148352	(8 << 16)
#define   AUD_CONFIG_PIXEL_CLOCK_HDMI_148500	(9 << 16)
#define   AUD_CONFIG_DISABLE_NCTS		(1 << 3)

/* HSW Audio */
#define _HSW_AUD_CONFIG_A		0x65000
#define _HSW_AUD_CONFIG_B		0x65100
#define HSW_AUD_CFG(pipe)		_MMIO_PIPE(pipe, _HSW_AUD_CONFIG_A, _HSW_AUD_CONFIG_B)

#define _HSW_AUD_MISC_CTRL_A		0x65010
#define _HSW_AUD_MISC_CTRL_B		0x65110
#define HSW_AUD_MISC_CTRL(pipe)		_MMIO_PIPE(pipe, _HSW_AUD_MISC_CTRL_A, _HSW_AUD_MISC_CTRL_B)

#define _HSW_AUD_M_CTS_ENABLE_A		0x65028
#define _HSW_AUD_M_CTS_ENABLE_B		0x65128
#define HSW_AUD_M_CTS_ENABLE(pipe)	_MMIO_PIPE(pipe, _HSW_AUD_M_CTS_ENABLE_A, _HSW_AUD_M_CTS_ENABLE_B)
#define   AUD_M_CTS_M_VALUE_INDEX	(1 << 21)
#define   AUD_M_CTS_M_PROG_ENABLE	(1 << 20)
#define   AUD_CONFIG_M_MASK		0xfffff

#define _HSW_AUD_DIP_ELD_CTRL_ST_A	0x650b4
#define _HSW_AUD_DIP_ELD_CTRL_ST_B	0x651b4
#define HSW_AUD_DIP_ELD_CTRL(pipe)	_MMIO_PIPE(pipe, _HSW_AUD_DIP_ELD_CTRL_ST_A, _HSW_AUD_DIP_ELD_CTRL_ST_B)

/* Audio Digital Converter */
#define _HSW_AUD_DIG_CNVT_1		0x65080
#define _HSW_AUD_DIG_CNVT_2		0x65180
#define AUD_DIG_CNVT(pipe)		_MMIO_PIPE(pipe, _HSW_AUD_DIG_CNVT_1, _HSW_AUD_DIG_CNVT_2)
#define DIP_PORT_SEL_MASK		0x3

#define _HSW_AUD_EDID_DATA_A		0x65050
#define _HSW_AUD_EDID_DATA_B		0x65150
#define HSW_AUD_EDID_DATA(pipe)		_MMIO_PIPE(pipe, _HSW_AUD_EDID_DATA_A, _HSW_AUD_EDID_DATA_B)

#define HSW_AUD_PIPE_CONV_CFG		_MMIO(0x6507c)
#define HSW_AUD_PIN_ELD_CP_VLD		_MMIO(0x650c0)
#define   AUDIO_INACTIVE(trans)		((1 << 3) << ((trans) * 4))
#define   AUDIO_OUTPUT_ENABLE(trans)	((1 << 2) << ((trans) * 4))
#define   AUDIO_CP_READY(trans)		((1 << 1) << ((trans) * 4))
#define   AUDIO_ELD_VALID(trans)	((1 << 0) << ((trans) * 4))

#define HSW_AUD_CHICKENBIT			_MMIO(0x65f10)
#define   SKL_AUD_CODEC_WAKE_SIGNAL		(1 << 15)

/* HSW Power Wells */
#define _HSW_PWR_WELL_CTL1			0x45400
#define _HSW_PWR_WELL_CTL2			0x45404
#define _HSW_PWR_WELL_CTL3			0x45408
#define _HSW_PWR_WELL_CTL4			0x4540C

/*
 * Each power well control register contains up to 16 (request, status) HW
 * flag tuples. The register index and HW flag shift is determined by the
 * power well ID (see i915_power_well_id). There are 4 possible sources of
 * power well requests each source having its own set of control registers:
 * BIOS, DRIVER, KVMR, DEBUG.
 */
#define _HSW_PW_REG_IDX(pw)			((pw) >> 4)
#define _HSW_PW_SHIFT(pw)			(((pw) & 0xf) * 2)
/* TODO: Add all PWR_WELL_CTL registers below for new platforms */
#define HSW_PWR_WELL_CTL_BIOS(pw)	_MMIO(_PICK(_HSW_PW_REG_IDX(pw),       \
						    _HSW_PWR_WELL_CTL1))
#define HSW_PWR_WELL_CTL_DRIVER(pw)	_MMIO(_PICK(_HSW_PW_REG_IDX(pw),       \
						    _HSW_PWR_WELL_CTL2))
#define HSW_PWR_WELL_CTL_KVMR		_MMIO(_HSW_PWR_WELL_CTL3)
#define HSW_PWR_WELL_CTL_DEBUG(pw)	_MMIO(_PICK(_HSW_PW_REG_IDX(pw),       \
						    _HSW_PWR_WELL_CTL4))

#define   HSW_PWR_WELL_CTL_REQ(pw)		(1 << (_HSW_PW_SHIFT(pw) + 1))
#define   HSW_PWR_WELL_CTL_STATE(pw)		(1 << _HSW_PW_SHIFT(pw))
#define HSW_PWR_WELL_CTL5			_MMIO(0x45410)
#define   HSW_PWR_WELL_ENABLE_SINGLE_STEP	(1<<31)
#define   HSW_PWR_WELL_PWR_GATE_OVERRIDE	(1<<20)
#define   HSW_PWR_WELL_FORCE_ON			(1<<19)
#define HSW_PWR_WELL_CTL6			_MMIO(0x45414)

/* SKL Fuse Status */
enum skl_power_gate {
	SKL_PG0,
	SKL_PG1,
	SKL_PG2,
};

#define SKL_FUSE_STATUS				_MMIO(0x42000)
#define  SKL_FUSE_DOWNLOAD_STATUS		(1<<31)
/* PG0 (HW control->no power well ID), PG1..PG2 (SKL_DISP_PW1..SKL_DISP_PW2) */
#define  SKL_PW_TO_PG(pw)			((pw) - SKL_DISP_PW_1 + SKL_PG1)
#define  SKL_FUSE_PG_DIST_STATUS(pg)		(1 << (27 - (pg)))


/* HDCP Key Registers */
<<<<<<< HEAD
#define HDCP_KEY_CONF		_MMIO(0x66c00)
#define  HDCP_AKSV_SEND_TRIGGER		BIT(31)
#define  HDCP_CLEAR_KEYS_TRIGGER	BIT(30)
#define  HDCP_KEY_LOAD_TRIGGER		BIT(8)
#define HDCP_KEY_STATUS		_MMIO(0x66c04)
#define  HDCP_FUSE_IN_PROGRESS	BIT(7)
#define  HDCP_FUSE_ERROR		BIT(6)
#define  HDCP_FUSE_DONE		BIT(5)
#define  HDCP_KEY_LOAD_STATUS	BIT(1)
#define  HDCP_KEY_LOAD_DONE		BIT(0)
#define HDCP_AKSV_LO		_MMIO(0x66c10)
#define HDCP_AKSV_HI		_MMIO(0x66c14)

/* HDCP Repeater Registers */
#define HDCP_REP_CTL		_MMIO(0x66d00)
#define  HDCP_DDIB_REP_PRESENT	BIT(30)
#define  HDCP_DDIA_REP_PRESENT	BIT(29)
#define  HDCP_DDIC_REP_PRESENT	BIT(28)
#define  HDCP_DDID_REP_PRESENT	BIT(27)
#define  HDCP_DDIF_REP_PRESENT	BIT(26)
#define  HDCP_DDIE_REP_PRESENT	BIT(25)
=======
#define HDCP_KEY_CONF			_MMIO(0x66c00)
#define  HDCP_AKSV_SEND_TRIGGER		BIT(31)
#define  HDCP_CLEAR_KEYS_TRIGGER	BIT(30)
#define  HDCP_KEY_LOAD_TRIGGER		BIT(8)
#define HDCP_KEY_STATUS			_MMIO(0x66c04)
#define  HDCP_FUSE_IN_PROGRESS		BIT(7)
#define  HDCP_FUSE_ERROR		BIT(6)
#define  HDCP_FUSE_DONE			BIT(5)
#define  HDCP_KEY_LOAD_STATUS		BIT(1)
#define  HDCP_KEY_LOAD_DONE		BIT(0)
#define HDCP_AKSV_LO			_MMIO(0x66c10)
#define HDCP_AKSV_HI			_MMIO(0x66c14)

/* HDCP Repeater Registers */
#define HDCP_REP_CTL			_MMIO(0x66d00)
#define  HDCP_DDIB_REP_PRESENT		BIT(30)
#define  HDCP_DDIA_REP_PRESENT		BIT(29)
#define  HDCP_DDIC_REP_PRESENT		BIT(28)
#define  HDCP_DDID_REP_PRESENT		BIT(27)
#define  HDCP_DDIF_REP_PRESENT		BIT(26)
#define  HDCP_DDIE_REP_PRESENT		BIT(25)
>>>>>>> c4bf93bc
#define  HDCP_DDIB_SHA1_M0		(1 << 20)
#define  HDCP_DDIA_SHA1_M0		(2 << 20)
#define  HDCP_DDIC_SHA1_M0		(3 << 20)
#define  HDCP_DDID_SHA1_M0		(4 << 20)
#define  HDCP_DDIF_SHA1_M0		(5 << 20)
#define  HDCP_DDIE_SHA1_M0		(6 << 20) /* Bspec says 5? */
<<<<<<< HEAD
#define  HDCP_SHA1_BUSY		BIT(16)
=======
#define  HDCP_SHA1_BUSY			BIT(16)
>>>>>>> c4bf93bc
#define  HDCP_SHA1_READY		BIT(17)
#define  HDCP_SHA1_COMPLETE		BIT(18)
#define  HDCP_SHA1_V_MATCH		BIT(19)
#define  HDCP_SHA1_TEXT_32		(1 << 1)
#define  HDCP_SHA1_COMPLETE_HASH	(2 << 1)
#define  HDCP_SHA1_TEXT_24		(4 << 1)
#define  HDCP_SHA1_TEXT_16		(5 << 1)
#define  HDCP_SHA1_TEXT_8		(6 << 1)
#define  HDCP_SHA1_TEXT_0		(7 << 1)
#define HDCP_SHA_V_PRIME_H0		_MMIO(0x66d04)
#define HDCP_SHA_V_PRIME_H1		_MMIO(0x66d08)
#define HDCP_SHA_V_PRIME_H2		_MMIO(0x66d0C)
#define HDCP_SHA_V_PRIME_H3		_MMIO(0x66d10)
#define HDCP_SHA_V_PRIME_H4		_MMIO(0x66d14)
#define HDCP_SHA_V_PRIME(h)		_MMIO((0x66d04 + h * 4))
<<<<<<< HEAD
#define HDCP_SHA_TEXT		_MMIO(0x66d18)
=======
#define HDCP_SHA_TEXT			_MMIO(0x66d18)
>>>>>>> c4bf93bc

/* HDCP Auth Registers */
#define _PORTA_HDCP_AUTHENC		0x66800
#define _PORTB_HDCP_AUTHENC		0x66500
#define _PORTC_HDCP_AUTHENC		0x66600
#define _PORTD_HDCP_AUTHENC		0x66700
#define _PORTE_HDCP_AUTHENC		0x66A00
#define _PORTF_HDCP_AUTHENC		0x66900
#define _PORT_HDCP_AUTHENC(port, x)	_MMIO(_PICK(port, \
					  _PORTA_HDCP_AUTHENC, \
					  _PORTB_HDCP_AUTHENC, \
					  _PORTC_HDCP_AUTHENC, \
					  _PORTD_HDCP_AUTHENC, \
					  _PORTE_HDCP_AUTHENC, \
					  _PORTF_HDCP_AUTHENC) + x)
<<<<<<< HEAD
#define PORT_HDCP_CONF(port)	_PORT_HDCP_AUTHENC(port, 0x0)
#define  HDCP_CONF_CAPTURE_AN	BIT(0)
#define  HDCP_CONF_AUTH_AND_ENC	(BIT(1) | BIT(0))
#define PORT_HDCP_ANINIT(port)	_PORT_HDCP_AUTHENC(port, 0x4)
#define PORT_HDCP_ANLO(port)	_PORT_HDCP_AUTHENC(port, 0x8)
#define PORT_HDCP_ANHI(port)	_PORT_HDCP_AUTHENC(port, 0xC)
#define PORT_HDCP_BKSVLO(port)	_PORT_HDCP_AUTHENC(port, 0x10)
#define PORT_HDCP_BKSVHI(port)	_PORT_HDCP_AUTHENC(port, 0x14)
#define PORT_HDCP_RPRIME(port)	_PORT_HDCP_AUTHENC(port, 0x18)
#define PORT_HDCP_STATUS(port)	_PORT_HDCP_AUTHENC(port, 0x1C)
=======
#define PORT_HDCP_CONF(port)		_PORT_HDCP_AUTHENC(port, 0x0)
#define  HDCP_CONF_CAPTURE_AN		BIT(0)
#define  HDCP_CONF_AUTH_AND_ENC		(BIT(1) | BIT(0))
#define PORT_HDCP_ANINIT(port)		_PORT_HDCP_AUTHENC(port, 0x4)
#define PORT_HDCP_ANLO(port)		_PORT_HDCP_AUTHENC(port, 0x8)
#define PORT_HDCP_ANHI(port)		_PORT_HDCP_AUTHENC(port, 0xC)
#define PORT_HDCP_BKSVLO(port)		_PORT_HDCP_AUTHENC(port, 0x10)
#define PORT_HDCP_BKSVHI(port)		_PORT_HDCP_AUTHENC(port, 0x14)
#define PORT_HDCP_RPRIME(port)		_PORT_HDCP_AUTHENC(port, 0x18)
#define PORT_HDCP_STATUS(port)		_PORT_HDCP_AUTHENC(port, 0x1C)
>>>>>>> c4bf93bc
#define  HDCP_STATUS_STREAM_A_ENC	BIT(31)
#define  HDCP_STATUS_STREAM_B_ENC	BIT(30)
#define  HDCP_STATUS_STREAM_C_ENC	BIT(29)
#define  HDCP_STATUS_STREAM_D_ENC	BIT(28)
#define  HDCP_STATUS_AUTH		BIT(21)
#define  HDCP_STATUS_ENC		BIT(20)
<<<<<<< HEAD
#define  HDCP_STATUS_RI_MATCH	BIT(19)
#define  HDCP_STATUS_R0_READY	BIT(18)
#define  HDCP_STATUS_AN_READY	BIT(17)
=======
#define  HDCP_STATUS_RI_MATCH		BIT(19)
#define  HDCP_STATUS_R0_READY		BIT(18)
#define  HDCP_STATUS_AN_READY		BIT(17)
>>>>>>> c4bf93bc
#define  HDCP_STATUS_CIPHER		BIT(16)
#define  HDCP_STATUS_FRAME_CNT(x)	((x >> 8) & 0xff)

/* Per-pipe DDI Function Control */
#define _TRANS_DDI_FUNC_CTL_A		0x60400
#define _TRANS_DDI_FUNC_CTL_B		0x61400
#define _TRANS_DDI_FUNC_CTL_C		0x62400
#define _TRANS_DDI_FUNC_CTL_EDP		0x6F400
#define TRANS_DDI_FUNC_CTL(tran) _MMIO_TRANS2(tran, _TRANS_DDI_FUNC_CTL_A)

#define  TRANS_DDI_FUNC_ENABLE		(1<<31)
/* Those bits are ignored by pipe EDP since it can only connect to DDI A */
#define  TRANS_DDI_PORT_MASK		(7<<28)
#define  TRANS_DDI_PORT_SHIFT		28
#define  TRANS_DDI_SELECT_PORT(x)	((x)<<28)
#define  TRANS_DDI_PORT_NONE		(0<<28)
#define  TRANS_DDI_MODE_SELECT_MASK	(7<<24)
#define  TRANS_DDI_MODE_SELECT_HDMI	(0<<24)
#define  TRANS_DDI_MODE_SELECT_DVI	(1<<24)
#define  TRANS_DDI_MODE_SELECT_DP_SST	(2<<24)
#define  TRANS_DDI_MODE_SELECT_DP_MST	(3<<24)
#define  TRANS_DDI_MODE_SELECT_FDI	(4<<24)
#define  TRANS_DDI_BPC_MASK		(7<<20)
#define  TRANS_DDI_BPC_8		(0<<20)
#define  TRANS_DDI_BPC_10		(1<<20)
#define  TRANS_DDI_BPC_6		(2<<20)
#define  TRANS_DDI_BPC_12		(3<<20)
#define  TRANS_DDI_PVSYNC		(1<<17)
#define  TRANS_DDI_PHSYNC		(1<<16)
#define  TRANS_DDI_EDP_INPUT_MASK	(7<<12)
#define  TRANS_DDI_EDP_INPUT_A_ON	(0<<12)
#define  TRANS_DDI_EDP_INPUT_A_ONOFF	(4<<12)
#define  TRANS_DDI_EDP_INPUT_B_ONOFF	(5<<12)
#define  TRANS_DDI_EDP_INPUT_C_ONOFF	(6<<12)
#define  TRANS_DDI_HDCP_SIGNALLING	(1<<9)
#define  TRANS_DDI_DP_VC_PAYLOAD_ALLOC	(1<<8)
#define  TRANS_DDI_HDMI_SCRAMBLER_CTS_ENABLE (1<<7)
#define  TRANS_DDI_HDMI_SCRAMBLER_RESET_FREQ (1<<6)
#define  TRANS_DDI_BFI_ENABLE		(1<<4)
#define  TRANS_DDI_HIGH_TMDS_CHAR_RATE	(1<<4)
#define  TRANS_DDI_HDMI_SCRAMBLING	(1<<0)
#define  TRANS_DDI_HDMI_SCRAMBLING_MASK (TRANS_DDI_HDMI_SCRAMBLER_CTS_ENABLE \
					| TRANS_DDI_HDMI_SCRAMBLER_RESET_FREQ \
					| TRANS_DDI_HDMI_SCRAMBLING)

/* DisplayPort Transport Control */
#define _DP_TP_CTL_A			0x64040
#define _DP_TP_CTL_B			0x64140
#define DP_TP_CTL(port) _MMIO_PORT(port, _DP_TP_CTL_A, _DP_TP_CTL_B)
#define  DP_TP_CTL_ENABLE			(1<<31)
#define  DP_TP_CTL_MODE_SST			(0<<27)
#define  DP_TP_CTL_MODE_MST			(1<<27)
#define  DP_TP_CTL_FORCE_ACT			(1<<25)
#define  DP_TP_CTL_ENHANCED_FRAME_ENABLE	(1<<18)
#define  DP_TP_CTL_FDI_AUTOTRAIN		(1<<15)
#define  DP_TP_CTL_LINK_TRAIN_MASK		(7<<8)
#define  DP_TP_CTL_LINK_TRAIN_PAT1		(0<<8)
#define  DP_TP_CTL_LINK_TRAIN_PAT2		(1<<8)
#define  DP_TP_CTL_LINK_TRAIN_PAT3		(4<<8)
#define  DP_TP_CTL_LINK_TRAIN_IDLE		(2<<8)
#define  DP_TP_CTL_LINK_TRAIN_NORMAL		(3<<8)
#define  DP_TP_CTL_SCRAMBLE_DISABLE		(1<<7)

/* DisplayPort Transport Status */
#define _DP_TP_STATUS_A			0x64044
#define _DP_TP_STATUS_B			0x64144
#define DP_TP_STATUS(port) _MMIO_PORT(port, _DP_TP_STATUS_A, _DP_TP_STATUS_B)
#define  DP_TP_STATUS_IDLE_DONE			(1<<25)
#define  DP_TP_STATUS_ACT_SENT			(1<<24)
#define  DP_TP_STATUS_MODE_STATUS_MST		(1<<23)
#define  DP_TP_STATUS_AUTOTRAIN_DONE		(1<<12)
#define  DP_TP_STATUS_PAYLOAD_MAPPING_VC2	(3 << 8)
#define  DP_TP_STATUS_PAYLOAD_MAPPING_VC1	(3 << 4)
#define  DP_TP_STATUS_PAYLOAD_MAPPING_VC0	(3 << 0)

/* DDI Buffer Control */
#define _DDI_BUF_CTL_A				0x64000
#define _DDI_BUF_CTL_B				0x64100
#define DDI_BUF_CTL(port) _MMIO_PORT(port, _DDI_BUF_CTL_A, _DDI_BUF_CTL_B)
#define  DDI_BUF_CTL_ENABLE			(1<<31)
#define  DDI_BUF_TRANS_SELECT(n)	((n) << 24)
#define  DDI_BUF_EMP_MASK			(0xf<<24)
#define  DDI_BUF_PORT_REVERSAL			(1<<16)
#define  DDI_BUF_IS_IDLE			(1<<7)
#define  DDI_A_4_LANES				(1<<4)
#define  DDI_PORT_WIDTH(width)			(((width) - 1) << 1)
#define  DDI_PORT_WIDTH_MASK			(7 << 1)
#define  DDI_PORT_WIDTH_SHIFT			1
#define  DDI_INIT_DISPLAY_DETECTED		(1<<0)

/* DDI Buffer Translations */
#define _DDI_BUF_TRANS_A		0x64E00
#define _DDI_BUF_TRANS_B		0x64E60
#define DDI_BUF_TRANS_LO(port, i)	_MMIO(_PORT(port, _DDI_BUF_TRANS_A, _DDI_BUF_TRANS_B) + (i) * 8)
#define  DDI_BUF_BALANCE_LEG_ENABLE	(1 << 31)
#define DDI_BUF_TRANS_HI(port, i)	_MMIO(_PORT(port, _DDI_BUF_TRANS_A, _DDI_BUF_TRANS_B) + (i) * 8 + 4)

/* Sideband Interface (SBI) is programmed indirectly, via
 * SBI_ADDR, which contains the register offset; and SBI_DATA,
 * which contains the payload */
#define SBI_ADDR			_MMIO(0xC6000)
#define SBI_DATA			_MMIO(0xC6004)
#define SBI_CTL_STAT			_MMIO(0xC6008)
#define  SBI_CTL_DEST_ICLK		(0x0<<16)
#define  SBI_CTL_DEST_MPHY		(0x1<<16)
#define  SBI_CTL_OP_IORD		(0x2<<8)
#define  SBI_CTL_OP_IOWR		(0x3<<8)
#define  SBI_CTL_OP_CRRD		(0x6<<8)
#define  SBI_CTL_OP_CRWR		(0x7<<8)
#define  SBI_RESPONSE_FAIL		(0x1<<1)
#define  SBI_RESPONSE_SUCCESS		(0x0<<1)
#define  SBI_BUSY			(0x1<<0)
#define  SBI_READY			(0x0<<0)

/* SBI offsets */
#define  SBI_SSCDIVINTPHASE			0x0200
#define  SBI_SSCDIVINTPHASE6			0x0600
#define   SBI_SSCDIVINTPHASE_DIVSEL_SHIFT	1
#define   SBI_SSCDIVINTPHASE_DIVSEL_MASK	(0x7f<<1)
#define   SBI_SSCDIVINTPHASE_DIVSEL(x)		((x)<<1)
#define   SBI_SSCDIVINTPHASE_INCVAL_SHIFT	8
#define   SBI_SSCDIVINTPHASE_INCVAL_MASK	(0x7f<<8)
#define   SBI_SSCDIVINTPHASE_INCVAL(x)		((x)<<8)
#define   SBI_SSCDIVINTPHASE_DIR(x)		((x)<<15)
#define   SBI_SSCDIVINTPHASE_PROPAGATE		(1<<0)
#define  SBI_SSCDITHPHASE			0x0204
#define  SBI_SSCCTL				0x020c
#define  SBI_SSCCTL6				0x060C
#define   SBI_SSCCTL_PATHALT			(1<<3)
#define   SBI_SSCCTL_DISABLE			(1<<0)
#define  SBI_SSCAUXDIV6				0x0610
#define   SBI_SSCAUXDIV_FINALDIV2SEL_SHIFT	4
#define   SBI_SSCAUXDIV_FINALDIV2SEL_MASK	(1<<4)
#define   SBI_SSCAUXDIV_FINALDIV2SEL(x)		((x)<<4)
#define  SBI_DBUFF0				0x2a00
#define  SBI_GEN0				0x1f00
#define   SBI_GEN0_CFG_BUFFENABLE_DISABLE	(1<<0)

/* LPT PIXCLK_GATE */
#define PIXCLK_GATE			_MMIO(0xC6020)
#define  PIXCLK_GATE_UNGATE		(1<<0)
#define  PIXCLK_GATE_GATE		(0<<0)

/* SPLL */
#define SPLL_CTL			_MMIO(0x46020)
#define  SPLL_PLL_ENABLE		(1<<31)
#define  SPLL_PLL_SSC			(1<<28)
#define  SPLL_PLL_NON_SSC		(2<<28)
#define  SPLL_PLL_LCPLL			(3<<28)
#define  SPLL_PLL_REF_MASK		(3<<28)
#define  SPLL_PLL_FREQ_810MHz		(0<<26)
#define  SPLL_PLL_FREQ_1350MHz		(1<<26)
#define  SPLL_PLL_FREQ_2700MHz		(2<<26)
#define  SPLL_PLL_FREQ_MASK		(3<<26)

/* WRPLL */
#define _WRPLL_CTL1			0x46040
#define _WRPLL_CTL2			0x46060
#define WRPLL_CTL(pll)			_MMIO_PIPE(pll, _WRPLL_CTL1, _WRPLL_CTL2)
#define  WRPLL_PLL_ENABLE		(1<<31)
#define  WRPLL_PLL_SSC			(1<<28)
#define  WRPLL_PLL_NON_SSC		(2<<28)
#define  WRPLL_PLL_LCPLL		(3<<28)
#define  WRPLL_PLL_REF_MASK		(3<<28)
/* WRPLL divider programming */
#define  WRPLL_DIVIDER_REFERENCE(x)	((x)<<0)
#define  WRPLL_DIVIDER_REF_MASK		(0xff)
#define  WRPLL_DIVIDER_POST(x)		((x)<<8)
#define  WRPLL_DIVIDER_POST_MASK	(0x3f<<8)
#define  WRPLL_DIVIDER_POST_SHIFT	8
#define  WRPLL_DIVIDER_FEEDBACK(x)	((x)<<16)
#define  WRPLL_DIVIDER_FB_SHIFT		16
#define  WRPLL_DIVIDER_FB_MASK		(0xff<<16)

/* Port clock selection */
#define _PORT_CLK_SEL_A			0x46100
#define _PORT_CLK_SEL_B			0x46104
#define PORT_CLK_SEL(port) _MMIO_PORT(port, _PORT_CLK_SEL_A, _PORT_CLK_SEL_B)
#define  PORT_CLK_SEL_LCPLL_2700	(0<<29)
#define  PORT_CLK_SEL_LCPLL_1350	(1<<29)
#define  PORT_CLK_SEL_LCPLL_810		(2<<29)
#define  PORT_CLK_SEL_SPLL		(3<<29)
#define  PORT_CLK_SEL_WRPLL(pll)	(((pll)+4)<<29)
#define  PORT_CLK_SEL_WRPLL1		(4<<29)
#define  PORT_CLK_SEL_WRPLL2		(5<<29)
#define  PORT_CLK_SEL_NONE		(7<<29)
#define  PORT_CLK_SEL_MASK		(7<<29)

/* Transcoder clock selection */
#define _TRANS_CLK_SEL_A		0x46140
#define _TRANS_CLK_SEL_B		0x46144
#define TRANS_CLK_SEL(tran) _MMIO_TRANS(tran, _TRANS_CLK_SEL_A, _TRANS_CLK_SEL_B)
/* For each transcoder, we need to select the corresponding port clock */
#define  TRANS_CLK_SEL_DISABLED		(0x0<<29)
#define  TRANS_CLK_SEL_PORT(x)		(((x)+1)<<29)

#define CDCLK_FREQ			_MMIO(0x46200)

#define _TRANSA_MSA_MISC		0x60410
#define _TRANSB_MSA_MISC		0x61410
#define _TRANSC_MSA_MISC		0x62410
#define _TRANS_EDP_MSA_MISC		0x6f410
#define TRANS_MSA_MISC(tran) _MMIO_TRANS2(tran, _TRANSA_MSA_MISC)

#define  TRANS_MSA_SYNC_CLK		(1<<0)
#define  TRANS_MSA_6_BPC		(0<<5)
#define  TRANS_MSA_8_BPC		(1<<5)
#define  TRANS_MSA_10_BPC		(2<<5)
#define  TRANS_MSA_12_BPC		(3<<5)
#define  TRANS_MSA_16_BPC		(4<<5)

/* LCPLL Control */
#define LCPLL_CTL			_MMIO(0x130040)
#define  LCPLL_PLL_DISABLE		(1<<31)
#define  LCPLL_PLL_LOCK			(1<<30)
#define  LCPLL_CLK_FREQ_MASK		(3<<26)
#define  LCPLL_CLK_FREQ_450		(0<<26)
#define  LCPLL_CLK_FREQ_54O_BDW		(1<<26)
#define  LCPLL_CLK_FREQ_337_5_BDW	(2<<26)
#define  LCPLL_CLK_FREQ_675_BDW		(3<<26)
#define  LCPLL_CD_CLOCK_DISABLE		(1<<25)
#define  LCPLL_ROOT_CD_CLOCK_DISABLE	(1<<24)
#define  LCPLL_CD2X_CLOCK_DISABLE	(1<<23)
#define  LCPLL_POWER_DOWN_ALLOW		(1<<22)
#define  LCPLL_CD_SOURCE_FCLK		(1<<21)
#define  LCPLL_CD_SOURCE_FCLK_DONE	(1<<19)

/*
 * SKL Clocks
 */

/* CDCLK_CTL */
#define CDCLK_CTL			_MMIO(0x46000)
#define  CDCLK_FREQ_SEL_MASK		(3<<26)
#define  CDCLK_FREQ_450_432		(0<<26)
#define  CDCLK_FREQ_540			(1<<26)
#define  CDCLK_FREQ_337_308		(2<<26)
#define  CDCLK_FREQ_675_617		(3<<26)
#define  BXT_CDCLK_CD2X_DIV_SEL_MASK	(3<<22)
#define  BXT_CDCLK_CD2X_DIV_SEL_1	(0<<22)
#define  BXT_CDCLK_CD2X_DIV_SEL_1_5	(1<<22)
#define  BXT_CDCLK_CD2X_DIV_SEL_2	(2<<22)
#define  BXT_CDCLK_CD2X_DIV_SEL_4	(3<<22)
#define  BXT_CDCLK_CD2X_PIPE(pipe)	((pipe)<<20)
#define  CDCLK_DIVMUX_CD_OVERRIDE	(1<<19)
#define  BXT_CDCLK_CD2X_PIPE_NONE	BXT_CDCLK_CD2X_PIPE(3)
#define  BXT_CDCLK_SSA_PRECHARGE_ENABLE	(1<<16)
#define  CDCLK_FREQ_DECIMAL_MASK	(0x7ff)

/* LCPLL_CTL */
#define LCPLL1_CTL		_MMIO(0x46010)
#define LCPLL2_CTL		_MMIO(0x46014)
#define  LCPLL_PLL_ENABLE	(1<<31)

/* DPLL control1 */
#define DPLL_CTRL1		_MMIO(0x6C058)
#define  DPLL_CTRL1_HDMI_MODE(id)		(1<<((id)*6+5))
#define  DPLL_CTRL1_SSC(id)			(1<<((id)*6+4))
#define  DPLL_CTRL1_LINK_RATE_MASK(id)		(7<<((id)*6+1))
#define  DPLL_CTRL1_LINK_RATE_SHIFT(id)		((id)*6+1)
#define  DPLL_CTRL1_LINK_RATE(linkrate, id)	((linkrate)<<((id)*6+1))
#define  DPLL_CTRL1_OVERRIDE(id)		(1<<((id)*6))
#define  DPLL_CTRL1_LINK_RATE_2700		0
#define  DPLL_CTRL1_LINK_RATE_1350		1
#define  DPLL_CTRL1_LINK_RATE_810		2
#define  DPLL_CTRL1_LINK_RATE_1620		3
#define  DPLL_CTRL1_LINK_RATE_1080		4
#define  DPLL_CTRL1_LINK_RATE_2160		5

/* DPLL control2 */
#define DPLL_CTRL2				_MMIO(0x6C05C)
#define  DPLL_CTRL2_DDI_CLK_OFF(port)		(1<<((port)+15))
#define  DPLL_CTRL2_DDI_CLK_SEL_MASK(port)	(3<<((port)*3+1))
#define  DPLL_CTRL2_DDI_CLK_SEL_SHIFT(port)    ((port)*3+1)
#define  DPLL_CTRL2_DDI_CLK_SEL(clk, port)	((clk)<<((port)*3+1))
#define  DPLL_CTRL2_DDI_SEL_OVERRIDE(port)     (1<<((port)*3))

/* DPLL Status */
#define DPLL_STATUS	_MMIO(0x6C060)
#define  DPLL_LOCK(id) (1<<((id)*8))

/* DPLL cfg */
#define _DPLL1_CFGCR1	0x6C040
#define _DPLL2_CFGCR1	0x6C048
#define _DPLL3_CFGCR1	0x6C050
#define  DPLL_CFGCR1_FREQ_ENABLE	(1<<31)
#define  DPLL_CFGCR1_DCO_FRACTION_MASK	(0x7fff<<9)
#define  DPLL_CFGCR1_DCO_FRACTION(x)	((x)<<9)
#define  DPLL_CFGCR1_DCO_INTEGER_MASK	(0x1ff)

#define _DPLL1_CFGCR2	0x6C044
#define _DPLL2_CFGCR2	0x6C04C
#define _DPLL3_CFGCR2	0x6C054
#define  DPLL_CFGCR2_QDIV_RATIO_MASK	(0xff<<8)
#define  DPLL_CFGCR2_QDIV_RATIO(x)	((x)<<8)
#define  DPLL_CFGCR2_QDIV_MODE(x)	((x)<<7)
#define  DPLL_CFGCR2_KDIV_MASK		(3<<5)
#define  DPLL_CFGCR2_KDIV(x)		((x)<<5)
#define  DPLL_CFGCR2_KDIV_5 (0<<5)
#define  DPLL_CFGCR2_KDIV_2 (1<<5)
#define  DPLL_CFGCR2_KDIV_3 (2<<5)
#define  DPLL_CFGCR2_KDIV_1 (3<<5)
#define  DPLL_CFGCR2_PDIV_MASK		(7<<2)
#define  DPLL_CFGCR2_PDIV(x)		((x)<<2)
#define  DPLL_CFGCR2_PDIV_1 (0<<2)
#define  DPLL_CFGCR2_PDIV_2 (1<<2)
#define  DPLL_CFGCR2_PDIV_3 (2<<2)
#define  DPLL_CFGCR2_PDIV_7 (4<<2)
#define  DPLL_CFGCR2_CENTRAL_FREQ_MASK	(3)

#define DPLL_CFGCR1(id)	_MMIO_PIPE((id) - SKL_DPLL1, _DPLL1_CFGCR1, _DPLL2_CFGCR1)
#define DPLL_CFGCR2(id)	_MMIO_PIPE((id) - SKL_DPLL1, _DPLL1_CFGCR2, _DPLL2_CFGCR2)

/*
 * CNL Clocks
 */
#define DPCLKA_CFGCR0				_MMIO(0x6C200)
#define  DPCLKA_CFGCR0_DDI_CLK_OFF(port)	(1 << ((port)+10))
#define  DPCLKA_CFGCR0_DDI_CLK_SEL_MASK(port)	(3 << ((port)*2))
#define  DPCLKA_CFGCR0_DDI_CLK_SEL_SHIFT(port)	((port)*2)
#define  DPCLKA_CFGCR0_DDI_CLK_SEL(pll, port)	((pll) << ((port)*2))

/* CNL PLL */
#define DPLL0_ENABLE		0x46010
#define DPLL1_ENABLE		0x46014
#define  PLL_ENABLE		(1 << 31)
#define  PLL_LOCK		(1 << 30)
#define  PLL_POWER_ENABLE	(1 << 27)
#define  PLL_POWER_STATE	(1 << 26)
#define CNL_DPLL_ENABLE(pll)	_MMIO_PLL(pll, DPLL0_ENABLE, DPLL1_ENABLE)

#define _CNL_DPLL0_CFGCR0		0x6C000
#define _CNL_DPLL1_CFGCR0		0x6C080
#define  DPLL_CFGCR0_HDMI_MODE		(1 << 30)
#define  DPLL_CFGCR0_SSC_ENABLE		(1 << 29)
#define  DPLL_CFGCR0_LINK_RATE_MASK	(0xf << 25)
#define  DPLL_CFGCR0_LINK_RATE_2700	(0 << 25)
#define  DPLL_CFGCR0_LINK_RATE_1350	(1 << 25)
#define  DPLL_CFGCR0_LINK_RATE_810	(2 << 25)
#define  DPLL_CFGCR0_LINK_RATE_1620	(3 << 25)
#define  DPLL_CFGCR0_LINK_RATE_1080	(4 << 25)
#define  DPLL_CFGCR0_LINK_RATE_2160	(5 << 25)
#define  DPLL_CFGCR0_LINK_RATE_3240	(6 << 25)
#define  DPLL_CFGCR0_LINK_RATE_4050	(7 << 25)
#define  DPLL_CFGCR0_DCO_FRACTION_MASK	(0x7fff << 10)
#define  DPLL_CFGCR0_DCO_FRAC_SHIFT	(10)
#define  DPLL_CFGCR0_DCO_FRACTION(x)	((x) << 10)
#define  DPLL_CFGCR0_DCO_INTEGER_MASK	(0x3ff)
#define CNL_DPLL_CFGCR0(pll)		_MMIO_PLL(pll, _CNL_DPLL0_CFGCR0, _CNL_DPLL1_CFGCR0)

#define _CNL_DPLL0_CFGCR1		0x6C004
#define _CNL_DPLL1_CFGCR1		0x6C084
#define  DPLL_CFGCR1_QDIV_RATIO_MASK	(0xff << 10)
#define  DPLL_CFGCR1_QDIV_RATIO_SHIFT	(10)
#define  DPLL_CFGCR1_QDIV_RATIO(x)	((x) << 10)
#define  DPLL_CFGCR1_QDIV_MODE(x)	((x) << 9)
#define  DPLL_CFGCR1_KDIV_MASK		(7 << 6)
#define  DPLL_CFGCR1_KDIV(x)		((x) << 6)
#define  DPLL_CFGCR1_KDIV_1		(1 << 6)
#define  DPLL_CFGCR1_KDIV_2		(2 << 6)
#define  DPLL_CFGCR1_KDIV_4		(4 << 6)
#define  DPLL_CFGCR1_PDIV_MASK		(0xf << 2)
#define  DPLL_CFGCR1_PDIV(x)		((x) << 2)
#define  DPLL_CFGCR1_PDIV_2		(1 << 2)
#define  DPLL_CFGCR1_PDIV_3		(2 << 2)
#define  DPLL_CFGCR1_PDIV_5		(4 << 2)
#define  DPLL_CFGCR1_PDIV_7		(8 << 2)
#define  DPLL_CFGCR1_CENTRAL_FREQ	(3 << 0)
#define CNL_DPLL_CFGCR1(pll)		_MMIO_PLL(pll, _CNL_DPLL0_CFGCR1, _CNL_DPLL1_CFGCR1)

/* BXT display engine PLL */
#define BXT_DE_PLL_CTL			_MMIO(0x6d000)
#define   BXT_DE_PLL_RATIO(x)		(x)	/* {60,65,100} * 19.2MHz */
#define   BXT_DE_PLL_RATIO_MASK		0xff

#define BXT_DE_PLL_ENABLE		_MMIO(0x46070)
#define   BXT_DE_PLL_PLL_ENABLE		(1 << 31)
#define   BXT_DE_PLL_LOCK		(1 << 30)
#define   CNL_CDCLK_PLL_RATIO(x)	(x)
#define   CNL_CDCLK_PLL_RATIO_MASK	0xff

/* GEN9 DC */
#define DC_STATE_EN			_MMIO(0x45504)
#define  DC_STATE_DISABLE		0
#define  DC_STATE_EN_UPTO_DC5		(1<<0)
#define  DC_STATE_EN_DC9		(1<<3)
#define  DC_STATE_EN_UPTO_DC6		(2<<0)
#define  DC_STATE_EN_UPTO_DC5_DC6_MASK   0x3

#define  DC_STATE_DEBUG                  _MMIO(0x45520)
#define  DC_STATE_DEBUG_MASK_CORES	(1<<0)
#define  DC_STATE_DEBUG_MASK_MEMORY_UP	(1<<1)

/* Please see hsw_read_dcomp() and hsw_write_dcomp() before using this register,
 * since on HSW we can't write to it using I915_WRITE. */
#define D_COMP_HSW			_MMIO(MCHBAR_MIRROR_BASE_SNB + 0x5F0C)
#define D_COMP_BDW			_MMIO(0x138144)
#define  D_COMP_RCOMP_IN_PROGRESS	(1<<9)
#define  D_COMP_COMP_FORCE		(1<<8)
#define  D_COMP_COMP_DISABLE		(1<<0)

/* Pipe WM_LINETIME - watermark line time */
#define _PIPE_WM_LINETIME_A		0x45270
#define _PIPE_WM_LINETIME_B		0x45274
#define PIPE_WM_LINETIME(pipe) _MMIO_PIPE(pipe, _PIPE_WM_LINETIME_A, _PIPE_WM_LINETIME_B)
#define   PIPE_WM_LINETIME_MASK			(0x1ff)
#define   PIPE_WM_LINETIME_TIME(x)		((x))
#define   PIPE_WM_LINETIME_IPS_LINETIME_MASK	(0x1ff<<16)
#define   PIPE_WM_LINETIME_IPS_LINETIME(x)	((x)<<16)

/* SFUSE_STRAP */
#define SFUSE_STRAP			_MMIO(0xc2014)
#define  SFUSE_STRAP_FUSE_LOCK		(1<<13)
#define  SFUSE_STRAP_RAW_FREQUENCY	(1<<8)
#define  SFUSE_STRAP_DISPLAY_DISABLED	(1<<7)
#define  SFUSE_STRAP_CRT_DISABLED	(1<<6)
#define  SFUSE_STRAP_DDIB_DETECTED	(1<<2)
#define  SFUSE_STRAP_DDIC_DETECTED	(1<<1)
#define  SFUSE_STRAP_DDID_DETECTED	(1<<0)

#define WM_MISC				_MMIO(0x45260)
#define  WM_MISC_DATA_PARTITION_5_6	(1 << 0)

#define WM_DBG				_MMIO(0x45280)
#define  WM_DBG_DISALLOW_MULTIPLE_LP	(1<<0)
#define  WM_DBG_DISALLOW_MAXFIFO	(1<<1)
#define  WM_DBG_DISALLOW_SPRITE		(1<<2)

/* pipe CSC */
#define _PIPE_A_CSC_COEFF_RY_GY	0x49010
#define _PIPE_A_CSC_COEFF_BY	0x49014
#define _PIPE_A_CSC_COEFF_RU_GU	0x49018
#define _PIPE_A_CSC_COEFF_BU	0x4901c
#define _PIPE_A_CSC_COEFF_RV_GV	0x49020
#define _PIPE_A_CSC_COEFF_BV	0x49024
#define _PIPE_A_CSC_MODE	0x49028
#define   CSC_BLACK_SCREEN_OFFSET	(1 << 2)
#define   CSC_POSITION_BEFORE_GAMMA	(1 << 1)
#define   CSC_MODE_YUV_TO_RGB		(1 << 0)
#define _PIPE_A_CSC_PREOFF_HI	0x49030
#define _PIPE_A_CSC_PREOFF_ME	0x49034
#define _PIPE_A_CSC_PREOFF_LO	0x49038
#define _PIPE_A_CSC_POSTOFF_HI	0x49040
#define _PIPE_A_CSC_POSTOFF_ME	0x49044
#define _PIPE_A_CSC_POSTOFF_LO	0x49048

#define _PIPE_B_CSC_COEFF_RY_GY	0x49110
#define _PIPE_B_CSC_COEFF_BY	0x49114
#define _PIPE_B_CSC_COEFF_RU_GU	0x49118
#define _PIPE_B_CSC_COEFF_BU	0x4911c
#define _PIPE_B_CSC_COEFF_RV_GV	0x49120
#define _PIPE_B_CSC_COEFF_BV	0x49124
#define _PIPE_B_CSC_MODE	0x49128
#define _PIPE_B_CSC_PREOFF_HI	0x49130
#define _PIPE_B_CSC_PREOFF_ME	0x49134
#define _PIPE_B_CSC_PREOFF_LO	0x49138
#define _PIPE_B_CSC_POSTOFF_HI	0x49140
#define _PIPE_B_CSC_POSTOFF_ME	0x49144
#define _PIPE_B_CSC_POSTOFF_LO	0x49148

#define PIPE_CSC_COEFF_RY_GY(pipe)	_MMIO_PIPE(pipe, _PIPE_A_CSC_COEFF_RY_GY, _PIPE_B_CSC_COEFF_RY_GY)
#define PIPE_CSC_COEFF_BY(pipe)		_MMIO_PIPE(pipe, _PIPE_A_CSC_COEFF_BY, _PIPE_B_CSC_COEFF_BY)
#define PIPE_CSC_COEFF_RU_GU(pipe)	_MMIO_PIPE(pipe, _PIPE_A_CSC_COEFF_RU_GU, _PIPE_B_CSC_COEFF_RU_GU)
#define PIPE_CSC_COEFF_BU(pipe)		_MMIO_PIPE(pipe, _PIPE_A_CSC_COEFF_BU, _PIPE_B_CSC_COEFF_BU)
#define PIPE_CSC_COEFF_RV_GV(pipe)	_MMIO_PIPE(pipe, _PIPE_A_CSC_COEFF_RV_GV, _PIPE_B_CSC_COEFF_RV_GV)
#define PIPE_CSC_COEFF_BV(pipe)		_MMIO_PIPE(pipe, _PIPE_A_CSC_COEFF_BV, _PIPE_B_CSC_COEFF_BV)
#define PIPE_CSC_MODE(pipe)		_MMIO_PIPE(pipe, _PIPE_A_CSC_MODE, _PIPE_B_CSC_MODE)
#define PIPE_CSC_PREOFF_HI(pipe)	_MMIO_PIPE(pipe, _PIPE_A_CSC_PREOFF_HI, _PIPE_B_CSC_PREOFF_HI)
#define PIPE_CSC_PREOFF_ME(pipe)	_MMIO_PIPE(pipe, _PIPE_A_CSC_PREOFF_ME, _PIPE_B_CSC_PREOFF_ME)
#define PIPE_CSC_PREOFF_LO(pipe)	_MMIO_PIPE(pipe, _PIPE_A_CSC_PREOFF_LO, _PIPE_B_CSC_PREOFF_LO)
#define PIPE_CSC_POSTOFF_HI(pipe)	_MMIO_PIPE(pipe, _PIPE_A_CSC_POSTOFF_HI, _PIPE_B_CSC_POSTOFF_HI)
#define PIPE_CSC_POSTOFF_ME(pipe)	_MMIO_PIPE(pipe, _PIPE_A_CSC_POSTOFF_ME, _PIPE_B_CSC_POSTOFF_ME)
#define PIPE_CSC_POSTOFF_LO(pipe)	_MMIO_PIPE(pipe, _PIPE_A_CSC_POSTOFF_LO, _PIPE_B_CSC_POSTOFF_LO)

/* pipe degamma/gamma LUTs on IVB+ */
#define _PAL_PREC_INDEX_A	0x4A400
#define _PAL_PREC_INDEX_B	0x4AC00
#define _PAL_PREC_INDEX_C	0x4B400
#define   PAL_PREC_10_12_BIT		(0 << 31)
#define   PAL_PREC_SPLIT_MODE		(1 << 31)
#define   PAL_PREC_AUTO_INCREMENT	(1 << 15)
#define   PAL_PREC_INDEX_VALUE_MASK	(0x3ff << 0)
#define _PAL_PREC_DATA_A	0x4A404
#define _PAL_PREC_DATA_B	0x4AC04
#define _PAL_PREC_DATA_C	0x4B404
#define _PAL_PREC_GC_MAX_A	0x4A410
#define _PAL_PREC_GC_MAX_B	0x4AC10
#define _PAL_PREC_GC_MAX_C	0x4B410
#define _PAL_PREC_EXT_GC_MAX_A	0x4A420
#define _PAL_PREC_EXT_GC_MAX_B	0x4AC20
#define _PAL_PREC_EXT_GC_MAX_C	0x4B420
#define _PAL_PREC_EXT2_GC_MAX_A	0x4A430
#define _PAL_PREC_EXT2_GC_MAX_B	0x4AC30
#define _PAL_PREC_EXT2_GC_MAX_C	0x4B430

#define PREC_PAL_INDEX(pipe)		_MMIO_PIPE(pipe, _PAL_PREC_INDEX_A, _PAL_PREC_INDEX_B)
#define PREC_PAL_DATA(pipe)		_MMIO_PIPE(pipe, _PAL_PREC_DATA_A, _PAL_PREC_DATA_B)
#define PREC_PAL_GC_MAX(pipe, i)	_MMIO(_PIPE(pipe, _PAL_PREC_GC_MAX_A, _PAL_PREC_GC_MAX_B) + (i) * 4)
#define PREC_PAL_EXT_GC_MAX(pipe, i)	_MMIO(_PIPE(pipe, _PAL_PREC_EXT_GC_MAX_A, _PAL_PREC_EXT_GC_MAX_B) + (i) * 4)

#define _PRE_CSC_GAMC_INDEX_A	0x4A484
#define _PRE_CSC_GAMC_INDEX_B	0x4AC84
#define _PRE_CSC_GAMC_INDEX_C	0x4B484
#define   PRE_CSC_GAMC_AUTO_INCREMENT	(1 << 10)
#define _PRE_CSC_GAMC_DATA_A	0x4A488
#define _PRE_CSC_GAMC_DATA_B	0x4AC88
#define _PRE_CSC_GAMC_DATA_C	0x4B488

#define PRE_CSC_GAMC_INDEX(pipe)	_MMIO_PIPE(pipe, _PRE_CSC_GAMC_INDEX_A, _PRE_CSC_GAMC_INDEX_B)
#define PRE_CSC_GAMC_DATA(pipe)		_MMIO_PIPE(pipe, _PRE_CSC_GAMC_DATA_A, _PRE_CSC_GAMC_DATA_B)

/* pipe CSC & degamma/gamma LUTs on CHV */
#define _CGM_PIPE_A_CSC_COEFF01	(VLV_DISPLAY_BASE + 0x67900)
#define _CGM_PIPE_A_CSC_COEFF23	(VLV_DISPLAY_BASE + 0x67904)
#define _CGM_PIPE_A_CSC_COEFF45	(VLV_DISPLAY_BASE + 0x67908)
#define _CGM_PIPE_A_CSC_COEFF67	(VLV_DISPLAY_BASE + 0x6790C)
#define _CGM_PIPE_A_CSC_COEFF8	(VLV_DISPLAY_BASE + 0x67910)
#define _CGM_PIPE_A_DEGAMMA	(VLV_DISPLAY_BASE + 0x66000)
#define _CGM_PIPE_A_GAMMA	(VLV_DISPLAY_BASE + 0x67000)
#define _CGM_PIPE_A_MODE	(VLV_DISPLAY_BASE + 0x67A00)
#define   CGM_PIPE_MODE_GAMMA	(1 << 2)
#define   CGM_PIPE_MODE_CSC	(1 << 1)
#define   CGM_PIPE_MODE_DEGAMMA	(1 << 0)

#define _CGM_PIPE_B_CSC_COEFF01	(VLV_DISPLAY_BASE + 0x69900)
#define _CGM_PIPE_B_CSC_COEFF23	(VLV_DISPLAY_BASE + 0x69904)
#define _CGM_PIPE_B_CSC_COEFF45	(VLV_DISPLAY_BASE + 0x69908)
#define _CGM_PIPE_B_CSC_COEFF67	(VLV_DISPLAY_BASE + 0x6990C)
#define _CGM_PIPE_B_CSC_COEFF8	(VLV_DISPLAY_BASE + 0x69910)
#define _CGM_PIPE_B_DEGAMMA	(VLV_DISPLAY_BASE + 0x68000)
#define _CGM_PIPE_B_GAMMA	(VLV_DISPLAY_BASE + 0x69000)
#define _CGM_PIPE_B_MODE	(VLV_DISPLAY_BASE + 0x69A00)

#define CGM_PIPE_CSC_COEFF01(pipe)	_MMIO_PIPE(pipe, _CGM_PIPE_A_CSC_COEFF01, _CGM_PIPE_B_CSC_COEFF01)
#define CGM_PIPE_CSC_COEFF23(pipe)	_MMIO_PIPE(pipe, _CGM_PIPE_A_CSC_COEFF23, _CGM_PIPE_B_CSC_COEFF23)
#define CGM_PIPE_CSC_COEFF45(pipe)	_MMIO_PIPE(pipe, _CGM_PIPE_A_CSC_COEFF45, _CGM_PIPE_B_CSC_COEFF45)
#define CGM_PIPE_CSC_COEFF67(pipe)	_MMIO_PIPE(pipe, _CGM_PIPE_A_CSC_COEFF67, _CGM_PIPE_B_CSC_COEFF67)
#define CGM_PIPE_CSC_COEFF8(pipe)	_MMIO_PIPE(pipe, _CGM_PIPE_A_CSC_COEFF8, _CGM_PIPE_B_CSC_COEFF8)
#define CGM_PIPE_DEGAMMA(pipe, i, w)	_MMIO(_PIPE(pipe, _CGM_PIPE_A_DEGAMMA, _CGM_PIPE_B_DEGAMMA) + (i) * 8 + (w) * 4)
#define CGM_PIPE_GAMMA(pipe, i, w)	_MMIO(_PIPE(pipe, _CGM_PIPE_A_GAMMA, _CGM_PIPE_B_GAMMA) + (i) * 8 + (w) * 4)
#define CGM_PIPE_MODE(pipe)		_MMIO_PIPE(pipe, _CGM_PIPE_A_MODE, _CGM_PIPE_B_MODE)

/* MIPI DSI registers */

#define _MIPI_PORT(port, a, c)	(((port) == PORT_A) ? a : c)	/* ports A and C only */
#define _MMIO_MIPI(port, a, c)	_MMIO(_MIPI_PORT(port, a, c))

#define MIPIO_TXESC_CLK_DIV1			_MMIO(0x160004)
#define  GLK_TX_ESC_CLK_DIV1_MASK			0x3FF
#define MIPIO_TXESC_CLK_DIV2			_MMIO(0x160008)
#define  GLK_TX_ESC_CLK_DIV2_MASK			0x3FF

/* BXT MIPI clock controls */
#define BXT_MAX_VAR_OUTPUT_KHZ			39500

#define BXT_MIPI_CLOCK_CTL			_MMIO(0x46090)
#define  BXT_MIPI1_DIV_SHIFT			26
#define  BXT_MIPI2_DIV_SHIFT			10
#define  BXT_MIPI_DIV_SHIFT(port)		\
			_MIPI_PORT(port, BXT_MIPI1_DIV_SHIFT, \
					BXT_MIPI2_DIV_SHIFT)

/* TX control divider to select actual TX clock output from (8x/var) */
#define  BXT_MIPI1_TX_ESCLK_SHIFT		26
#define  BXT_MIPI2_TX_ESCLK_SHIFT		10
#define  BXT_MIPI_TX_ESCLK_SHIFT(port)		\
			_MIPI_PORT(port, BXT_MIPI1_TX_ESCLK_SHIFT, \
					BXT_MIPI2_TX_ESCLK_SHIFT)
#define  BXT_MIPI1_TX_ESCLK_FIXDIV_MASK		(0x3F << 26)
#define  BXT_MIPI2_TX_ESCLK_FIXDIV_MASK		(0x3F << 10)
#define  BXT_MIPI_TX_ESCLK_FIXDIV_MASK(port)	\
			_MIPI_PORT(port, BXT_MIPI1_TX_ESCLK_FIXDIV_MASK, \
					BXT_MIPI2_TX_ESCLK_FIXDIV_MASK)
#define  BXT_MIPI_TX_ESCLK_DIVIDER(port, val)	\
		((val & 0x3F) << BXT_MIPI_TX_ESCLK_SHIFT(port))
/* RX upper control divider to select actual RX clock output from 8x */
#define  BXT_MIPI1_RX_ESCLK_UPPER_SHIFT		21
#define  BXT_MIPI2_RX_ESCLK_UPPER_SHIFT		5
#define  BXT_MIPI_RX_ESCLK_UPPER_SHIFT(port)		\
			_MIPI_PORT(port, BXT_MIPI1_RX_ESCLK_UPPER_SHIFT, \
					BXT_MIPI2_RX_ESCLK_UPPER_SHIFT)
#define  BXT_MIPI1_RX_ESCLK_UPPER_FIXDIV_MASK		(3 << 21)
#define  BXT_MIPI2_RX_ESCLK_UPPER_FIXDIV_MASK		(3 << 5)
#define  BXT_MIPI_RX_ESCLK_UPPER_FIXDIV_MASK(port)	\
			_MIPI_PORT(port, BXT_MIPI1_RX_ESCLK_UPPER_FIXDIV_MASK, \
					BXT_MIPI2_RX_ESCLK_UPPER_FIXDIV_MASK)
#define  BXT_MIPI_RX_ESCLK_UPPER_DIVIDER(port, val)	\
		((val & 3) << BXT_MIPI_RX_ESCLK_UPPER_SHIFT(port))
/* 8/3X divider to select the actual 8/3X clock output from 8x */
#define  BXT_MIPI1_8X_BY3_SHIFT                19
#define  BXT_MIPI2_8X_BY3_SHIFT                3
#define  BXT_MIPI_8X_BY3_SHIFT(port)          \
			_MIPI_PORT(port, BXT_MIPI1_8X_BY3_SHIFT, \
					BXT_MIPI2_8X_BY3_SHIFT)
#define  BXT_MIPI1_8X_BY3_DIVIDER_MASK         (3 << 19)
#define  BXT_MIPI2_8X_BY3_DIVIDER_MASK         (3 << 3)
#define  BXT_MIPI_8X_BY3_DIVIDER_MASK(port)    \
			_MIPI_PORT(port, BXT_MIPI1_8X_BY3_DIVIDER_MASK, \
						BXT_MIPI2_8X_BY3_DIVIDER_MASK)
#define  BXT_MIPI_8X_BY3_DIVIDER(port, val)    \
			((val & 3) << BXT_MIPI_8X_BY3_SHIFT(port))
/* RX lower control divider to select actual RX clock output from 8x */
#define  BXT_MIPI1_RX_ESCLK_LOWER_SHIFT		16
#define  BXT_MIPI2_RX_ESCLK_LOWER_SHIFT		0
#define  BXT_MIPI_RX_ESCLK_LOWER_SHIFT(port)		\
			_MIPI_PORT(port, BXT_MIPI1_RX_ESCLK_LOWER_SHIFT, \
					BXT_MIPI2_RX_ESCLK_LOWER_SHIFT)
#define  BXT_MIPI1_RX_ESCLK_LOWER_FIXDIV_MASK		(3 << 16)
#define  BXT_MIPI2_RX_ESCLK_LOWER_FIXDIV_MASK		(3 << 0)
#define  BXT_MIPI_RX_ESCLK_LOWER_FIXDIV_MASK(port)	\
			_MIPI_PORT(port, BXT_MIPI1_RX_ESCLK_LOWER_FIXDIV_MASK, \
					BXT_MIPI2_RX_ESCLK_LOWER_FIXDIV_MASK)
#define  BXT_MIPI_RX_ESCLK_LOWER_DIVIDER(port, val)	\
		((val & 3) << BXT_MIPI_RX_ESCLK_LOWER_SHIFT(port))

#define RX_DIVIDER_BIT_1_2                     0x3
#define RX_DIVIDER_BIT_3_4                     0xC

/* BXT MIPI mode configure */
#define  _BXT_MIPIA_TRANS_HACTIVE			0x6B0F8
#define  _BXT_MIPIC_TRANS_HACTIVE			0x6B8F8
#define  BXT_MIPI_TRANS_HACTIVE(tc)	_MMIO_MIPI(tc, \
		_BXT_MIPIA_TRANS_HACTIVE, _BXT_MIPIC_TRANS_HACTIVE)

#define  _BXT_MIPIA_TRANS_VACTIVE			0x6B0FC
#define  _BXT_MIPIC_TRANS_VACTIVE			0x6B8FC
#define  BXT_MIPI_TRANS_VACTIVE(tc)	_MMIO_MIPI(tc, \
		_BXT_MIPIA_TRANS_VACTIVE, _BXT_MIPIC_TRANS_VACTIVE)

#define  _BXT_MIPIA_TRANS_VTOTAL			0x6B100
#define  _BXT_MIPIC_TRANS_VTOTAL			0x6B900
#define  BXT_MIPI_TRANS_VTOTAL(tc)	_MMIO_MIPI(tc, \
		_BXT_MIPIA_TRANS_VTOTAL, _BXT_MIPIC_TRANS_VTOTAL)

#define BXT_DSI_PLL_CTL			_MMIO(0x161000)
#define  BXT_DSI_PLL_PVD_RATIO_SHIFT	16
#define  BXT_DSI_PLL_PVD_RATIO_MASK	(3 << BXT_DSI_PLL_PVD_RATIO_SHIFT)
#define  BXT_DSI_PLL_PVD_RATIO_1	(1 << BXT_DSI_PLL_PVD_RATIO_SHIFT)
#define  BXT_DSIC_16X_BY1		(0 << 10)
#define  BXT_DSIC_16X_BY2		(1 << 10)
#define  BXT_DSIC_16X_BY3		(2 << 10)
#define  BXT_DSIC_16X_BY4		(3 << 10)
#define  BXT_DSIC_16X_MASK		(3 << 10)
#define  BXT_DSIA_16X_BY1		(0 << 8)
#define  BXT_DSIA_16X_BY2		(1 << 8)
#define  BXT_DSIA_16X_BY3		(2 << 8)
#define  BXT_DSIA_16X_BY4		(3 << 8)
#define  BXT_DSIA_16X_MASK		(3 << 8)
#define  BXT_DSI_FREQ_SEL_SHIFT		8
#define  BXT_DSI_FREQ_SEL_MASK		(0xF << BXT_DSI_FREQ_SEL_SHIFT)

#define BXT_DSI_PLL_RATIO_MAX		0x7D
#define BXT_DSI_PLL_RATIO_MIN		0x22
#define GLK_DSI_PLL_RATIO_MAX		0x6F
#define GLK_DSI_PLL_RATIO_MIN		0x22
#define BXT_DSI_PLL_RATIO_MASK		0xFF
#define BXT_REF_CLOCK_KHZ		19200

#define BXT_DSI_PLL_ENABLE		_MMIO(0x46080)
#define  BXT_DSI_PLL_DO_ENABLE		(1 << 31)
#define  BXT_DSI_PLL_LOCKED		(1 << 30)

#define _MIPIA_PORT_CTRL			(VLV_DISPLAY_BASE + 0x61190)
#define _MIPIC_PORT_CTRL			(VLV_DISPLAY_BASE + 0x61700)
#define MIPI_PORT_CTRL(port)	_MMIO_MIPI(port, _MIPIA_PORT_CTRL, _MIPIC_PORT_CTRL)

 /* BXT port control */
#define _BXT_MIPIA_PORT_CTRL				0x6B0C0
#define _BXT_MIPIC_PORT_CTRL				0x6B8C0
#define BXT_MIPI_PORT_CTRL(tc)	_MMIO_MIPI(tc, _BXT_MIPIA_PORT_CTRL, _BXT_MIPIC_PORT_CTRL)

#define BXT_P_DSI_REGULATOR_CFG			_MMIO(0x160020)
#define  STAP_SELECT					(1 << 0)

#define BXT_P_DSI_REGULATOR_TX_CTRL		_MMIO(0x160054)
#define  HS_IO_CTRL_SELECT				(1 << 0)

#define  DPI_ENABLE					(1 << 31) /* A + C */
#define  MIPIA_MIPI4DPHY_DELAY_COUNT_SHIFT		27
#define  MIPIA_MIPI4DPHY_DELAY_COUNT_MASK		(0xf << 27)
#define  DUAL_LINK_MODE_SHIFT				26
#define  DUAL_LINK_MODE_MASK				(1 << 26)
#define  DUAL_LINK_MODE_FRONT_BACK			(0 << 26)
#define  DUAL_LINK_MODE_PIXEL_ALTERNATIVE		(1 << 26)
#define  DITHERING_ENABLE				(1 << 25) /* A + C */
#define  FLOPPED_HSTX					(1 << 23)
#define  DE_INVERT					(1 << 19) /* XXX */
#define  MIPIA_FLISDSI_DELAY_COUNT_SHIFT		18
#define  MIPIA_FLISDSI_DELAY_COUNT_MASK			(0xf << 18)
#define  AFE_LATCHOUT					(1 << 17)
#define  LP_OUTPUT_HOLD					(1 << 16)
#define  MIPIC_FLISDSI_DELAY_COUNT_HIGH_SHIFT		15
#define  MIPIC_FLISDSI_DELAY_COUNT_HIGH_MASK		(1 << 15)
#define  MIPIC_MIPI4DPHY_DELAY_COUNT_SHIFT		11
#define  MIPIC_MIPI4DPHY_DELAY_COUNT_MASK		(0xf << 11)
#define  CSB_SHIFT					9
#define  CSB_MASK					(3 << 9)
#define  CSB_20MHZ					(0 << 9)
#define  CSB_10MHZ					(1 << 9)
#define  CSB_40MHZ					(2 << 9)
#define  BANDGAP_MASK					(1 << 8)
#define  BANDGAP_PNW_CIRCUIT				(0 << 8)
#define  BANDGAP_LNC_CIRCUIT				(1 << 8)
#define  MIPIC_FLISDSI_DELAY_COUNT_LOW_SHIFT		5
#define  MIPIC_FLISDSI_DELAY_COUNT_LOW_MASK		(7 << 5)
#define  TEARING_EFFECT_DELAY				(1 << 4) /* A + C */
#define  TEARING_EFFECT_SHIFT				2 /* A + C */
#define  TEARING_EFFECT_MASK				(3 << 2)
#define  TEARING_EFFECT_OFF				(0 << 2)
#define  TEARING_EFFECT_DSI				(1 << 2)
#define  TEARING_EFFECT_GPIO				(2 << 2)
#define  LANE_CONFIGURATION_SHIFT			0
#define  LANE_CONFIGURATION_MASK			(3 << 0)
#define  LANE_CONFIGURATION_4LANE			(0 << 0)
#define  LANE_CONFIGURATION_DUAL_LINK_A			(1 << 0)
#define  LANE_CONFIGURATION_DUAL_LINK_B			(2 << 0)

#define _MIPIA_TEARING_CTRL			(VLV_DISPLAY_BASE + 0x61194)
#define _MIPIC_TEARING_CTRL			(VLV_DISPLAY_BASE + 0x61704)
#define MIPI_TEARING_CTRL(port)			_MMIO_MIPI(port, _MIPIA_TEARING_CTRL, _MIPIC_TEARING_CTRL)
#define  TEARING_EFFECT_DELAY_SHIFT			0
#define  TEARING_EFFECT_DELAY_MASK			(0xffff << 0)

/* XXX: all bits reserved */
#define _MIPIA_AUTOPWG			(VLV_DISPLAY_BASE + 0x611a0)

/* MIPI DSI Controller and D-PHY registers */

#define _MIPIA_DEVICE_READY		(dev_priv->mipi_mmio_base + 0xb000)
#define _MIPIC_DEVICE_READY		(dev_priv->mipi_mmio_base + 0xb800)
#define MIPI_DEVICE_READY(port)		_MMIO_MIPI(port, _MIPIA_DEVICE_READY, _MIPIC_DEVICE_READY)
#define  BUS_POSSESSION					(1 << 3) /* set to give bus to receiver */
#define  ULPS_STATE_MASK				(3 << 1)
#define  ULPS_STATE_ENTER				(2 << 1)
#define  ULPS_STATE_EXIT				(1 << 1)
#define  ULPS_STATE_NORMAL_OPERATION			(0 << 1)
#define  DEVICE_READY					(1 << 0)

#define _MIPIA_INTR_STAT		(dev_priv->mipi_mmio_base + 0xb004)
#define _MIPIC_INTR_STAT		(dev_priv->mipi_mmio_base + 0xb804)
#define MIPI_INTR_STAT(port)		_MMIO_MIPI(port, _MIPIA_INTR_STAT, _MIPIC_INTR_STAT)
#define _MIPIA_INTR_EN			(dev_priv->mipi_mmio_base + 0xb008)
#define _MIPIC_INTR_EN			(dev_priv->mipi_mmio_base + 0xb808)
#define MIPI_INTR_EN(port)		_MMIO_MIPI(port, _MIPIA_INTR_EN, _MIPIC_INTR_EN)
#define  TEARING_EFFECT					(1 << 31)
#define  SPL_PKT_SENT_INTERRUPT				(1 << 30)
#define  GEN_READ_DATA_AVAIL				(1 << 29)
#define  LP_GENERIC_WR_FIFO_FULL			(1 << 28)
#define  HS_GENERIC_WR_FIFO_FULL			(1 << 27)
#define  RX_PROT_VIOLATION				(1 << 26)
#define  RX_INVALID_TX_LENGTH				(1 << 25)
#define  ACK_WITH_NO_ERROR				(1 << 24)
#define  TURN_AROUND_ACK_TIMEOUT			(1 << 23)
#define  LP_RX_TIMEOUT					(1 << 22)
#define  HS_TX_TIMEOUT					(1 << 21)
#define  DPI_FIFO_UNDERRUN				(1 << 20)
#define  LOW_CONTENTION					(1 << 19)
#define  HIGH_CONTENTION				(1 << 18)
#define  TXDSI_VC_ID_INVALID				(1 << 17)
#define  TXDSI_DATA_TYPE_NOT_RECOGNISED			(1 << 16)
#define  TXCHECKSUM_ERROR				(1 << 15)
#define  TXECC_MULTIBIT_ERROR				(1 << 14)
#define  TXECC_SINGLE_BIT_ERROR				(1 << 13)
#define  TXFALSE_CONTROL_ERROR				(1 << 12)
#define  RXDSI_VC_ID_INVALID				(1 << 11)
#define  RXDSI_DATA_TYPE_NOT_REGOGNISED			(1 << 10)
#define  RXCHECKSUM_ERROR				(1 << 9)
#define  RXECC_MULTIBIT_ERROR				(1 << 8)
#define  RXECC_SINGLE_BIT_ERROR				(1 << 7)
#define  RXFALSE_CONTROL_ERROR				(1 << 6)
#define  RXHS_RECEIVE_TIMEOUT_ERROR			(1 << 5)
#define  RX_LP_TX_SYNC_ERROR				(1 << 4)
#define  RXEXCAPE_MODE_ENTRY_ERROR			(1 << 3)
#define  RXEOT_SYNC_ERROR				(1 << 2)
#define  RXSOT_SYNC_ERROR				(1 << 1)
#define  RXSOT_ERROR					(1 << 0)

#define _MIPIA_DSI_FUNC_PRG		(dev_priv->mipi_mmio_base + 0xb00c)
#define _MIPIC_DSI_FUNC_PRG		(dev_priv->mipi_mmio_base + 0xb80c)
#define MIPI_DSI_FUNC_PRG(port)		_MMIO_MIPI(port, _MIPIA_DSI_FUNC_PRG, _MIPIC_DSI_FUNC_PRG)
#define  CMD_MODE_DATA_WIDTH_MASK			(7 << 13)
#define  CMD_MODE_NOT_SUPPORTED				(0 << 13)
#define  CMD_MODE_DATA_WIDTH_16_BIT			(1 << 13)
#define  CMD_MODE_DATA_WIDTH_9_BIT			(2 << 13)
#define  CMD_MODE_DATA_WIDTH_8_BIT			(3 << 13)
#define  CMD_MODE_DATA_WIDTH_OPTION1			(4 << 13)
#define  CMD_MODE_DATA_WIDTH_OPTION2			(5 << 13)
#define  VID_MODE_FORMAT_MASK				(0xf << 7)
#define  VID_MODE_NOT_SUPPORTED				(0 << 7)
#define  VID_MODE_FORMAT_RGB565				(1 << 7)
#define  VID_MODE_FORMAT_RGB666_PACKED			(2 << 7)
#define  VID_MODE_FORMAT_RGB666				(3 << 7)
#define  VID_MODE_FORMAT_RGB888				(4 << 7)
#define  CMD_MODE_CHANNEL_NUMBER_SHIFT			5
#define  CMD_MODE_CHANNEL_NUMBER_MASK			(3 << 5)
#define  VID_MODE_CHANNEL_NUMBER_SHIFT			3
#define  VID_MODE_CHANNEL_NUMBER_MASK			(3 << 3)
#define  DATA_LANES_PRG_REG_SHIFT			0
#define  DATA_LANES_PRG_REG_MASK			(7 << 0)

#define _MIPIA_HS_TX_TIMEOUT		(dev_priv->mipi_mmio_base + 0xb010)
#define _MIPIC_HS_TX_TIMEOUT		(dev_priv->mipi_mmio_base + 0xb810)
#define MIPI_HS_TX_TIMEOUT(port)	_MMIO_MIPI(port, _MIPIA_HS_TX_TIMEOUT, _MIPIC_HS_TX_TIMEOUT)
#define  HIGH_SPEED_TX_TIMEOUT_COUNTER_MASK		0xffffff

#define _MIPIA_LP_RX_TIMEOUT		(dev_priv->mipi_mmio_base + 0xb014)
#define _MIPIC_LP_RX_TIMEOUT		(dev_priv->mipi_mmio_base + 0xb814)
#define MIPI_LP_RX_TIMEOUT(port)	_MMIO_MIPI(port, _MIPIA_LP_RX_TIMEOUT, _MIPIC_LP_RX_TIMEOUT)
#define  LOW_POWER_RX_TIMEOUT_COUNTER_MASK		0xffffff

#define _MIPIA_TURN_AROUND_TIMEOUT	(dev_priv->mipi_mmio_base + 0xb018)
#define _MIPIC_TURN_AROUND_TIMEOUT	(dev_priv->mipi_mmio_base + 0xb818)
#define MIPI_TURN_AROUND_TIMEOUT(port)	_MMIO_MIPI(port, _MIPIA_TURN_AROUND_TIMEOUT, _MIPIC_TURN_AROUND_TIMEOUT)
#define  TURN_AROUND_TIMEOUT_MASK			0x3f

#define _MIPIA_DEVICE_RESET_TIMER	(dev_priv->mipi_mmio_base + 0xb01c)
#define _MIPIC_DEVICE_RESET_TIMER	(dev_priv->mipi_mmio_base + 0xb81c)
#define MIPI_DEVICE_RESET_TIMER(port)	_MMIO_MIPI(port, _MIPIA_DEVICE_RESET_TIMER, _MIPIC_DEVICE_RESET_TIMER)
#define  DEVICE_RESET_TIMER_MASK			0xffff

#define _MIPIA_DPI_RESOLUTION		(dev_priv->mipi_mmio_base + 0xb020)
#define _MIPIC_DPI_RESOLUTION		(dev_priv->mipi_mmio_base + 0xb820)
#define MIPI_DPI_RESOLUTION(port)	_MMIO_MIPI(port, _MIPIA_DPI_RESOLUTION, _MIPIC_DPI_RESOLUTION)
#define  VERTICAL_ADDRESS_SHIFT				16
#define  VERTICAL_ADDRESS_MASK				(0xffff << 16)
#define  HORIZONTAL_ADDRESS_SHIFT			0
#define  HORIZONTAL_ADDRESS_MASK			0xffff

#define _MIPIA_DBI_FIFO_THROTTLE	(dev_priv->mipi_mmio_base + 0xb024)
#define _MIPIC_DBI_FIFO_THROTTLE	(dev_priv->mipi_mmio_base + 0xb824)
#define MIPI_DBI_FIFO_THROTTLE(port)	_MMIO_MIPI(port, _MIPIA_DBI_FIFO_THROTTLE, _MIPIC_DBI_FIFO_THROTTLE)
#define  DBI_FIFO_EMPTY_HALF				(0 << 0)
#define  DBI_FIFO_EMPTY_QUARTER				(1 << 0)
#define  DBI_FIFO_EMPTY_7_LOCATIONS			(2 << 0)

/* regs below are bits 15:0 */
#define _MIPIA_HSYNC_PADDING_COUNT	(dev_priv->mipi_mmio_base + 0xb028)
#define _MIPIC_HSYNC_PADDING_COUNT	(dev_priv->mipi_mmio_base + 0xb828)
#define MIPI_HSYNC_PADDING_COUNT(port)	_MMIO_MIPI(port, _MIPIA_HSYNC_PADDING_COUNT, _MIPIC_HSYNC_PADDING_COUNT)

#define _MIPIA_HBP_COUNT		(dev_priv->mipi_mmio_base + 0xb02c)
#define _MIPIC_HBP_COUNT		(dev_priv->mipi_mmio_base + 0xb82c)
#define MIPI_HBP_COUNT(port)		_MMIO_MIPI(port, _MIPIA_HBP_COUNT, _MIPIC_HBP_COUNT)

#define _MIPIA_HFP_COUNT		(dev_priv->mipi_mmio_base + 0xb030)
#define _MIPIC_HFP_COUNT		(dev_priv->mipi_mmio_base + 0xb830)
#define MIPI_HFP_COUNT(port)		_MMIO_MIPI(port, _MIPIA_HFP_COUNT, _MIPIC_HFP_COUNT)

#define _MIPIA_HACTIVE_AREA_COUNT	(dev_priv->mipi_mmio_base + 0xb034)
#define _MIPIC_HACTIVE_AREA_COUNT	(dev_priv->mipi_mmio_base + 0xb834)
#define MIPI_HACTIVE_AREA_COUNT(port)	_MMIO_MIPI(port, _MIPIA_HACTIVE_AREA_COUNT, _MIPIC_HACTIVE_AREA_COUNT)

#define _MIPIA_VSYNC_PADDING_COUNT	(dev_priv->mipi_mmio_base + 0xb038)
#define _MIPIC_VSYNC_PADDING_COUNT	(dev_priv->mipi_mmio_base + 0xb838)
#define MIPI_VSYNC_PADDING_COUNT(port)	_MMIO_MIPI(port, _MIPIA_VSYNC_PADDING_COUNT, _MIPIC_VSYNC_PADDING_COUNT)

#define _MIPIA_VBP_COUNT		(dev_priv->mipi_mmio_base + 0xb03c)
#define _MIPIC_VBP_COUNT		(dev_priv->mipi_mmio_base + 0xb83c)
#define MIPI_VBP_COUNT(port)		_MMIO_MIPI(port, _MIPIA_VBP_COUNT, _MIPIC_VBP_COUNT)

#define _MIPIA_VFP_COUNT		(dev_priv->mipi_mmio_base + 0xb040)
#define _MIPIC_VFP_COUNT		(dev_priv->mipi_mmio_base + 0xb840)
#define MIPI_VFP_COUNT(port)		_MMIO_MIPI(port, _MIPIA_VFP_COUNT, _MIPIC_VFP_COUNT)

#define _MIPIA_HIGH_LOW_SWITCH_COUNT	(dev_priv->mipi_mmio_base + 0xb044)
#define _MIPIC_HIGH_LOW_SWITCH_COUNT	(dev_priv->mipi_mmio_base + 0xb844)
#define MIPI_HIGH_LOW_SWITCH_COUNT(port)	_MMIO_MIPI(port,	_MIPIA_HIGH_LOW_SWITCH_COUNT, _MIPIC_HIGH_LOW_SWITCH_COUNT)

/* regs above are bits 15:0 */

#define _MIPIA_DPI_CONTROL		(dev_priv->mipi_mmio_base + 0xb048)
#define _MIPIC_DPI_CONTROL		(dev_priv->mipi_mmio_base + 0xb848)
#define MIPI_DPI_CONTROL(port)		_MMIO_MIPI(port, _MIPIA_DPI_CONTROL, _MIPIC_DPI_CONTROL)
#define  DPI_LP_MODE					(1 << 6)
#define  BACKLIGHT_OFF					(1 << 5)
#define  BACKLIGHT_ON					(1 << 4)
#define  COLOR_MODE_OFF					(1 << 3)
#define  COLOR_MODE_ON					(1 << 2)
#define  TURN_ON					(1 << 1)
#define  SHUTDOWN					(1 << 0)

#define _MIPIA_DPI_DATA			(dev_priv->mipi_mmio_base + 0xb04c)
#define _MIPIC_DPI_DATA			(dev_priv->mipi_mmio_base + 0xb84c)
#define MIPI_DPI_DATA(port)		_MMIO_MIPI(port, _MIPIA_DPI_DATA, _MIPIC_DPI_DATA)
#define  COMMAND_BYTE_SHIFT				0
#define  COMMAND_BYTE_MASK				(0x3f << 0)

#define _MIPIA_INIT_COUNT		(dev_priv->mipi_mmio_base + 0xb050)
#define _MIPIC_INIT_COUNT		(dev_priv->mipi_mmio_base + 0xb850)
#define MIPI_INIT_COUNT(port)		_MMIO_MIPI(port, _MIPIA_INIT_COUNT, _MIPIC_INIT_COUNT)
#define  MASTER_INIT_TIMER_SHIFT			0
#define  MASTER_INIT_TIMER_MASK				(0xffff << 0)

#define _MIPIA_MAX_RETURN_PKT_SIZE	(dev_priv->mipi_mmio_base + 0xb054)
#define _MIPIC_MAX_RETURN_PKT_SIZE	(dev_priv->mipi_mmio_base + 0xb854)
#define MIPI_MAX_RETURN_PKT_SIZE(port)	_MMIO_MIPI(port, \
			_MIPIA_MAX_RETURN_PKT_SIZE, _MIPIC_MAX_RETURN_PKT_SIZE)
#define  MAX_RETURN_PKT_SIZE_SHIFT			0
#define  MAX_RETURN_PKT_SIZE_MASK			(0x3ff << 0)

#define _MIPIA_VIDEO_MODE_FORMAT	(dev_priv->mipi_mmio_base + 0xb058)
#define _MIPIC_VIDEO_MODE_FORMAT	(dev_priv->mipi_mmio_base + 0xb858)
#define MIPI_VIDEO_MODE_FORMAT(port)	_MMIO_MIPI(port, _MIPIA_VIDEO_MODE_FORMAT, _MIPIC_VIDEO_MODE_FORMAT)
#define  RANDOM_DPI_DISPLAY_RESOLUTION			(1 << 4)
#define  DISABLE_VIDEO_BTA				(1 << 3)
#define  IP_TG_CONFIG					(1 << 2)
#define  VIDEO_MODE_NON_BURST_WITH_SYNC_PULSE		(1 << 0)
#define  VIDEO_MODE_NON_BURST_WITH_SYNC_EVENTS		(2 << 0)
#define  VIDEO_MODE_BURST				(3 << 0)

#define _MIPIA_EOT_DISABLE		(dev_priv->mipi_mmio_base + 0xb05c)
#define _MIPIC_EOT_DISABLE		(dev_priv->mipi_mmio_base + 0xb85c)
#define MIPI_EOT_DISABLE(port)		_MMIO_MIPI(port, _MIPIA_EOT_DISABLE, _MIPIC_EOT_DISABLE)
#define  BXT_DEFEATURE_DPI_FIFO_CTR			(1 << 9)
#define  BXT_DPHY_DEFEATURE_EN				(1 << 8)
#define  LP_RX_TIMEOUT_ERROR_RECOVERY_DISABLE		(1 << 7)
#define  HS_RX_TIMEOUT_ERROR_RECOVERY_DISABLE		(1 << 6)
#define  LOW_CONTENTION_RECOVERY_DISABLE		(1 << 5)
#define  HIGH_CONTENTION_RECOVERY_DISABLE		(1 << 4)
#define  TXDSI_TYPE_NOT_RECOGNISED_ERROR_RECOVERY_DISABLE (1 << 3)
#define  TXECC_MULTIBIT_ERROR_RECOVERY_DISABLE		(1 << 2)
#define  CLOCKSTOP					(1 << 1)
#define  EOT_DISABLE					(1 << 0)

#define _MIPIA_LP_BYTECLK		(dev_priv->mipi_mmio_base + 0xb060)
#define _MIPIC_LP_BYTECLK		(dev_priv->mipi_mmio_base + 0xb860)
#define MIPI_LP_BYTECLK(port)		_MMIO_MIPI(port, _MIPIA_LP_BYTECLK, _MIPIC_LP_BYTECLK)
#define  LP_BYTECLK_SHIFT				0
#define  LP_BYTECLK_MASK				(0xffff << 0)

#define _MIPIA_TLPX_TIME_COUNT		(dev_priv->mipi_mmio_base + 0xb0a4)
#define _MIPIC_TLPX_TIME_COUNT		(dev_priv->mipi_mmio_base + 0xb8a4)
#define MIPI_TLPX_TIME_COUNT(port)	 _MMIO_MIPI(port, _MIPIA_TLPX_TIME_COUNT, _MIPIC_TLPX_TIME_COUNT)

#define _MIPIA_CLK_LANE_TIMING		(dev_priv->mipi_mmio_base + 0xb098)
#define _MIPIC_CLK_LANE_TIMING		(dev_priv->mipi_mmio_base + 0xb898)
#define MIPI_CLK_LANE_TIMING(port)	 _MMIO_MIPI(port, _MIPIA_CLK_LANE_TIMING, _MIPIC_CLK_LANE_TIMING)

/* bits 31:0 */
#define _MIPIA_LP_GEN_DATA		(dev_priv->mipi_mmio_base + 0xb064)
#define _MIPIC_LP_GEN_DATA		(dev_priv->mipi_mmio_base + 0xb864)
#define MIPI_LP_GEN_DATA(port)		_MMIO_MIPI(port, _MIPIA_LP_GEN_DATA, _MIPIC_LP_GEN_DATA)

/* bits 31:0 */
#define _MIPIA_HS_GEN_DATA		(dev_priv->mipi_mmio_base + 0xb068)
#define _MIPIC_HS_GEN_DATA		(dev_priv->mipi_mmio_base + 0xb868)
#define MIPI_HS_GEN_DATA(port)		_MMIO_MIPI(port, _MIPIA_HS_GEN_DATA, _MIPIC_HS_GEN_DATA)

#define _MIPIA_LP_GEN_CTRL		(dev_priv->mipi_mmio_base + 0xb06c)
#define _MIPIC_LP_GEN_CTRL		(dev_priv->mipi_mmio_base + 0xb86c)
#define MIPI_LP_GEN_CTRL(port)		_MMIO_MIPI(port, _MIPIA_LP_GEN_CTRL, _MIPIC_LP_GEN_CTRL)
#define _MIPIA_HS_GEN_CTRL		(dev_priv->mipi_mmio_base + 0xb070)
#define _MIPIC_HS_GEN_CTRL		(dev_priv->mipi_mmio_base + 0xb870)
#define MIPI_HS_GEN_CTRL(port)		_MMIO_MIPI(port, _MIPIA_HS_GEN_CTRL, _MIPIC_HS_GEN_CTRL)
#define  LONG_PACKET_WORD_COUNT_SHIFT			8
#define  LONG_PACKET_WORD_COUNT_MASK			(0xffff << 8)
#define  SHORT_PACKET_PARAM_SHIFT			8
#define  SHORT_PACKET_PARAM_MASK			(0xffff << 8)
#define  VIRTUAL_CHANNEL_SHIFT				6
#define  VIRTUAL_CHANNEL_MASK				(3 << 6)
#define  DATA_TYPE_SHIFT				0
#define  DATA_TYPE_MASK					(0x3f << 0)
/* data type values, see include/video/mipi_display.h */

#define _MIPIA_GEN_FIFO_STAT		(dev_priv->mipi_mmio_base + 0xb074)
#define _MIPIC_GEN_FIFO_STAT		(dev_priv->mipi_mmio_base + 0xb874)
#define MIPI_GEN_FIFO_STAT(port)	_MMIO_MIPI(port, _MIPIA_GEN_FIFO_STAT, _MIPIC_GEN_FIFO_STAT)
#define  DPI_FIFO_EMPTY					(1 << 28)
#define  DBI_FIFO_EMPTY					(1 << 27)
#define  LP_CTRL_FIFO_EMPTY				(1 << 26)
#define  LP_CTRL_FIFO_HALF_EMPTY			(1 << 25)
#define  LP_CTRL_FIFO_FULL				(1 << 24)
#define  HS_CTRL_FIFO_EMPTY				(1 << 18)
#define  HS_CTRL_FIFO_HALF_EMPTY			(1 << 17)
#define  HS_CTRL_FIFO_FULL				(1 << 16)
#define  LP_DATA_FIFO_EMPTY				(1 << 10)
#define  LP_DATA_FIFO_HALF_EMPTY			(1 << 9)
#define  LP_DATA_FIFO_FULL				(1 << 8)
#define  HS_DATA_FIFO_EMPTY				(1 << 2)
#define  HS_DATA_FIFO_HALF_EMPTY			(1 << 1)
#define  HS_DATA_FIFO_FULL				(1 << 0)

#define _MIPIA_HS_LS_DBI_ENABLE		(dev_priv->mipi_mmio_base + 0xb078)
#define _MIPIC_HS_LS_DBI_ENABLE		(dev_priv->mipi_mmio_base + 0xb878)
#define MIPI_HS_LP_DBI_ENABLE(port)	_MMIO_MIPI(port, _MIPIA_HS_LS_DBI_ENABLE, _MIPIC_HS_LS_DBI_ENABLE)
#define  DBI_HS_LP_MODE_MASK				(1 << 0)
#define  DBI_LP_MODE					(1 << 0)
#define  DBI_HS_MODE					(0 << 0)

#define _MIPIA_DPHY_PARAM		(dev_priv->mipi_mmio_base + 0xb080)
#define _MIPIC_DPHY_PARAM		(dev_priv->mipi_mmio_base + 0xb880)
#define MIPI_DPHY_PARAM(port)		_MMIO_MIPI(port, _MIPIA_DPHY_PARAM, _MIPIC_DPHY_PARAM)
#define  EXIT_ZERO_COUNT_SHIFT				24
#define  EXIT_ZERO_COUNT_MASK				(0x3f << 24)
#define  TRAIL_COUNT_SHIFT				16
#define  TRAIL_COUNT_MASK				(0x1f << 16)
#define  CLK_ZERO_COUNT_SHIFT				8
#define  CLK_ZERO_COUNT_MASK				(0xff << 8)
#define  PREPARE_COUNT_SHIFT				0
#define  PREPARE_COUNT_MASK				(0x3f << 0)

/* bits 31:0 */
#define _MIPIA_DBI_BW_CTRL		(dev_priv->mipi_mmio_base + 0xb084)
#define _MIPIC_DBI_BW_CTRL		(dev_priv->mipi_mmio_base + 0xb884)
#define MIPI_DBI_BW_CTRL(port)		_MMIO_MIPI(port, _MIPIA_DBI_BW_CTRL, _MIPIC_DBI_BW_CTRL)

#define _MIPIA_CLK_LANE_SWITCH_TIME_CNT		(dev_priv->mipi_mmio_base + 0xb088)
#define _MIPIC_CLK_LANE_SWITCH_TIME_CNT		(dev_priv->mipi_mmio_base + 0xb888)
#define MIPI_CLK_LANE_SWITCH_TIME_CNT(port)	_MMIO_MIPI(port, _MIPIA_CLK_LANE_SWITCH_TIME_CNT, _MIPIC_CLK_LANE_SWITCH_TIME_CNT)
#define  LP_HS_SSW_CNT_SHIFT				16
#define  LP_HS_SSW_CNT_MASK				(0xffff << 16)
#define  HS_LP_PWR_SW_CNT_SHIFT				0
#define  HS_LP_PWR_SW_CNT_MASK				(0xffff << 0)

#define _MIPIA_STOP_STATE_STALL		(dev_priv->mipi_mmio_base + 0xb08c)
#define _MIPIC_STOP_STATE_STALL		(dev_priv->mipi_mmio_base + 0xb88c)
#define MIPI_STOP_STATE_STALL(port)	_MMIO_MIPI(port, _MIPIA_STOP_STATE_STALL, _MIPIC_STOP_STATE_STALL)
#define  STOP_STATE_STALL_COUNTER_SHIFT			0
#define  STOP_STATE_STALL_COUNTER_MASK			(0xff << 0)

#define _MIPIA_INTR_STAT_REG_1		(dev_priv->mipi_mmio_base + 0xb090)
#define _MIPIC_INTR_STAT_REG_1		(dev_priv->mipi_mmio_base + 0xb890)
#define MIPI_INTR_STAT_REG_1(port)	_MMIO_MIPI(port, _MIPIA_INTR_STAT_REG_1, _MIPIC_INTR_STAT_REG_1)
#define _MIPIA_INTR_EN_REG_1		(dev_priv->mipi_mmio_base + 0xb094)
#define _MIPIC_INTR_EN_REG_1		(dev_priv->mipi_mmio_base + 0xb894)
#define MIPI_INTR_EN_REG_1(port)	_MMIO_MIPI(port, _MIPIA_INTR_EN_REG_1, _MIPIC_INTR_EN_REG_1)
#define  RX_CONTENTION_DETECTED				(1 << 0)

/* XXX: only pipe A ?!? */
#define MIPIA_DBI_TYPEC_CTRL		(dev_priv->mipi_mmio_base + 0xb100)
#define  DBI_TYPEC_ENABLE				(1 << 31)
#define  DBI_TYPEC_WIP					(1 << 30)
#define  DBI_TYPEC_OPTION_SHIFT				28
#define  DBI_TYPEC_OPTION_MASK				(3 << 28)
#define  DBI_TYPEC_FREQ_SHIFT				24
#define  DBI_TYPEC_FREQ_MASK				(0xf << 24)
#define  DBI_TYPEC_OVERRIDE				(1 << 8)
#define  DBI_TYPEC_OVERRIDE_COUNTER_SHIFT		0
#define  DBI_TYPEC_OVERRIDE_COUNTER_MASK		(0xff << 0)


/* MIPI adapter registers */

#define _MIPIA_CTRL			(dev_priv->mipi_mmio_base + 0xb104)
#define _MIPIC_CTRL			(dev_priv->mipi_mmio_base + 0xb904)
#define MIPI_CTRL(port)			_MMIO_MIPI(port, _MIPIA_CTRL, _MIPIC_CTRL)
#define  ESCAPE_CLOCK_DIVIDER_SHIFT			5 /* A only */
#define  ESCAPE_CLOCK_DIVIDER_MASK			(3 << 5)
#define  ESCAPE_CLOCK_DIVIDER_1				(0 << 5)
#define  ESCAPE_CLOCK_DIVIDER_2				(1 << 5)
#define  ESCAPE_CLOCK_DIVIDER_4				(2 << 5)
#define  READ_REQUEST_PRIORITY_SHIFT			3
#define  READ_REQUEST_PRIORITY_MASK			(3 << 3)
#define  READ_REQUEST_PRIORITY_LOW			(0 << 3)
#define  READ_REQUEST_PRIORITY_HIGH			(3 << 3)
#define  RGB_FLIP_TO_BGR				(1 << 2)

#define  BXT_PIPE_SELECT_SHIFT				7
#define  BXT_PIPE_SELECT_MASK				(7 << 7)
#define  BXT_PIPE_SELECT(pipe)				((pipe) << 7)
#define  GLK_PHY_STATUS_PORT_READY			(1 << 31) /* RO */
#define  GLK_ULPS_NOT_ACTIVE				(1 << 30) /* RO */
#define  GLK_MIPIIO_RESET_RELEASED			(1 << 28)
#define  GLK_CLOCK_LANE_STOP_STATE			(1 << 27) /* RO */
#define  GLK_DATA_LANE_STOP_STATE			(1 << 26) /* RO */
#define  GLK_LP_WAKE					(1 << 22)
#define  GLK_LP11_LOW_PWR_MODE				(1 << 21)
#define  GLK_LP00_LOW_PWR_MODE				(1 << 20)
#define  GLK_FIREWALL_ENABLE				(1 << 16)
#define  BXT_PIXEL_OVERLAP_CNT_MASK			(0xf << 10)
#define  BXT_PIXEL_OVERLAP_CNT_SHIFT			10
#define  BXT_DSC_ENABLE					(1 << 3)
#define  BXT_RGB_FLIP					(1 << 2)
#define  GLK_MIPIIO_PORT_POWERED			(1 << 1) /* RO */
#define  GLK_MIPIIO_ENABLE				(1 << 0)

#define _MIPIA_DATA_ADDRESS		(dev_priv->mipi_mmio_base + 0xb108)
#define _MIPIC_DATA_ADDRESS		(dev_priv->mipi_mmio_base + 0xb908)
#define MIPI_DATA_ADDRESS(port)		_MMIO_MIPI(port, _MIPIA_DATA_ADDRESS, _MIPIC_DATA_ADDRESS)
#define  DATA_MEM_ADDRESS_SHIFT				5
#define  DATA_MEM_ADDRESS_MASK				(0x7ffffff << 5)
#define  DATA_VALID					(1 << 0)

#define _MIPIA_DATA_LENGTH		(dev_priv->mipi_mmio_base + 0xb10c)
#define _MIPIC_DATA_LENGTH		(dev_priv->mipi_mmio_base + 0xb90c)
#define MIPI_DATA_LENGTH(port)		_MMIO_MIPI(port, _MIPIA_DATA_LENGTH, _MIPIC_DATA_LENGTH)
#define  DATA_LENGTH_SHIFT				0
#define  DATA_LENGTH_MASK				(0xfffff << 0)

#define _MIPIA_COMMAND_ADDRESS		(dev_priv->mipi_mmio_base + 0xb110)
#define _MIPIC_COMMAND_ADDRESS		(dev_priv->mipi_mmio_base + 0xb910)
#define MIPI_COMMAND_ADDRESS(port)	_MMIO_MIPI(port, _MIPIA_COMMAND_ADDRESS, _MIPIC_COMMAND_ADDRESS)
#define  COMMAND_MEM_ADDRESS_SHIFT			5
#define  COMMAND_MEM_ADDRESS_MASK			(0x7ffffff << 5)
#define  AUTO_PWG_ENABLE				(1 << 2)
#define  MEMORY_WRITE_DATA_FROM_PIPE_RENDERING		(1 << 1)
#define  COMMAND_VALID					(1 << 0)

#define _MIPIA_COMMAND_LENGTH		(dev_priv->mipi_mmio_base + 0xb114)
#define _MIPIC_COMMAND_LENGTH		(dev_priv->mipi_mmio_base + 0xb914)
#define MIPI_COMMAND_LENGTH(port)	_MMIO_MIPI(port, _MIPIA_COMMAND_LENGTH, _MIPIC_COMMAND_LENGTH)
#define  COMMAND_LENGTH_SHIFT(n)			(8 * (n)) /* n: 0...3 */
#define  COMMAND_LENGTH_MASK(n)				(0xff << (8 * (n)))

#define _MIPIA_READ_DATA_RETURN0	(dev_priv->mipi_mmio_base + 0xb118)
#define _MIPIC_READ_DATA_RETURN0	(dev_priv->mipi_mmio_base + 0xb918)
#define MIPI_READ_DATA_RETURN(port, n) _MMIO(_MIPI(port, _MIPIA_READ_DATA_RETURN0, _MIPIC_READ_DATA_RETURN0) + 4 * (n)) /* n: 0...7 */

#define _MIPIA_READ_DATA_VALID		(dev_priv->mipi_mmio_base + 0xb138)
#define _MIPIC_READ_DATA_VALID		(dev_priv->mipi_mmio_base + 0xb938)
#define MIPI_READ_DATA_VALID(port)	_MMIO_MIPI(port, _MIPIA_READ_DATA_VALID, _MIPIC_READ_DATA_VALID)
#define  READ_DATA_VALID(n)				(1 << (n))

/* For UMS only (deprecated): */
#define _PALETTE_A (dev_priv->info.display_mmio_offset + 0xa000)
#define _PALETTE_B (dev_priv->info.display_mmio_offset + 0xa800)

/* MOCS (Memory Object Control State) registers */
#define GEN9_LNCFCMOCS(i)	_MMIO(0xb020 + (i) * 4)	/* L3 Cache Control */

#define GEN9_GFX_MOCS(i)	_MMIO(0xc800 + (i) * 4)	/* Graphics MOCS registers */
#define GEN9_MFX0_MOCS(i)	_MMIO(0xc900 + (i) * 4)	/* Media 0 MOCS registers */
#define GEN9_MFX1_MOCS(i)	_MMIO(0xca00 + (i) * 4)	/* Media 1 MOCS registers */
#define GEN9_VEBOX_MOCS(i)	_MMIO(0xcb00 + (i) * 4)	/* Video MOCS registers */
#define GEN9_BLT_MOCS(i)	_MMIO(0xcc00 + (i) * 4)	/* Blitter MOCS registers */

/* gamt regs */
#define GEN8_L3_LRA_1_GPGPU _MMIO(0x4dd4)
#define   GEN8_L3_LRA_1_GPGPU_DEFAULT_VALUE_BDW  0x67F1427F /* max/min for LRA1/2 */
#define   GEN8_L3_LRA_1_GPGPU_DEFAULT_VALUE_CHV  0x5FF101FF /* max/min for LRA1/2 */
#define   GEN9_L3_LRA_1_GPGPU_DEFAULT_VALUE_SKL  0x67F1427F /*    "        " */
#define   GEN9_L3_LRA_1_GPGPU_DEFAULT_VALUE_BXT  0x5FF101FF /*    "        " */

#define MMCD_MISC_CTRL		_MMIO(0x4ddc) /* skl+ */
#define  MMCD_PCLA		(1 << 31)
#define  MMCD_HOTSPOT_EN	(1 << 27)

/* GVT has special read process from some MMIO register,
 * which so that should be trapped to GVT to make a
 * complete emulation. Such MMIO is not too much, now using
 * a static list to cover them.
 */
static inline bool in_mmio_read_trap_list(u32 reg)
{
	if (unlikely(reg >= PCH_GMBUS0.reg && reg <= PCH_GMBUS5.reg))
		return true;

	if (unlikely(reg == RING_TIMESTAMP(RENDER_RING_BASE).reg ||
		reg == RING_TIMESTAMP(BLT_RING_BASE).reg ||
		reg == RING_TIMESTAMP(GEN6_BSD_RING_BASE).reg ||
		reg == RING_TIMESTAMP(VEBOX_RING_BASE).reg ||
		reg == RING_TIMESTAMP(GEN8_BSD2_RING_BASE).reg ||
		reg == RING_TIMESTAMP_UDW(RENDER_RING_BASE).reg ||
		reg == RING_TIMESTAMP_UDW(BLT_RING_BASE).reg ||
		reg == RING_TIMESTAMP_UDW(GEN6_BSD_RING_BASE).reg ||
		reg == RING_TIMESTAMP_UDW(VEBOX_RING_BASE).reg))
		return true;

	if (unlikely(reg == SBI_DATA.reg || reg == 0x6c060 || reg == 0x206c))
		return true;

	return false;
}

#endif /* _I915_REG_H_ */<|MERGE_RESOLUTION|>--- conflicted
+++ resolved
@@ -8262,29 +8262,6 @@
 
 
 /* HDCP Key Registers */
-<<<<<<< HEAD
-#define HDCP_KEY_CONF		_MMIO(0x66c00)
-#define  HDCP_AKSV_SEND_TRIGGER		BIT(31)
-#define  HDCP_CLEAR_KEYS_TRIGGER	BIT(30)
-#define  HDCP_KEY_LOAD_TRIGGER		BIT(8)
-#define HDCP_KEY_STATUS		_MMIO(0x66c04)
-#define  HDCP_FUSE_IN_PROGRESS	BIT(7)
-#define  HDCP_FUSE_ERROR		BIT(6)
-#define  HDCP_FUSE_DONE		BIT(5)
-#define  HDCP_KEY_LOAD_STATUS	BIT(1)
-#define  HDCP_KEY_LOAD_DONE		BIT(0)
-#define HDCP_AKSV_LO		_MMIO(0x66c10)
-#define HDCP_AKSV_HI		_MMIO(0x66c14)
-
-/* HDCP Repeater Registers */
-#define HDCP_REP_CTL		_MMIO(0x66d00)
-#define  HDCP_DDIB_REP_PRESENT	BIT(30)
-#define  HDCP_DDIA_REP_PRESENT	BIT(29)
-#define  HDCP_DDIC_REP_PRESENT	BIT(28)
-#define  HDCP_DDID_REP_PRESENT	BIT(27)
-#define  HDCP_DDIF_REP_PRESENT	BIT(26)
-#define  HDCP_DDIE_REP_PRESENT	BIT(25)
-=======
 #define HDCP_KEY_CONF			_MMIO(0x66c00)
 #define  HDCP_AKSV_SEND_TRIGGER		BIT(31)
 #define  HDCP_CLEAR_KEYS_TRIGGER	BIT(30)
@@ -8306,18 +8283,13 @@
 #define  HDCP_DDID_REP_PRESENT		BIT(27)
 #define  HDCP_DDIF_REP_PRESENT		BIT(26)
 #define  HDCP_DDIE_REP_PRESENT		BIT(25)
->>>>>>> c4bf93bc
 #define  HDCP_DDIB_SHA1_M0		(1 << 20)
 #define  HDCP_DDIA_SHA1_M0		(2 << 20)
 #define  HDCP_DDIC_SHA1_M0		(3 << 20)
 #define  HDCP_DDID_SHA1_M0		(4 << 20)
 #define  HDCP_DDIF_SHA1_M0		(5 << 20)
 #define  HDCP_DDIE_SHA1_M0		(6 << 20) /* Bspec says 5? */
-<<<<<<< HEAD
-#define  HDCP_SHA1_BUSY		BIT(16)
-=======
 #define  HDCP_SHA1_BUSY			BIT(16)
->>>>>>> c4bf93bc
 #define  HDCP_SHA1_READY		BIT(17)
 #define  HDCP_SHA1_COMPLETE		BIT(18)
 #define  HDCP_SHA1_V_MATCH		BIT(19)
@@ -8333,11 +8305,7 @@
 #define HDCP_SHA_V_PRIME_H3		_MMIO(0x66d10)
 #define HDCP_SHA_V_PRIME_H4		_MMIO(0x66d14)
 #define HDCP_SHA_V_PRIME(h)		_MMIO((0x66d04 + h * 4))
-<<<<<<< HEAD
-#define HDCP_SHA_TEXT		_MMIO(0x66d18)
-=======
 #define HDCP_SHA_TEXT			_MMIO(0x66d18)
->>>>>>> c4bf93bc
 
 /* HDCP Auth Registers */
 #define _PORTA_HDCP_AUTHENC		0x66800
@@ -8353,18 +8321,6 @@
 					  _PORTD_HDCP_AUTHENC, \
 					  _PORTE_HDCP_AUTHENC, \
 					  _PORTF_HDCP_AUTHENC) + x)
-<<<<<<< HEAD
-#define PORT_HDCP_CONF(port)	_PORT_HDCP_AUTHENC(port, 0x0)
-#define  HDCP_CONF_CAPTURE_AN	BIT(0)
-#define  HDCP_CONF_AUTH_AND_ENC	(BIT(1) | BIT(0))
-#define PORT_HDCP_ANINIT(port)	_PORT_HDCP_AUTHENC(port, 0x4)
-#define PORT_HDCP_ANLO(port)	_PORT_HDCP_AUTHENC(port, 0x8)
-#define PORT_HDCP_ANHI(port)	_PORT_HDCP_AUTHENC(port, 0xC)
-#define PORT_HDCP_BKSVLO(port)	_PORT_HDCP_AUTHENC(port, 0x10)
-#define PORT_HDCP_BKSVHI(port)	_PORT_HDCP_AUTHENC(port, 0x14)
-#define PORT_HDCP_RPRIME(port)	_PORT_HDCP_AUTHENC(port, 0x18)
-#define PORT_HDCP_STATUS(port)	_PORT_HDCP_AUTHENC(port, 0x1C)
-=======
 #define PORT_HDCP_CONF(port)		_PORT_HDCP_AUTHENC(port, 0x0)
 #define  HDCP_CONF_CAPTURE_AN		BIT(0)
 #define  HDCP_CONF_AUTH_AND_ENC		(BIT(1) | BIT(0))
@@ -8375,22 +8331,15 @@
 #define PORT_HDCP_BKSVHI(port)		_PORT_HDCP_AUTHENC(port, 0x14)
 #define PORT_HDCP_RPRIME(port)		_PORT_HDCP_AUTHENC(port, 0x18)
 #define PORT_HDCP_STATUS(port)		_PORT_HDCP_AUTHENC(port, 0x1C)
->>>>>>> c4bf93bc
 #define  HDCP_STATUS_STREAM_A_ENC	BIT(31)
 #define  HDCP_STATUS_STREAM_B_ENC	BIT(30)
 #define  HDCP_STATUS_STREAM_C_ENC	BIT(29)
 #define  HDCP_STATUS_STREAM_D_ENC	BIT(28)
 #define  HDCP_STATUS_AUTH		BIT(21)
 #define  HDCP_STATUS_ENC		BIT(20)
-<<<<<<< HEAD
-#define  HDCP_STATUS_RI_MATCH	BIT(19)
-#define  HDCP_STATUS_R0_READY	BIT(18)
-#define  HDCP_STATUS_AN_READY	BIT(17)
-=======
 #define  HDCP_STATUS_RI_MATCH		BIT(19)
 #define  HDCP_STATUS_R0_READY		BIT(18)
 #define  HDCP_STATUS_AN_READY		BIT(17)
->>>>>>> c4bf93bc
 #define  HDCP_STATUS_CIPHER		BIT(16)
 #define  HDCP_STATUS_FRAME_CNT(x)	((x >> 8) & 0xff)
 
