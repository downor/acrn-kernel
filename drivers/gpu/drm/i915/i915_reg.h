--- conflicted
+++ resolved
@@ -9473,13 +9473,10 @@
 #define   GEN9_L3_LRA_1_GPGPU_DEFAULT_VALUE_SKL  0x67F1427F /*    "        " */
 #define   GEN9_L3_LRA_1_GPGPU_DEFAULT_VALUE_BXT  0x5FF101FF /*    "        " */
 
-<<<<<<< HEAD
-=======
 #define MMCD_MISC_CTRL		_MMIO(0x4ddc) /* skl+ */
 #define  MMCD_PCLA		(1 << 31)
 #define  MMCD_HOTSPOT_EN	(1 << 27)
 
->>>>>>> ee8fc859
 /* GVT has special read process from some MMIO register,
  * which so that should be trapped to GVT to make a
  * complete emulation. Such MMIO is not too much, now using
