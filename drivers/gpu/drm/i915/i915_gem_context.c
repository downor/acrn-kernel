--- conflicted
+++ resolved
@@ -441,10 +441,6 @@
 	return ctx;
 }
 
-<<<<<<< HEAD
-int i915_gem_context_init(struct drm_i915_private *dev_priv)
-{
-=======
 /* Return the timer count threshold in microseconds. */
 int i915_gem_context_get_watchdog(struct i915_gem_context *ctx,
 				  struct drm_i915_gem_context_param *args)
@@ -536,7 +532,6 @@
 
 int i915_gem_context_init(struct drm_i915_private *dev_priv)
 {
->>>>>>> 4c847018
 	struct i915_gem_context *ctx;
 
 	/* Init should only be called once per module load. Eventually the
@@ -1353,15 +1348,12 @@
 		break;
 	case I915_CONTEXT_PARAM_BANNABLE:
 		args->value = i915_gem_context_is_bannable(ctx);
-<<<<<<< HEAD
-=======
 		break;
 	case I915_CONTEXT_PARAM_WATCHDOG:
 		ret = i915_gem_context_get_watchdog(ctx, args);
 		break;
 	case I915_CONTEXT_PARAM_TRTT:
 		ret = intel_context_get_trtt(ctx, args);
->>>>>>> 4c847018
 		break;
 	default:
 		ret = -EINVAL;
@@ -1427,15 +1419,12 @@
 			i915_gem_context_set_bannable(ctx);
 		else
 			i915_gem_context_clear_bannable(ctx);
-<<<<<<< HEAD
-=======
 		break;
 	case I915_CONTEXT_PARAM_WATCHDOG:
 		ret = i915_gem_context_set_watchdog(ctx, args);
 		break;
 	case I915_CONTEXT_PARAM_TRTT:
 		ret = intel_context_set_trtt(ctx, args);
->>>>>>> 4c847018
 		break;
 	default:
 		ret = -EINVAL;
