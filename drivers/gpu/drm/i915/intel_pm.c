--- conflicted
+++ resolved
@@ -32,8 +32,6 @@
 #include "../../../platform/x86/intel_ips.h"
 #include <linux/module.h>
 #include <drm/drm_atomic_helper.h>
-<<<<<<< HEAD
-=======
 #include <linux/proc_fs.h>  /* Needed for procfs access */
 #include <linux/fs.h>      /* For the basic file system */
 #include <linux/kernel.h>
@@ -47,7 +45,6 @@
 	.open       = i915_rpm_get_procfs,
 	.release    = i915_rpm_put_procfs,
 };
->>>>>>> 4c847018
 
 /**
  * DOC: RC6
@@ -667,7 +664,6 @@
 
 static bool intel_wm_plane_visible(const struct intel_crtc_state *crtc_state,
 				   const struct intel_plane_state *plane_state)
-<<<<<<< HEAD
 {
 	struct intel_plane *plane = to_intel_plane(plane_state->base.plane);
 
@@ -693,33 +689,6 @@
 {
 	struct intel_crtc *crtc, *enabled = NULL;
 
-=======
-{
-	struct intel_plane *plane = to_intel_plane(plane_state->base.plane);
-
-	/* FIXME check the 'enable' instead */
-	if (!crtc_state->base.active)
-		return false;
-
-	/*
-	 * Treat cursor with fb as always visible since cursor updates
-	 * can happen faster than the vrefresh rate, and the current
-	 * watermark code doesn't handle that correctly. Cursor updates
-	 * which set/clear the fb or change the cursor size are going
-	 * to get throttled by intel_legacy_cursor_update() to work
-	 * around this problem with the watermark code.
-	 */
-	if (plane->id == PLANE_CURSOR)
-		return plane_state->base.fb != NULL;
-	else
-		return plane_state->base.visible;
-}
-
-static struct intel_crtc *single_enabled_crtc(struct drm_i915_private *dev_priv)
-{
-	struct intel_crtc *crtc, *enabled = NULL;
-
->>>>>>> 4c847018
 	for_each_intel_crtc(&dev_priv->drm, crtc) {
 		if (intel_crtc_active(crtc)) {
 			if (enabled)
@@ -949,7 +918,6 @@
 				const struct vlv_wm_values *wm)
 {
 	enum pipe pipe;
-<<<<<<< HEAD
 
 	for_each_pipe(dev_priv, pipe) {
 		I915_WRITE(VLV_DDL(pipe),
@@ -959,17 +927,6 @@
 			   (wm->ddl[pipe].plane[PLANE_PRIMARY] << DDL_PLANE_SHIFT));
 	}
 
-=======
-
-	for_each_pipe(dev_priv, pipe) {
-		I915_WRITE(VLV_DDL(pipe),
-			   (wm->ddl[pipe].plane[PLANE_CURSOR] << DDL_CURSOR_SHIFT) |
-			   (wm->ddl[pipe].plane[PLANE_SPRITE1] << DDL_SPRITE_SHIFT(1)) |
-			   (wm->ddl[pipe].plane[PLANE_SPRITE0] << DDL_SPRITE_SHIFT(0)) |
-			   (wm->ddl[pipe].plane[PLANE_PRIMARY] << DDL_PLANE_SHIFT));
-	}
-
->>>>>>> 4c847018
 	/*
 	 * Zero the (unused) WM1 watermarks, and also clear all the
 	 * high order bits so that there are no out of bounds values
@@ -1431,7 +1388,6 @@
 {
 	return old >= threshold && new < threshold;
 }
-<<<<<<< HEAD
 
 static bool is_enabling(int old, int new, int threshold)
 {
@@ -1448,24 +1404,6 @@
 	vlv_compute_wm(crtc);
 	vlv_merge_wm(dev_priv, &new_wm);
 
-=======
-
-static bool is_enabling(int old, int new, int threshold)
-{
-	return old < threshold && new >= threshold;
-}
-
-static void vlv_update_wm(struct intel_crtc *crtc)
-{
-	struct drm_i915_private *dev_priv = to_i915(crtc->base.dev);
-	enum pipe pipe = crtc->pipe;
-	struct vlv_wm_values *old_wm = &dev_priv->wm.vlv;
-	struct vlv_wm_values new_wm = {};
-
-	vlv_compute_wm(crtc);
-	vlv_merge_wm(dev_priv, &new_wm);
-
->>>>>>> 4c847018
 	if (memcmp(old_wm, &new_wm, sizeof(new_wm)) == 0) {
 		/* FIXME should be part of crtc atomic commit */
 		vlv_pipe_set_fifo_size(crtc);
@@ -3310,7 +3248,6 @@
 		src_h = crtc_state->pipe_src_h;
 		dst_w = pfit_size >> 16;
 		dst_h = pfit_size & 0xffff;
-<<<<<<< HEAD
 
 		if (!dst_w || !dst_h)
 			return pipe_downscale;
@@ -3320,17 +3257,6 @@
 		downscale_w = max_fixed_16_16(fp_w_ratio, u32_to_fixed_16_16(1));
 		downscale_h = max_fixed_16_16(fp_h_ratio, u32_to_fixed_16_16(1));
 
-=======
-
-		if (!dst_w || !dst_h)
-			return pipe_downscale;
-
-		fp_w_ratio = fixed_16_16_div(src_w, dst_w);
-		fp_h_ratio = fixed_16_16_div(src_h, dst_h);
-		downscale_w = max_fixed_16_16(fp_w_ratio, u32_to_fixed_16_16(1));
-		downscale_h = max_fixed_16_16(fp_h_ratio, u32_to_fixed_16_16(1));
-
->>>>>>> 4c847018
 		pipe_downscale = mul_fixed16(downscale_w, downscale_h);
 	}
 
@@ -3855,12 +3781,7 @@
 				struct intel_crtc_state *cstate,
 				const struct intel_plane_state *intel_pstate,
 				int level,
-<<<<<<< HEAD
-				uint16_t *out_blocks, /* out */
-				uint8_t *out_lines /* out */)
-=======
 				struct skl_plane_wm *wm /* out */)
->>>>>>> 4c847018
 {
 	struct intel_plane *plane = to_intel_plane(intel_pstate->base.plane);
 	const struct drm_plane_state *pstate = &intel_pstate->base;
@@ -3881,11 +3802,8 @@
 		to_intel_atomic_state(cstate->base.state);
 	bool apply_memory_bw_wa = skl_needs_memory_bw_wa(state);
 	bool y_tiled, x_tiled;
-<<<<<<< HEAD
-=======
 	uint16_t *out_blocks = &wm->wm[level].plane_res_b;
 	uint8_t *out_lines = &wm->wm[level].plane_res_l;
->>>>>>> 4c847018
 
 	if (latency == 0 ||
 	    !intel_wm_plane_visible(cstate, intel_pstate))
@@ -3994,14 +3912,11 @@
 		}
 	}
 
-<<<<<<< HEAD
-=======
 	if ((level > 0) && (res_blocks < wm->wm[level - 1].plane_res_b)) {
 		res_blocks = wm->wm[level - 1].plane_res_b;
 		res_lines = wm->wm[level - 1].plane_res_l;
 	}
 
->>>>>>> 4c847018
 	if (res_lines >= 31 && level == 0) {
 		struct drm_plane *plane = pstate->plane;
 
@@ -4030,22 +3945,13 @@
 		return -EINVAL;
 
 	for (level = 0; level <= max_level; level++) {
-<<<<<<< HEAD
-		struct skl_wm_level *result = &wm->wm[level];
-=======
->>>>>>> 4c847018
 
 		ret = skl_compute_plane_wm(dev_priv,
 					   cstate,
 					   intel_pstate,
 					   level,
-<<<<<<< HEAD
-					   &result->plane_res_b,
-					   &result->plane_res_l);
-=======
 					   wm);
 
->>>>>>> 4c847018
 		if (ret)
 			return ret;
 	}
@@ -4060,15 +3966,9 @@
 	struct drm_i915_private *dev_priv = to_i915(state->dev);
 	uint_fixed_16_16_t linetime_us;
 	uint32_t linetime_wm;
-<<<<<<< HEAD
 
 	linetime_us = intel_get_linetime_us(cstate);
 
-=======
-
-	linetime_us = intel_get_linetime_us(cstate);
-
->>>>>>> 4c847018
 	if (is_fixed16_zero(linetime_us))
 		return 0;
 
@@ -4248,21 +4148,12 @@
 	enum pipe pipe = intel_crtc->pipe;
 
 	WARN_ON(!drm_atomic_get_existing_crtc_state(state, crtc));
-<<<<<<< HEAD
 
 	drm_for_each_plane_mask(plane, dev, cstate->base.plane_mask) {
 		enum plane_id plane_id = to_intel_plane(plane)->id;
 		const struct skl_plane_wm *wm = &pipe_wm->planes[plane_id];
 		const struct skl_plane_wm *old_wm = &old_pipe_wm->planes[plane_id];
 
-=======
-
-	drm_for_each_plane_mask(plane, dev, cstate->base.plane_mask) {
-		enum plane_id plane_id = to_intel_plane(plane)->id;
-		const struct skl_plane_wm *wm = &pipe_wm->planes[plane_id];
-		const struct skl_plane_wm *old_wm = &old_pipe_wm->planes[plane_id];
-
->>>>>>> 4c847018
 		if ((skl_ddb_entry_equal(&cur_ddb->plane[pipe][plane_id],
 					&new_ddb->plane[pipe][plane_id]) &&
 		    skl_ddb_entry_equal(&cur_ddb->y_plane[pipe][plane_id],
@@ -4402,46 +4293,6 @@
 	       sizeof(dst->ddb.y_plane[pipe]));
 	memcpy(dst->ddb.plane[pipe], src->ddb.plane[pipe],
 	       sizeof(dst->ddb.plane[pipe]));
-<<<<<<< HEAD
-=======
-}
-
-static void
-skl_print_wm_changes(const struct drm_atomic_state *state)
-{
-	const struct drm_device *dev = state->dev;
-	const struct drm_i915_private *dev_priv = to_i915(dev);
-	const struct intel_atomic_state *intel_state =
-		to_intel_atomic_state(state);
-	const struct drm_crtc *crtc;
-	const struct drm_crtc_state *cstate;
-	const struct intel_plane *intel_plane;
-	const struct skl_ddb_allocation *old_ddb = &dev_priv->wm.skl_hw.ddb;
-	const struct skl_ddb_allocation *new_ddb = &intel_state->wm_results.ddb;
-	int i;
-
-	for_each_crtc_in_state(state, crtc, cstate, i) {
-		const struct intel_crtc *intel_crtc = to_intel_crtc(crtc);
-		enum pipe pipe = intel_crtc->pipe;
-
-		for_each_intel_plane_on_crtc(dev, intel_crtc, intel_plane) {
-			enum plane_id plane_id = intel_plane->id;
-			const struct skl_ddb_entry *old, *new;
-
-			old = &old_ddb->plane[pipe][plane_id];
-			new = &new_ddb->plane[pipe][plane_id];
-
-			if (skl_ddb_entry_equal(old, new))
-				continue;
-
-			DRM_DEBUG_ATOMIC("[PLANE:%d:%s] ddb (%d - %d) -> (%d - %d)\n",
-					 intel_plane->base.base.id,
-					 intel_plane->base.name,
-					 old->start, old->end,
-					 new->start, new->end);
-		}
-	}
->>>>>>> 4c847018
 }
 
 static void
@@ -5787,10 +5638,6 @@
 {
 	struct intel_engine_cs *engine;
 	enum intel_engine_id id;
-<<<<<<< HEAD
-	uint32_t rc6_mask = 0;
-=======
->>>>>>> 4c847018
 
 	/* 1a: Software RC state - RC0 */
 	I915_WRITE(GEN6_RC_STATE, 0);
@@ -5823,15 +5670,6 @@
 	I915_WRITE(GEN9_MEDIA_PG_IDLE_HYSTERESIS, 25);
 	I915_WRITE(GEN9_RENDER_PG_IDLE_HYSTERESIS, 25);
 
-<<<<<<< HEAD
-	/* 3a: Enable RC6 */
-	if (intel_enable_rc6() & INTEL_RC6_ENABLE)
-		rc6_mask = GEN6_RC_CTL_RC6_ENABLE;
-	DRM_INFO("RC6 %s\n", onoff(rc6_mask & GEN6_RC_CTL_RC6_ENABLE));
-	I915_WRITE(GEN6_RC6_THRESHOLD, 37500); /* 37.5/125ms per EI */
-	I915_WRITE(GEN6_RC_CONTROL,
-		   GEN6_RC_CTL_HW_ENABLE | GEN6_RC_CTL_EI_MODE(1) | rc6_mask);
-=======
 	/* 3: Proceed with Enabling/Disabling According to Runtime Mode. */
 	gen9_set_rc6_mode(dev_priv);
 
@@ -5853,7 +5691,6 @@
 		mutex_unlock(&dev_priv->rps.hw_lock);
 		return 0;
 	}
->>>>>>> 4c847018
 
 	intel_runtime_pm_get(dev_priv);
 	intel_uncore_forcewake_get(dev_priv, FORCEWAKE_ALL);
@@ -8510,10 +8347,6 @@
 	queue_work(req->i915->wq, &boost->work);
 }
 
-<<<<<<< HEAD
-void intel_pm_setup(struct drm_i915_private *dev_priv)
-{
-=======
 /*
  * These operations are caled from user mode (CoreU) to make sure
  * Gfx is up before register accesses from user mode
@@ -8589,7 +8422,6 @@
 
 void intel_pm_setup(struct drm_i915_private *dev_priv)
 {
->>>>>>> 4c847018
 	mutex_init(&dev_priv->rps.hw_lock);
 	spin_lock_init(&dev_priv->rps.client_lock);
 
