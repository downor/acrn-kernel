/*
 * Copyright 2013 Advanced Micro Devices, Inc.
 *
 * Permission is hereby granted, free of charge, to any person obtaining a
 * copy of this software and associated documentation files (the "Software"),
 * to deal in the Software without restriction, including without limitation
 * the rights to use, copy, modify, merge, publish, distribute, sublicense,
 * and/or sell copies of the Software, and to permit persons to whom the
 * Software is furnished to do so, subject to the following conditions:
 *
 * The above copyright notice and this permission notice shall be included in
 * all copies or substantial portions of the Software.
 *
 * THE SOFTWARE IS PROVIDED "AS IS", WITHOUT WARRANTY OF ANY KIND, EXPRESS OR
 * IMPLIED, INCLUDING BUT NOT LIMITED TO THE WARRANTIES OF MERCHANTABILITY,
 * FITNESS FOR A PARTICULAR PURPOSE AND NONINFRINGEMENT.  IN NO EVENT SHALL
 * THE COPYRIGHT HOLDER(S) OR AUTHOR(S) BE LIABLE FOR ANY CLAIM, DAMAGES OR
 * OTHER LIABILITY, WHETHER IN AN ACTION OF CONTRACT, TORT OR OTHERWISE,
 * ARISING FROM, OUT OF OR IN CONNECTION WITH THE SOFTWARE OR THE USE OR
 * OTHER DEALINGS IN THE SOFTWARE.
 *
 */

#include "drmP.h"
#include "amdgpu.h"
#include "amdgpu_pm.h"
#include "cikd.h"
#include "atom.h"
#include "amdgpu_atombios.h"
#include "amdgpu_dpm.h"
#include "kv_dpm.h"
#include "gfx_v7_0.h"
#include <linux/seq_file.h>

#include "smu/smu_7_0_0_d.h"
#include "smu/smu_7_0_0_sh_mask.h"

#include "gca/gfx_7_2_d.h"
#include "gca/gfx_7_2_sh_mask.h"

#define KV_MAX_DEEPSLEEP_DIVIDER_ID     5
#define KV_MINIMUM_ENGINE_CLOCK         800
#define SMC_RAM_END                     0x40000

static void kv_dpm_set_dpm_funcs(struct amdgpu_device *adev);
static void kv_dpm_set_irq_funcs(struct amdgpu_device *adev);
static int kv_enable_nb_dpm(struct amdgpu_device *adev,
			    bool enable);
static void kv_init_graphics_levels(struct amdgpu_device *adev);
static int kv_calculate_ds_divider(struct amdgpu_device *adev);
static int kv_calculate_nbps_level_settings(struct amdgpu_device *adev);
static int kv_calculate_dpm_settings(struct amdgpu_device *adev);
static void kv_enable_new_levels(struct amdgpu_device *adev);
static void kv_program_nbps_index_settings(struct amdgpu_device *adev,
					   struct amdgpu_ps *new_rps);
static int kv_set_enabled_level(struct amdgpu_device *adev, u32 level);
static int kv_set_enabled_levels(struct amdgpu_device *adev);
static int kv_force_dpm_highest(struct amdgpu_device *adev);
static int kv_force_dpm_lowest(struct amdgpu_device *adev);
static void kv_apply_state_adjust_rules(struct amdgpu_device *adev,
					struct amdgpu_ps *new_rps,
					struct amdgpu_ps *old_rps);
static int kv_set_thermal_temperature_range(struct amdgpu_device *adev,
					    int min_temp, int max_temp);
static int kv_init_fps_limits(struct amdgpu_device *adev);

static void kv_dpm_powergate_uvd(struct amdgpu_device *adev, bool gate);
static void kv_dpm_powergate_vce(struct amdgpu_device *adev, bool gate);
static void kv_dpm_powergate_samu(struct amdgpu_device *adev, bool gate);
static void kv_dpm_powergate_acp(struct amdgpu_device *adev, bool gate);


static u32 kv_convert_vid2_to_vid7(struct amdgpu_device *adev,
				   struct sumo_vid_mapping_table *vid_mapping_table,
				   u32 vid_2bit)
{
	struct amdgpu_clock_voltage_dependency_table *vddc_sclk_table =
		&adev->pm.dpm.dyn_state.vddc_dependency_on_sclk;
	u32 i;

	if (vddc_sclk_table && vddc_sclk_table->count) {
		if (vid_2bit < vddc_sclk_table->count)
			return vddc_sclk_table->entries[vid_2bit].v;
		else
			return vddc_sclk_table->entries[vddc_sclk_table->count - 1].v;
	} else {
		for (i = 0; i < vid_mapping_table->num_entries; i++) {
			if (vid_mapping_table->entries[i].vid_2bit == vid_2bit)
				return vid_mapping_table->entries[i].vid_7bit;
		}
		return vid_mapping_table->entries[vid_mapping_table->num_entries - 1].vid_7bit;
	}
}

static u32 kv_convert_vid7_to_vid2(struct amdgpu_device *adev,
				   struct sumo_vid_mapping_table *vid_mapping_table,
				   u32 vid_7bit)
{
	struct amdgpu_clock_voltage_dependency_table *vddc_sclk_table =
		&adev->pm.dpm.dyn_state.vddc_dependency_on_sclk;
	u32 i;

	if (vddc_sclk_table && vddc_sclk_table->count) {
		for (i = 0; i < vddc_sclk_table->count; i++) {
			if (vddc_sclk_table->entries[i].v == vid_7bit)
				return i;
		}
		return vddc_sclk_table->count - 1;
	} else {
		for (i = 0; i < vid_mapping_table->num_entries; i++) {
			if (vid_mapping_table->entries[i].vid_7bit == vid_7bit)
				return vid_mapping_table->entries[i].vid_2bit;
		}

		return vid_mapping_table->entries[vid_mapping_table->num_entries - 1].vid_2bit;
	}
}

static void sumo_take_smu_control(struct amdgpu_device *adev, bool enable)
{
/* This bit selects who handles display phy powergating.
 * Clear the bit to let atom handle it.
 * Set it to let the driver handle it.
 * For now we just let atom handle it.
 */
#if 0
	u32 v = RREG32(mmDOUT_SCRATCH3);

	if (enable)
		v |= 0x4;
	else
		v &= 0xFFFFFFFB;

	WREG32(mmDOUT_SCRATCH3, v);
#endif
}

static void sumo_construct_sclk_voltage_mapping_table(struct amdgpu_device *adev,
						      struct sumo_sclk_voltage_mapping_table *sclk_voltage_mapping_table,
						      ATOM_AVAILABLE_SCLK_LIST *table)
{
	u32 i;
	u32 n = 0;
	u32 prev_sclk = 0;

	for (i = 0; i < SUMO_MAX_HARDWARE_POWERLEVELS; i++) {
		if (table[i].ulSupportedSCLK > prev_sclk) {
			sclk_voltage_mapping_table->entries[n].sclk_frequency =
				table[i].ulSupportedSCLK;
			sclk_voltage_mapping_table->entries[n].vid_2bit =
				table[i].usVoltageIndex;
			prev_sclk = table[i].ulSupportedSCLK;
			n++;
		}
	}

	sclk_voltage_mapping_table->num_max_dpm_entries = n;
}

static void sumo_construct_vid_mapping_table(struct amdgpu_device *adev,
					     struct sumo_vid_mapping_table *vid_mapping_table,
					     ATOM_AVAILABLE_SCLK_LIST *table)
{
	u32 i, j;

	for (i = 0; i < SUMO_MAX_HARDWARE_POWERLEVELS; i++) {
		if (table[i].ulSupportedSCLK != 0) {
			vid_mapping_table->entries[table[i].usVoltageIndex].vid_7bit =
				table[i].usVoltageID;
			vid_mapping_table->entries[table[i].usVoltageIndex].vid_2bit =
				table[i].usVoltageIndex;
		}
	}

	for (i = 0; i < SUMO_MAX_NUMBER_VOLTAGES; i++) {
		if (vid_mapping_table->entries[i].vid_7bit == 0) {
			for (j = i + 1; j < SUMO_MAX_NUMBER_VOLTAGES; j++) {
				if (vid_mapping_table->entries[j].vid_7bit != 0) {
					vid_mapping_table->entries[i] =
						vid_mapping_table->entries[j];
					vid_mapping_table->entries[j].vid_7bit = 0;
					break;
				}
			}

			if (j == SUMO_MAX_NUMBER_VOLTAGES)
				break;
		}
	}

	vid_mapping_table->num_entries = i;
}

#if 0
static const struct kv_lcac_config_values sx_local_cac_cfg_kv[] =
{
	{  0,       4,        1    },
	{  1,       4,        1    },
	{  2,       5,        1    },
	{  3,       4,        2    },
	{  4,       1,        1    },
	{  5,       5,        2    },
	{  6,       6,        1    },
	{  7,       9,        2    },
	{ 0xffffffff }
};

static const struct kv_lcac_config_values mc0_local_cac_cfg_kv[] =
{
	{  0,       4,        1    },
	{ 0xffffffff }
};

static const struct kv_lcac_config_values mc1_local_cac_cfg_kv[] =
{
	{  0,       4,        1    },
	{ 0xffffffff }
};

static const struct kv_lcac_config_values mc2_local_cac_cfg_kv[] =
{
	{  0,       4,        1    },
	{ 0xffffffff }
};

static const struct kv_lcac_config_values mc3_local_cac_cfg_kv[] =
{
	{  0,       4,        1    },
	{ 0xffffffff }
};

static const struct kv_lcac_config_values cpl_local_cac_cfg_kv[] =
{
	{  0,       4,        1    },
	{  1,       4,        1    },
	{  2,       5,        1    },
	{  3,       4,        1    },
	{  4,       1,        1    },
	{  5,       5,        1    },
	{  6,       6,        1    },
	{  7,       9,        1    },
	{  8,       4,        1    },
	{  9,       2,        1    },
	{  10,      3,        1    },
	{  11,      6,        1    },
	{  12,      8,        2    },
	{  13,      1,        1    },
	{  14,      2,        1    },
	{  15,      3,        1    },
	{  16,      1,        1    },
	{  17,      4,        1    },
	{  18,      3,        1    },
	{  19,      1,        1    },
	{  20,      8,        1    },
	{  21,      5,        1    },
	{  22,      1,        1    },
	{  23,      1,        1    },
	{  24,      4,        1    },
	{  27,      6,        1    },
	{  28,      1,        1    },
	{ 0xffffffff }
};

static const struct kv_lcac_config_reg sx0_cac_config_reg[] =
{
	{ 0xc0400d00, 0x003e0000, 17, 0x3fc00000, 22, 0x0001fffe, 1, 0x00000001, 0 }
};

static const struct kv_lcac_config_reg mc0_cac_config_reg[] =
{
	{ 0xc0400d30, 0x003e0000, 17, 0x3fc00000, 22, 0x0001fffe, 1, 0x00000001, 0 }
};

static const struct kv_lcac_config_reg mc1_cac_config_reg[] =
{
	{ 0xc0400d3c, 0x003e0000, 17, 0x3fc00000, 22, 0x0001fffe, 1, 0x00000001, 0 }
};

static const struct kv_lcac_config_reg mc2_cac_config_reg[] =
{
	{ 0xc0400d48, 0x003e0000, 17, 0x3fc00000, 22, 0x0001fffe, 1, 0x00000001, 0 }
};

static const struct kv_lcac_config_reg mc3_cac_config_reg[] =
{
	{ 0xc0400d54, 0x003e0000, 17, 0x3fc00000, 22, 0x0001fffe, 1, 0x00000001, 0 }
};

static const struct kv_lcac_config_reg cpl_cac_config_reg[] =
{
	{ 0xc0400d80, 0x003e0000, 17, 0x3fc00000, 22, 0x0001fffe, 1, 0x00000001, 0 }
};
#endif

static const struct kv_pt_config_reg didt_config_kv[] =
{
	{ 0x10, 0x000000ff, 0, 0x0, KV_CONFIGREG_DIDT_IND },
	{ 0x10, 0x0000ff00, 8, 0x0, KV_CONFIGREG_DIDT_IND },
	{ 0x10, 0x00ff0000, 16, 0x0, KV_CONFIGREG_DIDT_IND },
	{ 0x10, 0xff000000, 24, 0x0, KV_CONFIGREG_DIDT_IND },
	{ 0x11, 0x000000ff, 0, 0x0, KV_CONFIGREG_DIDT_IND },
	{ 0x11, 0x0000ff00, 8, 0x0, KV_CONFIGREG_DIDT_IND },
	{ 0x11, 0x00ff0000, 16, 0x0, KV_CONFIGREG_DIDT_IND },
	{ 0x11, 0xff000000, 24, 0x0, KV_CONFIGREG_DIDT_IND },
	{ 0x12, 0x000000ff, 0, 0x0, KV_CONFIGREG_DIDT_IND },
	{ 0x12, 0x0000ff00, 8, 0x0, KV_CONFIGREG_DIDT_IND },
	{ 0x12, 0x00ff0000, 16, 0x0, KV_CONFIGREG_DIDT_IND },
	{ 0x12, 0xff000000, 24, 0x0, KV_CONFIGREG_DIDT_IND },
	{ 0x2, 0x00003fff, 0, 0x4, KV_CONFIGREG_DIDT_IND },
	{ 0x2, 0x03ff0000, 16, 0x80, KV_CONFIGREG_DIDT_IND },
	{ 0x2, 0x78000000, 27, 0x3, KV_CONFIGREG_DIDT_IND },
	{ 0x1, 0x0000ffff, 0, 0x3FFF, KV_CONFIGREG_DIDT_IND },
	{ 0x1, 0xffff0000, 16, 0x3FFF, KV_CONFIGREG_DIDT_IND },
	{ 0x0, 0x00000001, 0, 0x0, KV_CONFIGREG_DIDT_IND },
	{ 0x30, 0x000000ff, 0, 0x0, KV_CONFIGREG_DIDT_IND },
	{ 0x30, 0x0000ff00, 8, 0x0, KV_CONFIGREG_DIDT_IND },
	{ 0x30, 0x00ff0000, 16, 0x0, KV_CONFIGREG_DIDT_IND },
	{ 0x30, 0xff000000, 24, 0x0, KV_CONFIGREG_DIDT_IND },
	{ 0x31, 0x000000ff, 0, 0x0, KV_CONFIGREG_DIDT_IND },
	{ 0x31, 0x0000ff00, 8, 0x0, KV_CONFIGREG_DIDT_IND },
	{ 0x31, 0x00ff0000, 16, 0x0, KV_CONFIGREG_DIDT_IND },
	{ 0x31, 0xff000000, 24, 0x0, KV_CONFIGREG_DIDT_IND },
	{ 0x32, 0x000000ff, 0, 0x0, KV_CONFIGREG_DIDT_IND },
	{ 0x32, 0x0000ff00, 8, 0x0, KV_CONFIGREG_DIDT_IND },
	{ 0x32, 0x00ff0000, 16, 0x0, KV_CONFIGREG_DIDT_IND },
	{ 0x32, 0xff000000, 24, 0x0, KV_CONFIGREG_DIDT_IND },
	{ 0x22, 0x00003fff, 0, 0x4, KV_CONFIGREG_DIDT_IND },
	{ 0x22, 0x03ff0000, 16, 0x80, KV_CONFIGREG_DIDT_IND },
	{ 0x22, 0x78000000, 27, 0x3, KV_CONFIGREG_DIDT_IND },
	{ 0x21, 0x0000ffff, 0, 0x3FFF, KV_CONFIGREG_DIDT_IND },
	{ 0x21, 0xffff0000, 16, 0x3FFF, KV_CONFIGREG_DIDT_IND },
	{ 0x20, 0x00000001, 0, 0x0, KV_CONFIGREG_DIDT_IND },
	{ 0x50, 0x000000ff, 0, 0x0, KV_CONFIGREG_DIDT_IND },
	{ 0x50, 0x0000ff00, 8, 0x0, KV_CONFIGREG_DIDT_IND },
	{ 0x50, 0x00ff0000, 16, 0x0, KV_CONFIGREG_DIDT_IND },
	{ 0x50, 0xff000000, 24, 0x0, KV_CONFIGREG_DIDT_IND },
	{ 0x51, 0x000000ff, 0, 0x0, KV_CONFIGREG_DIDT_IND },
	{ 0x51, 0x0000ff00, 8, 0x0, KV_CONFIGREG_DIDT_IND },
	{ 0x51, 0x00ff0000, 16, 0x0, KV_CONFIGREG_DIDT_IND },
	{ 0x51, 0xff000000, 24, 0x0, KV_CONFIGREG_DIDT_IND },
	{ 0x52, 0x000000ff, 0, 0x0, KV_CONFIGREG_DIDT_IND },
	{ 0x52, 0x0000ff00, 8, 0x0, KV_CONFIGREG_DIDT_IND },
	{ 0x52, 0x00ff0000, 16, 0x0, KV_CONFIGREG_DIDT_IND },
	{ 0x52, 0xff000000, 24, 0x0, KV_CONFIGREG_DIDT_IND },
	{ 0x42, 0x00003fff, 0, 0x4, KV_CONFIGREG_DIDT_IND },
	{ 0x42, 0x03ff0000, 16, 0x80, KV_CONFIGREG_DIDT_IND },
	{ 0x42, 0x78000000, 27, 0x3, KV_CONFIGREG_DIDT_IND },
	{ 0x41, 0x0000ffff, 0, 0x3FFF, KV_CONFIGREG_DIDT_IND },
	{ 0x41, 0xffff0000, 16, 0x3FFF, KV_CONFIGREG_DIDT_IND },
	{ 0x40, 0x00000001, 0, 0x0, KV_CONFIGREG_DIDT_IND },
	{ 0x70, 0x000000ff, 0, 0x0, KV_CONFIGREG_DIDT_IND },
	{ 0x70, 0x0000ff00, 8, 0x0, KV_CONFIGREG_DIDT_IND },
	{ 0x70, 0x00ff0000, 16, 0x0, KV_CONFIGREG_DIDT_IND },
	{ 0x70, 0xff000000, 24, 0x0, KV_CONFIGREG_DIDT_IND },
	{ 0x71, 0x000000ff, 0, 0x0, KV_CONFIGREG_DIDT_IND },
	{ 0x71, 0x0000ff00, 8, 0x0, KV_CONFIGREG_DIDT_IND },
	{ 0x71, 0x00ff0000, 16, 0x0, KV_CONFIGREG_DIDT_IND },
	{ 0x71, 0xff000000, 24, 0x0, KV_CONFIGREG_DIDT_IND },
	{ 0x72, 0x000000ff, 0, 0x0, KV_CONFIGREG_DIDT_IND },
	{ 0x72, 0x0000ff00, 8, 0x0, KV_CONFIGREG_DIDT_IND },
	{ 0x72, 0x00ff0000, 16, 0x0, KV_CONFIGREG_DIDT_IND },
	{ 0x72, 0xff000000, 24, 0x0, KV_CONFIGREG_DIDT_IND },
	{ 0x62, 0x00003fff, 0, 0x4, KV_CONFIGREG_DIDT_IND },
	{ 0x62, 0x03ff0000, 16, 0x80, KV_CONFIGREG_DIDT_IND },
	{ 0x62, 0x78000000, 27, 0x3, KV_CONFIGREG_DIDT_IND },
	{ 0x61, 0x0000ffff, 0, 0x3FFF, KV_CONFIGREG_DIDT_IND },
	{ 0x61, 0xffff0000, 16, 0x3FFF, KV_CONFIGREG_DIDT_IND },
	{ 0x60, 0x00000001, 0, 0x0, KV_CONFIGREG_DIDT_IND },
	{ 0xFFFFFFFF }
};

static struct kv_ps *kv_get_ps(struct amdgpu_ps *rps)
{
	struct kv_ps *ps = rps->ps_priv;

	return ps;
}

static struct kv_power_info *kv_get_pi(struct amdgpu_device *adev)
{
	struct kv_power_info *pi = adev->pm.dpm.priv;

	return pi;
}

#if 0
static void kv_program_local_cac_table(struct amdgpu_device *adev,
				       const struct kv_lcac_config_values *local_cac_table,
				       const struct kv_lcac_config_reg *local_cac_reg)
{
	u32 i, count, data;
	const struct kv_lcac_config_values *values = local_cac_table;

	while (values->block_id != 0xffffffff) {
		count = values->signal_id;
		for (i = 0; i < count; i++) {
			data = ((values->block_id << local_cac_reg->block_shift) &
				local_cac_reg->block_mask);
			data |= ((i << local_cac_reg->signal_shift) &
				 local_cac_reg->signal_mask);
			data |= ((values->t << local_cac_reg->t_shift) &
				 local_cac_reg->t_mask);
			data |= ((1 << local_cac_reg->enable_shift) &
				 local_cac_reg->enable_mask);
			WREG32_SMC(local_cac_reg->cntl, data);
		}
		values++;
	}
}
#endif

static int kv_program_pt_config_registers(struct amdgpu_device *adev,
					  const struct kv_pt_config_reg *cac_config_regs)
{
	const struct kv_pt_config_reg *config_regs = cac_config_regs;
	u32 data;
	u32 cache = 0;

	if (config_regs == NULL)
		return -EINVAL;

	while (config_regs->offset != 0xFFFFFFFF) {
		if (config_regs->type == KV_CONFIGREG_CACHE) {
			cache |= ((config_regs->value << config_regs->shift) & config_regs->mask);
		} else {
			switch (config_regs->type) {
			case KV_CONFIGREG_SMC_IND:
				data = RREG32_SMC(config_regs->offset);
				break;
			case KV_CONFIGREG_DIDT_IND:
				data = RREG32_DIDT(config_regs->offset);
				break;
			default:
				data = RREG32(config_regs->offset);
				break;
			}

			data &= ~config_regs->mask;
			data |= ((config_regs->value << config_regs->shift) & config_regs->mask);
			data |= cache;
			cache = 0;

			switch (config_regs->type) {
			case KV_CONFIGREG_SMC_IND:
				WREG32_SMC(config_regs->offset, data);
				break;
			case KV_CONFIGREG_DIDT_IND:
				WREG32_DIDT(config_regs->offset, data);
				break;
			default:
				WREG32(config_regs->offset, data);
				break;
			}
		}
		config_regs++;
	}

	return 0;
}

static void kv_do_enable_didt(struct amdgpu_device *adev, bool enable)
{
	struct kv_power_info *pi = kv_get_pi(adev);
	u32 data;

	if (pi->caps_sq_ramping) {
		data = RREG32_DIDT(ixDIDT_SQ_CTRL0);
		if (enable)
			data |= DIDT_SQ_CTRL0__DIDT_CTRL_EN_MASK;
		else
			data &= ~DIDT_SQ_CTRL0__DIDT_CTRL_EN_MASK;
		WREG32_DIDT(ixDIDT_SQ_CTRL0, data);
	}

	if (pi->caps_db_ramping) {
		data = RREG32_DIDT(ixDIDT_DB_CTRL0);
		if (enable)
			data |= DIDT_DB_CTRL0__DIDT_CTRL_EN_MASK;
		else
			data &= ~DIDT_DB_CTRL0__DIDT_CTRL_EN_MASK;
		WREG32_DIDT(ixDIDT_DB_CTRL0, data);
	}

	if (pi->caps_td_ramping) {
		data = RREG32_DIDT(ixDIDT_TD_CTRL0);
		if (enable)
			data |= DIDT_TD_CTRL0__DIDT_CTRL_EN_MASK;
		else
			data &= ~DIDT_TD_CTRL0__DIDT_CTRL_EN_MASK;
		WREG32_DIDT(ixDIDT_TD_CTRL0, data);
	}

	if (pi->caps_tcp_ramping) {
		data = RREG32_DIDT(ixDIDT_TCP_CTRL0);
		if (enable)
			data |= DIDT_TCP_CTRL0__DIDT_CTRL_EN_MASK;
		else
			data &= ~DIDT_TCP_CTRL0__DIDT_CTRL_EN_MASK;
		WREG32_DIDT(ixDIDT_TCP_CTRL0, data);
	}
}

static int kv_enable_didt(struct amdgpu_device *adev, bool enable)
{
	struct kv_power_info *pi = kv_get_pi(adev);
	int ret;

	if (pi->caps_sq_ramping ||
	    pi->caps_db_ramping ||
	    pi->caps_td_ramping ||
	    pi->caps_tcp_ramping) {
		adev->gfx.rlc.funcs->enter_safe_mode(adev);

		if (enable) {
			ret = kv_program_pt_config_registers(adev, didt_config_kv);
			if (ret) {
				adev->gfx.rlc.funcs->exit_safe_mode(adev);
				return ret;
			}
		}

		kv_do_enable_didt(adev, enable);

		adev->gfx.rlc.funcs->exit_safe_mode(adev);
	}

	return 0;
}

#if 0
static void kv_initialize_hardware_cac_manager(struct amdgpu_device *adev)
{
	struct kv_power_info *pi = kv_get_pi(adev);

	if (pi->caps_cac) {
		WREG32_SMC(ixLCAC_SX0_OVR_SEL, 0);
		WREG32_SMC(ixLCAC_SX0_OVR_VAL, 0);
		kv_program_local_cac_table(adev, sx_local_cac_cfg_kv, sx0_cac_config_reg);

		WREG32_SMC(ixLCAC_MC0_OVR_SEL, 0);
		WREG32_SMC(ixLCAC_MC0_OVR_VAL, 0);
		kv_program_local_cac_table(adev, mc0_local_cac_cfg_kv, mc0_cac_config_reg);

		WREG32_SMC(ixLCAC_MC1_OVR_SEL, 0);
		WREG32_SMC(ixLCAC_MC1_OVR_VAL, 0);
		kv_program_local_cac_table(adev, mc1_local_cac_cfg_kv, mc1_cac_config_reg);

		WREG32_SMC(ixLCAC_MC2_OVR_SEL, 0);
		WREG32_SMC(ixLCAC_MC2_OVR_VAL, 0);
		kv_program_local_cac_table(adev, mc2_local_cac_cfg_kv, mc2_cac_config_reg);

		WREG32_SMC(ixLCAC_MC3_OVR_SEL, 0);
		WREG32_SMC(ixLCAC_MC3_OVR_VAL, 0);
		kv_program_local_cac_table(adev, mc3_local_cac_cfg_kv, mc3_cac_config_reg);

		WREG32_SMC(ixLCAC_CPL_OVR_SEL, 0);
		WREG32_SMC(ixLCAC_CPL_OVR_VAL, 0);
		kv_program_local_cac_table(adev, cpl_local_cac_cfg_kv, cpl_cac_config_reg);
	}
}
#endif

static int kv_enable_smc_cac(struct amdgpu_device *adev, bool enable)
{
	struct kv_power_info *pi = kv_get_pi(adev);
	int ret = 0;

	if (pi->caps_cac) {
		if (enable) {
			ret = amdgpu_kv_notify_message_to_smu(adev, PPSMC_MSG_EnableCac);
			if (ret)
				pi->cac_enabled = false;
			else
				pi->cac_enabled = true;
		} else if (pi->cac_enabled) {
			amdgpu_kv_notify_message_to_smu(adev, PPSMC_MSG_DisableCac);
			pi->cac_enabled = false;
		}
	}

	return ret;
}

static int kv_process_firmware_header(struct amdgpu_device *adev)
{
	struct kv_power_info *pi = kv_get_pi(adev);
	u32 tmp;
	int ret;

	ret = amdgpu_kv_read_smc_sram_dword(adev, SMU7_FIRMWARE_HEADER_LOCATION +
				     offsetof(SMU7_Firmware_Header, DpmTable),
				     &tmp, pi->sram_end);

	if (ret == 0)
		pi->dpm_table_start = tmp;

	ret = amdgpu_kv_read_smc_sram_dword(adev, SMU7_FIRMWARE_HEADER_LOCATION +
				     offsetof(SMU7_Firmware_Header, SoftRegisters),
				     &tmp, pi->sram_end);

	if (ret == 0)
		pi->soft_regs_start = tmp;

	return ret;
}

static int kv_enable_dpm_voltage_scaling(struct amdgpu_device *adev)
{
	struct kv_power_info *pi = kv_get_pi(adev);
	int ret;

	pi->graphics_voltage_change_enable = 1;

	ret = amdgpu_kv_copy_bytes_to_smc(adev,
				   pi->dpm_table_start +
				   offsetof(SMU7_Fusion_DpmTable, GraphicsVoltageChangeEnable),
				   &pi->graphics_voltage_change_enable,
				   sizeof(u8), pi->sram_end);

	return ret;
}

static int kv_set_dpm_interval(struct amdgpu_device *adev)
{
	struct kv_power_info *pi = kv_get_pi(adev);
	int ret;

	pi->graphics_interval = 1;

	ret = amdgpu_kv_copy_bytes_to_smc(adev,
				   pi->dpm_table_start +
				   offsetof(SMU7_Fusion_DpmTable, GraphicsInterval),
				   &pi->graphics_interval,
				   sizeof(u8), pi->sram_end);

	return ret;
}

static int kv_set_dpm_boot_state(struct amdgpu_device *adev)
{
	struct kv_power_info *pi = kv_get_pi(adev);
	int ret;

	ret = amdgpu_kv_copy_bytes_to_smc(adev,
				   pi->dpm_table_start +
				   offsetof(SMU7_Fusion_DpmTable, GraphicsBootLevel),
				   &pi->graphics_boot_level,
				   sizeof(u8), pi->sram_end);

	return ret;
}

static void kv_program_vc(struct amdgpu_device *adev)
{
	WREG32_SMC(ixCG_FREQ_TRAN_VOTING_0, 0x3FFFC100);
}

static void kv_clear_vc(struct amdgpu_device *adev)
{
	WREG32_SMC(ixCG_FREQ_TRAN_VOTING_0, 0);
}

static int kv_set_divider_value(struct amdgpu_device *adev,
				u32 index, u32 sclk)
{
	struct kv_power_info *pi = kv_get_pi(adev);
	struct atom_clock_dividers dividers;
	int ret;

	ret = amdgpu_atombios_get_clock_dividers(adev, COMPUTE_ENGINE_PLL_PARAM,
						 sclk, false, &dividers);
	if (ret)
		return ret;

	pi->graphics_level[index].SclkDid = (u8)dividers.post_div;
	pi->graphics_level[index].SclkFrequency = cpu_to_be32(sclk);

	return 0;
}

static u16 kv_convert_8bit_index_to_voltage(struct amdgpu_device *adev,
					    u16 voltage)
{
	return 6200 - (voltage * 25);
}

static u16 kv_convert_2bit_index_to_voltage(struct amdgpu_device *adev,
					    u32 vid_2bit)
{
	struct kv_power_info *pi = kv_get_pi(adev);
	u32 vid_8bit = kv_convert_vid2_to_vid7(adev,
					       &pi->sys_info.vid_mapping_table,
					       vid_2bit);

	return kv_convert_8bit_index_to_voltage(adev, (u16)vid_8bit);
}


static int kv_set_vid(struct amdgpu_device *adev, u32 index, u32 vid)
{
	struct kv_power_info *pi = kv_get_pi(adev);

	pi->graphics_level[index].VoltageDownH = (u8)pi->voltage_drop_t;
	pi->graphics_level[index].MinVddNb =
		cpu_to_be32(kv_convert_2bit_index_to_voltage(adev, vid));

	return 0;
}

static int kv_set_at(struct amdgpu_device *adev, u32 index, u32 at)
{
	struct kv_power_info *pi = kv_get_pi(adev);

	pi->graphics_level[index].AT = cpu_to_be16((u16)at);

	return 0;
}

static void kv_dpm_power_level_enable(struct amdgpu_device *adev,
				      u32 index, bool enable)
{
	struct kv_power_info *pi = kv_get_pi(adev);

	pi->graphics_level[index].EnabledForActivity = enable ? 1 : 0;
}

static void kv_start_dpm(struct amdgpu_device *adev)
{
	u32 tmp = RREG32_SMC(ixGENERAL_PWRMGT);

	tmp |= GENERAL_PWRMGT__GLOBAL_PWRMGT_EN_MASK;
	WREG32_SMC(ixGENERAL_PWRMGT, tmp);

	amdgpu_kv_smc_dpm_enable(adev, true);
}

static void kv_stop_dpm(struct amdgpu_device *adev)
{
	amdgpu_kv_smc_dpm_enable(adev, false);
}

static void kv_start_am(struct amdgpu_device *adev)
{
	u32 sclk_pwrmgt_cntl = RREG32_SMC(ixSCLK_PWRMGT_CNTL);

	sclk_pwrmgt_cntl &= ~(SCLK_PWRMGT_CNTL__RESET_SCLK_CNT_MASK |
			SCLK_PWRMGT_CNTL__RESET_BUSY_CNT_MASK);
	sclk_pwrmgt_cntl |= SCLK_PWRMGT_CNTL__DYNAMIC_PM_EN_MASK;

	WREG32_SMC(ixSCLK_PWRMGT_CNTL, sclk_pwrmgt_cntl);
}

static void kv_reset_am(struct amdgpu_device *adev)
{
	u32 sclk_pwrmgt_cntl = RREG32_SMC(ixSCLK_PWRMGT_CNTL);

	sclk_pwrmgt_cntl |= (SCLK_PWRMGT_CNTL__RESET_SCLK_CNT_MASK |
			SCLK_PWRMGT_CNTL__RESET_BUSY_CNT_MASK);

	WREG32_SMC(ixSCLK_PWRMGT_CNTL, sclk_pwrmgt_cntl);
}

static int kv_freeze_sclk_dpm(struct amdgpu_device *adev, bool freeze)
{
	return amdgpu_kv_notify_message_to_smu(adev, freeze ?
					PPSMC_MSG_SCLKDPM_FreezeLevel : PPSMC_MSG_SCLKDPM_UnfreezeLevel);
}

static int kv_force_lowest_valid(struct amdgpu_device *adev)
{
	return kv_force_dpm_lowest(adev);
}

static int kv_unforce_levels(struct amdgpu_device *adev)
{
	if (adev->asic_type == CHIP_KABINI || adev->asic_type == CHIP_MULLINS)
		return amdgpu_kv_notify_message_to_smu(adev, PPSMC_MSG_NoForcedLevel);
	else
		return kv_set_enabled_levels(adev);
}

static int kv_update_sclk_t(struct amdgpu_device *adev)
{
	struct kv_power_info *pi = kv_get_pi(adev);
	u32 low_sclk_interrupt_t = 0;
	int ret = 0;

	if (pi->caps_sclk_throttle_low_notification) {
		low_sclk_interrupt_t = cpu_to_be32(pi->low_sclk_interrupt_t);

		ret = amdgpu_kv_copy_bytes_to_smc(adev,
					   pi->dpm_table_start +
					   offsetof(SMU7_Fusion_DpmTable, LowSclkInterruptT),
					   (u8 *)&low_sclk_interrupt_t,
					   sizeof(u32), pi->sram_end);
	}
	return ret;
}

static int kv_program_bootup_state(struct amdgpu_device *adev)
{
	struct kv_power_info *pi = kv_get_pi(adev);
	u32 i;
	struct amdgpu_clock_voltage_dependency_table *table =
		&adev->pm.dpm.dyn_state.vddc_dependency_on_sclk;

	if (table && table->count) {
		for (i = pi->graphics_dpm_level_count - 1; i > 0; i--) {
			if (table->entries[i].clk == pi->boot_pl.sclk)
				break;
		}

		pi->graphics_boot_level = (u8)i;
		kv_dpm_power_level_enable(adev, i, true);
	} else {
		struct sumo_sclk_voltage_mapping_table *table =
			&pi->sys_info.sclk_voltage_mapping_table;

		if (table->num_max_dpm_entries == 0)
			return -EINVAL;

		for (i = pi->graphics_dpm_level_count - 1; i > 0; i--) {
			if (table->entries[i].sclk_frequency == pi->boot_pl.sclk)
				break;
		}

		pi->graphics_boot_level = (u8)i;
		kv_dpm_power_level_enable(adev, i, true);
	}
	return 0;
}

static int kv_enable_auto_thermal_throttling(struct amdgpu_device *adev)
{
	struct kv_power_info *pi = kv_get_pi(adev);
	int ret;

	pi->graphics_therm_throttle_enable = 1;

	ret = amdgpu_kv_copy_bytes_to_smc(adev,
				   pi->dpm_table_start +
				   offsetof(SMU7_Fusion_DpmTable, GraphicsThermThrottleEnable),
				   &pi->graphics_therm_throttle_enable,
				   sizeof(u8), pi->sram_end);

	return ret;
}

static int kv_upload_dpm_settings(struct amdgpu_device *adev)
{
	struct kv_power_info *pi = kv_get_pi(adev);
	int ret;

	ret = amdgpu_kv_copy_bytes_to_smc(adev,
				   pi->dpm_table_start +
				   offsetof(SMU7_Fusion_DpmTable, GraphicsLevel),
				   (u8 *)&pi->graphics_level,
				   sizeof(SMU7_Fusion_GraphicsLevel) * SMU7_MAX_LEVELS_GRAPHICS,
				   pi->sram_end);

	if (ret)
		return ret;

	ret = amdgpu_kv_copy_bytes_to_smc(adev,
				   pi->dpm_table_start +
				   offsetof(SMU7_Fusion_DpmTable, GraphicsDpmLevelCount),
				   &pi->graphics_dpm_level_count,
				   sizeof(u8), pi->sram_end);

	return ret;
}

static u32 kv_get_clock_difference(u32 a, u32 b)
{
	return (a >= b) ? a - b : b - a;
}

static u32 kv_get_clk_bypass(struct amdgpu_device *adev, u32 clk)
{
	struct kv_power_info *pi = kv_get_pi(adev);
	u32 value;

	if (pi->caps_enable_dfs_bypass) {
		if (kv_get_clock_difference(clk, 40000) < 200)
			value = 3;
		else if (kv_get_clock_difference(clk, 30000) < 200)
			value = 2;
		else if (kv_get_clock_difference(clk, 20000) < 200)
			value = 7;
		else if (kv_get_clock_difference(clk, 15000) < 200)
			value = 6;
		else if (kv_get_clock_difference(clk, 10000) < 200)
			value = 8;
		else
			value = 0;
	} else {
		value = 0;
	}

	return value;
}

static int kv_populate_uvd_table(struct amdgpu_device *adev)
{
	struct kv_power_info *pi = kv_get_pi(adev);
	struct amdgpu_uvd_clock_voltage_dependency_table *table =
		&adev->pm.dpm.dyn_state.uvd_clock_voltage_dependency_table;
	struct atom_clock_dividers dividers;
	int ret;
	u32 i;

	if (table == NULL || table->count == 0)
		return 0;

	pi->uvd_level_count = 0;
	for (i = 0; i < table->count; i++) {
		if (pi->high_voltage_t &&
		    (pi->high_voltage_t < table->entries[i].v))
			break;

		pi->uvd_level[i].VclkFrequency = cpu_to_be32(table->entries[i].vclk);
		pi->uvd_level[i].DclkFrequency = cpu_to_be32(table->entries[i].dclk);
		pi->uvd_level[i].MinVddNb = cpu_to_be16(table->entries[i].v);

		pi->uvd_level[i].VClkBypassCntl =
			(u8)kv_get_clk_bypass(adev, table->entries[i].vclk);
		pi->uvd_level[i].DClkBypassCntl =
			(u8)kv_get_clk_bypass(adev, table->entries[i].dclk);

		ret = amdgpu_atombios_get_clock_dividers(adev, COMPUTE_ENGINE_PLL_PARAM,
							 table->entries[i].vclk, false, &dividers);
		if (ret)
			return ret;
		pi->uvd_level[i].VclkDivider = (u8)dividers.post_div;

		ret = amdgpu_atombios_get_clock_dividers(adev, COMPUTE_ENGINE_PLL_PARAM,
							 table->entries[i].dclk, false, &dividers);
		if (ret)
			return ret;
		pi->uvd_level[i].DclkDivider = (u8)dividers.post_div;

		pi->uvd_level_count++;
	}

	ret = amdgpu_kv_copy_bytes_to_smc(adev,
				   pi->dpm_table_start +
				   offsetof(SMU7_Fusion_DpmTable, UvdLevelCount),
				   (u8 *)&pi->uvd_level_count,
				   sizeof(u8), pi->sram_end);
	if (ret)
		return ret;

	pi->uvd_interval = 1;

	ret = amdgpu_kv_copy_bytes_to_smc(adev,
				   pi->dpm_table_start +
				   offsetof(SMU7_Fusion_DpmTable, UVDInterval),
				   &pi->uvd_interval,
				   sizeof(u8), pi->sram_end);
	if (ret)
		return ret;

	ret = amdgpu_kv_copy_bytes_to_smc(adev,
				   pi->dpm_table_start +
				   offsetof(SMU7_Fusion_DpmTable, UvdLevel),
				   (u8 *)&pi->uvd_level,
				   sizeof(SMU7_Fusion_UvdLevel) * SMU7_MAX_LEVELS_UVD,
				   pi->sram_end);

	return ret;

}

static int kv_populate_vce_table(struct amdgpu_device *adev)
{
	struct kv_power_info *pi = kv_get_pi(adev);
	int ret;
	u32 i;
	struct amdgpu_vce_clock_voltage_dependency_table *table =
		&adev->pm.dpm.dyn_state.vce_clock_voltage_dependency_table;
	struct atom_clock_dividers dividers;

	if (table == NULL || table->count == 0)
		return 0;

	pi->vce_level_count = 0;
	for (i = 0; i < table->count; i++) {
		if (pi->high_voltage_t &&
		    pi->high_voltage_t < table->entries[i].v)
			break;

		pi->vce_level[i].Frequency = cpu_to_be32(table->entries[i].evclk);
		pi->vce_level[i].MinVoltage = cpu_to_be16(table->entries[i].v);

		pi->vce_level[i].ClkBypassCntl =
			(u8)kv_get_clk_bypass(adev, table->entries[i].evclk);

		ret = amdgpu_atombios_get_clock_dividers(adev, COMPUTE_ENGINE_PLL_PARAM,
							 table->entries[i].evclk, false, &dividers);
		if (ret)
			return ret;
		pi->vce_level[i].Divider = (u8)dividers.post_div;

		pi->vce_level_count++;
	}

	ret = amdgpu_kv_copy_bytes_to_smc(adev,
				   pi->dpm_table_start +
				   offsetof(SMU7_Fusion_DpmTable, VceLevelCount),
				   (u8 *)&pi->vce_level_count,
				   sizeof(u8),
				   pi->sram_end);
	if (ret)
		return ret;

	pi->vce_interval = 1;

	ret = amdgpu_kv_copy_bytes_to_smc(adev,
				   pi->dpm_table_start +
				   offsetof(SMU7_Fusion_DpmTable, VCEInterval),
				   (u8 *)&pi->vce_interval,
				   sizeof(u8),
				   pi->sram_end);
	if (ret)
		return ret;

	ret = amdgpu_kv_copy_bytes_to_smc(adev,
				   pi->dpm_table_start +
				   offsetof(SMU7_Fusion_DpmTable, VceLevel),
				   (u8 *)&pi->vce_level,
				   sizeof(SMU7_Fusion_ExtClkLevel) * SMU7_MAX_LEVELS_VCE,
				   pi->sram_end);

	return ret;
}

static int kv_populate_samu_table(struct amdgpu_device *adev)
{
	struct kv_power_info *pi = kv_get_pi(adev);
	struct amdgpu_clock_voltage_dependency_table *table =
		&adev->pm.dpm.dyn_state.samu_clock_voltage_dependency_table;
	struct atom_clock_dividers dividers;
	int ret;
	u32 i;

	if (table == NULL || table->count == 0)
		return 0;

	pi->samu_level_count = 0;
	for (i = 0; i < table->count; i++) {
		if (pi->high_voltage_t &&
		    pi->high_voltage_t < table->entries[i].v)
			break;

		pi->samu_level[i].Frequency = cpu_to_be32(table->entries[i].clk);
		pi->samu_level[i].MinVoltage = cpu_to_be16(table->entries[i].v);

		pi->samu_level[i].ClkBypassCntl =
			(u8)kv_get_clk_bypass(adev, table->entries[i].clk);

		ret = amdgpu_atombios_get_clock_dividers(adev, COMPUTE_ENGINE_PLL_PARAM,
							 table->entries[i].clk, false, &dividers);
		if (ret)
			return ret;
		pi->samu_level[i].Divider = (u8)dividers.post_div;

		pi->samu_level_count++;
	}

	ret = amdgpu_kv_copy_bytes_to_smc(adev,
				   pi->dpm_table_start +
				   offsetof(SMU7_Fusion_DpmTable, SamuLevelCount),
				   (u8 *)&pi->samu_level_count,
				   sizeof(u8),
				   pi->sram_end);
	if (ret)
		return ret;

	pi->samu_interval = 1;

	ret = amdgpu_kv_copy_bytes_to_smc(adev,
				   pi->dpm_table_start +
				   offsetof(SMU7_Fusion_DpmTable, SAMUInterval),
				   (u8 *)&pi->samu_interval,
				   sizeof(u8),
				   pi->sram_end);
	if (ret)
		return ret;

	ret = amdgpu_kv_copy_bytes_to_smc(adev,
				   pi->dpm_table_start +
				   offsetof(SMU7_Fusion_DpmTable, SamuLevel),
				   (u8 *)&pi->samu_level,
				   sizeof(SMU7_Fusion_ExtClkLevel) * SMU7_MAX_LEVELS_SAMU,
				   pi->sram_end);
	if (ret)
		return ret;

	return ret;
}


static int kv_populate_acp_table(struct amdgpu_device *adev)
{
	struct kv_power_info *pi = kv_get_pi(adev);
	struct amdgpu_clock_voltage_dependency_table *table =
		&adev->pm.dpm.dyn_state.acp_clock_voltage_dependency_table;
	struct atom_clock_dividers dividers;
	int ret;
	u32 i;

	if (table == NULL || table->count == 0)
		return 0;

	pi->acp_level_count = 0;
	for (i = 0; i < table->count; i++) {
		pi->acp_level[i].Frequency = cpu_to_be32(table->entries[i].clk);
		pi->acp_level[i].MinVoltage = cpu_to_be16(table->entries[i].v);

		ret = amdgpu_atombios_get_clock_dividers(adev, COMPUTE_ENGINE_PLL_PARAM,
							 table->entries[i].clk, false, &dividers);
		if (ret)
			return ret;
		pi->acp_level[i].Divider = (u8)dividers.post_div;

		pi->acp_level_count++;
	}

	ret = amdgpu_kv_copy_bytes_to_smc(adev,
				   pi->dpm_table_start +
				   offsetof(SMU7_Fusion_DpmTable, AcpLevelCount),
				   (u8 *)&pi->acp_level_count,
				   sizeof(u8),
				   pi->sram_end);
	if (ret)
		return ret;

	pi->acp_interval = 1;

	ret = amdgpu_kv_copy_bytes_to_smc(adev,
				   pi->dpm_table_start +
				   offsetof(SMU7_Fusion_DpmTable, ACPInterval),
				   (u8 *)&pi->acp_interval,
				   sizeof(u8),
				   pi->sram_end);
	if (ret)
		return ret;

	ret = amdgpu_kv_copy_bytes_to_smc(adev,
				   pi->dpm_table_start +
				   offsetof(SMU7_Fusion_DpmTable, AcpLevel),
				   (u8 *)&pi->acp_level,
				   sizeof(SMU7_Fusion_ExtClkLevel) * SMU7_MAX_LEVELS_ACP,
				   pi->sram_end);
	if (ret)
		return ret;

	return ret;
}

static void kv_calculate_dfs_bypass_settings(struct amdgpu_device *adev)
{
	struct kv_power_info *pi = kv_get_pi(adev);
	u32 i;
	struct amdgpu_clock_voltage_dependency_table *table =
		&adev->pm.dpm.dyn_state.vddc_dependency_on_sclk;

	if (table && table->count) {
		for (i = 0; i < pi->graphics_dpm_level_count; i++) {
			if (pi->caps_enable_dfs_bypass) {
				if (kv_get_clock_difference(table->entries[i].clk, 40000) < 200)
					pi->graphics_level[i].ClkBypassCntl = 3;
				else if (kv_get_clock_difference(table->entries[i].clk, 30000) < 200)
					pi->graphics_level[i].ClkBypassCntl = 2;
				else if (kv_get_clock_difference(table->entries[i].clk, 26600) < 200)
					pi->graphics_level[i].ClkBypassCntl = 7;
				else if (kv_get_clock_difference(table->entries[i].clk , 20000) < 200)
					pi->graphics_level[i].ClkBypassCntl = 6;
				else if (kv_get_clock_difference(table->entries[i].clk , 10000) < 200)
					pi->graphics_level[i].ClkBypassCntl = 8;
				else
					pi->graphics_level[i].ClkBypassCntl = 0;
			} else {
				pi->graphics_level[i].ClkBypassCntl = 0;
			}
		}
	} else {
		struct sumo_sclk_voltage_mapping_table *table =
			&pi->sys_info.sclk_voltage_mapping_table;
		for (i = 0; i < pi->graphics_dpm_level_count; i++) {
			if (pi->caps_enable_dfs_bypass) {
				if (kv_get_clock_difference(table->entries[i].sclk_frequency, 40000) < 200)
					pi->graphics_level[i].ClkBypassCntl = 3;
				else if (kv_get_clock_difference(table->entries[i].sclk_frequency, 30000) < 200)
					pi->graphics_level[i].ClkBypassCntl = 2;
				else if (kv_get_clock_difference(table->entries[i].sclk_frequency, 26600) < 200)
					pi->graphics_level[i].ClkBypassCntl = 7;
				else if (kv_get_clock_difference(table->entries[i].sclk_frequency, 20000) < 200)
					pi->graphics_level[i].ClkBypassCntl = 6;
				else if (kv_get_clock_difference(table->entries[i].sclk_frequency, 10000) < 200)
					pi->graphics_level[i].ClkBypassCntl = 8;
				else
					pi->graphics_level[i].ClkBypassCntl = 0;
			} else {
				pi->graphics_level[i].ClkBypassCntl = 0;
			}
		}
	}
}

static int kv_enable_ulv(struct amdgpu_device *adev, bool enable)
{
	return amdgpu_kv_notify_message_to_smu(adev, enable ?
					PPSMC_MSG_EnableULV : PPSMC_MSG_DisableULV);
}

static void kv_reset_acp_boot_level(struct amdgpu_device *adev)
{
	struct kv_power_info *pi = kv_get_pi(adev);

	pi->acp_boot_level = 0xff;
}

static void kv_update_current_ps(struct amdgpu_device *adev,
				 struct amdgpu_ps *rps)
{
	struct kv_ps *new_ps = kv_get_ps(rps);
	struct kv_power_info *pi = kv_get_pi(adev);

	pi->current_rps = *rps;
	pi->current_ps = *new_ps;
	pi->current_rps.ps_priv = &pi->current_ps;
	adev->pm.dpm.current_ps = &pi->current_rps;
}

static void kv_update_requested_ps(struct amdgpu_device *adev,
				   struct amdgpu_ps *rps)
{
	struct kv_ps *new_ps = kv_get_ps(rps);
	struct kv_power_info *pi = kv_get_pi(adev);

	pi->requested_rps = *rps;
	pi->requested_ps = *new_ps;
	pi->requested_rps.ps_priv = &pi->requested_ps;
	adev->pm.dpm.requested_ps = &pi->requested_rps;
}

static void kv_dpm_enable_bapm(struct amdgpu_device *adev, bool enable)
{
	struct kv_power_info *pi = kv_get_pi(adev);
	int ret;

	if (pi->bapm_enable) {
		ret = amdgpu_kv_smc_bapm_enable(adev, enable);
		if (ret)
			DRM_ERROR("amdgpu_kv_smc_bapm_enable failed\n");
	}
}

static int kv_dpm_enable(struct amdgpu_device *adev)
{
	struct kv_power_info *pi = kv_get_pi(adev);
	int ret;

	ret = kv_process_firmware_header(adev);
	if (ret) {
		DRM_ERROR("kv_process_firmware_header failed\n");
		return ret;
	}
	kv_init_fps_limits(adev);
	kv_init_graphics_levels(adev);
	ret = kv_program_bootup_state(adev);
	if (ret) {
		DRM_ERROR("kv_program_bootup_state failed\n");
		return ret;
	}
	kv_calculate_dfs_bypass_settings(adev);
	ret = kv_upload_dpm_settings(adev);
	if (ret) {
		DRM_ERROR("kv_upload_dpm_settings failed\n");
		return ret;
	}
	ret = kv_populate_uvd_table(adev);
	if (ret) {
		DRM_ERROR("kv_populate_uvd_table failed\n");
		return ret;
	}
	ret = kv_populate_vce_table(adev);
	if (ret) {
		DRM_ERROR("kv_populate_vce_table failed\n");
		return ret;
	}
	ret = kv_populate_samu_table(adev);
	if (ret) {
		DRM_ERROR("kv_populate_samu_table failed\n");
		return ret;
	}
	ret = kv_populate_acp_table(adev);
	if (ret) {
		DRM_ERROR("kv_populate_acp_table failed\n");
		return ret;
	}
	kv_program_vc(adev);
#if 0
	kv_initialize_hardware_cac_manager(adev);
#endif
	kv_start_am(adev);
	if (pi->enable_auto_thermal_throttling) {
		ret = kv_enable_auto_thermal_throttling(adev);
		if (ret) {
			DRM_ERROR("kv_enable_auto_thermal_throttling failed\n");
			return ret;
		}
	}
	ret = kv_enable_dpm_voltage_scaling(adev);
	if (ret) {
		DRM_ERROR("kv_enable_dpm_voltage_scaling failed\n");
		return ret;
	}
	ret = kv_set_dpm_interval(adev);
	if (ret) {
		DRM_ERROR("kv_set_dpm_interval failed\n");
		return ret;
	}
	ret = kv_set_dpm_boot_state(adev);
	if (ret) {
		DRM_ERROR("kv_set_dpm_boot_state failed\n");
		return ret;
	}
	ret = kv_enable_ulv(adev, true);
	if (ret) {
		DRM_ERROR("kv_enable_ulv failed\n");
		return ret;
	}
	kv_start_dpm(adev);
	ret = kv_enable_didt(adev, true);
	if (ret) {
		DRM_ERROR("kv_enable_didt failed\n");
		return ret;
	}
	ret = kv_enable_smc_cac(adev, true);
	if (ret) {
		DRM_ERROR("kv_enable_smc_cac failed\n");
		return ret;
	}

	kv_reset_acp_boot_level(adev);

	ret = amdgpu_kv_smc_bapm_enable(adev, false);
	if (ret) {
		DRM_ERROR("amdgpu_kv_smc_bapm_enable failed\n");
		return ret;
	}

	kv_update_current_ps(adev, adev->pm.dpm.boot_ps);

	if (adev->irq.installed &&
	    amdgpu_is_internal_thermal_sensor(adev->pm.int_thermal_type)) {
		ret = kv_set_thermal_temperature_range(adev, KV_TEMP_RANGE_MIN, KV_TEMP_RANGE_MAX);
		if (ret) {
			DRM_ERROR("kv_set_thermal_temperature_range failed\n");
			return ret;
		}
		amdgpu_irq_get(adev, &adev->pm.dpm.thermal.irq,
			       AMDGPU_THERMAL_IRQ_LOW_TO_HIGH);
		amdgpu_irq_get(adev, &adev->pm.dpm.thermal.irq,
			       AMDGPU_THERMAL_IRQ_HIGH_TO_LOW);
	}

	return ret;
}

static void kv_dpm_disable(struct amdgpu_device *adev)
{
	amdgpu_irq_put(adev, &adev->pm.dpm.thermal.irq,
		       AMDGPU_THERMAL_IRQ_LOW_TO_HIGH);
	amdgpu_irq_put(adev, &adev->pm.dpm.thermal.irq,
		       AMDGPU_THERMAL_IRQ_HIGH_TO_LOW);

	amdgpu_kv_smc_bapm_enable(adev, false);

	if (adev->asic_type == CHIP_MULLINS)
		kv_enable_nb_dpm(adev, false);

	/* powerup blocks */
	kv_dpm_powergate_acp(adev, false);
	kv_dpm_powergate_samu(adev, false);
	kv_dpm_powergate_vce(adev, false);
	kv_dpm_powergate_uvd(adev, false);

	kv_enable_smc_cac(adev, false);
	kv_enable_didt(adev, false);
	kv_clear_vc(adev);
	kv_stop_dpm(adev);
	kv_enable_ulv(adev, false);
	kv_reset_am(adev);

	kv_update_current_ps(adev, adev->pm.dpm.boot_ps);
}

#if 0
static int kv_write_smc_soft_register(struct amdgpu_device *adev,
				      u16 reg_offset, u32 value)
{
	struct kv_power_info *pi = kv_get_pi(adev);

	return amdgpu_kv_copy_bytes_to_smc(adev, pi->soft_regs_start + reg_offset,
				    (u8 *)&value, sizeof(u16), pi->sram_end);
}

static int kv_read_smc_soft_register(struct amdgpu_device *adev,
				     u16 reg_offset, u32 *value)
{
	struct kv_power_info *pi = kv_get_pi(adev);

	return amdgpu_kv_read_smc_sram_dword(adev, pi->soft_regs_start + reg_offset,
				      value, pi->sram_end);
}
#endif

static void kv_init_sclk_t(struct amdgpu_device *adev)
{
	struct kv_power_info *pi = kv_get_pi(adev);

	pi->low_sclk_interrupt_t = 0;
}

static int kv_init_fps_limits(struct amdgpu_device *adev)
{
	struct kv_power_info *pi = kv_get_pi(adev);
	int ret = 0;

	if (pi->caps_fps) {
		u16 tmp;

		tmp = 45;
		pi->fps_high_t = cpu_to_be16(tmp);
		ret = amdgpu_kv_copy_bytes_to_smc(adev,
					   pi->dpm_table_start +
					   offsetof(SMU7_Fusion_DpmTable, FpsHighT),
					   (u8 *)&pi->fps_high_t,
					   sizeof(u16), pi->sram_end);

		tmp = 30;
		pi->fps_low_t = cpu_to_be16(tmp);

		ret = amdgpu_kv_copy_bytes_to_smc(adev,
					   pi->dpm_table_start +
					   offsetof(SMU7_Fusion_DpmTable, FpsLowT),
					   (u8 *)&pi->fps_low_t,
					   sizeof(u16), pi->sram_end);

	}
	return ret;
}

static void kv_init_powergate_state(struct amdgpu_device *adev)
{
	struct kv_power_info *pi = kv_get_pi(adev);

	pi->uvd_power_gated = false;
	pi->vce_power_gated = false;
	pi->samu_power_gated = false;
	pi->acp_power_gated = false;

}

static int kv_enable_uvd_dpm(struct amdgpu_device *adev, bool enable)
{
	return amdgpu_kv_notify_message_to_smu(adev, enable ?
					PPSMC_MSG_UVDDPM_Enable : PPSMC_MSG_UVDDPM_Disable);
}

static int kv_enable_vce_dpm(struct amdgpu_device *adev, bool enable)
{
	return amdgpu_kv_notify_message_to_smu(adev, enable ?
					PPSMC_MSG_VCEDPM_Enable : PPSMC_MSG_VCEDPM_Disable);
}

static int kv_enable_samu_dpm(struct amdgpu_device *adev, bool enable)
{
	return amdgpu_kv_notify_message_to_smu(adev, enable ?
					PPSMC_MSG_SAMUDPM_Enable : PPSMC_MSG_SAMUDPM_Disable);
}

static int kv_enable_acp_dpm(struct amdgpu_device *adev, bool enable)
{
	return amdgpu_kv_notify_message_to_smu(adev, enable ?
					PPSMC_MSG_ACPDPM_Enable : PPSMC_MSG_ACPDPM_Disable);
}

static int kv_update_uvd_dpm(struct amdgpu_device *adev, bool gate)
{
	struct kv_power_info *pi = kv_get_pi(adev);
	struct amdgpu_uvd_clock_voltage_dependency_table *table =
		&adev->pm.dpm.dyn_state.uvd_clock_voltage_dependency_table;
	int ret;
	u32 mask;

	if (!gate) {
		if (table->count)
			pi->uvd_boot_level = table->count - 1;
		else
			pi->uvd_boot_level = 0;

		if (!pi->caps_uvd_dpm || pi->caps_stable_p_state) {
			mask = 1 << pi->uvd_boot_level;
		} else {
			mask = 0x1f;
		}

		ret = amdgpu_kv_copy_bytes_to_smc(adev,
					   pi->dpm_table_start +
					   offsetof(SMU7_Fusion_DpmTable, UvdBootLevel),
					   (uint8_t *)&pi->uvd_boot_level,
					   sizeof(u8), pi->sram_end);
		if (ret)
			return ret;

		amdgpu_kv_send_msg_to_smc_with_parameter(adev,
						  PPSMC_MSG_UVDDPM_SetEnabledMask,
						  mask);
	}

	return kv_enable_uvd_dpm(adev, !gate);
}

static u8 kv_get_vce_boot_level(struct amdgpu_device *adev, u32 evclk)
{
	u8 i;
	struct amdgpu_vce_clock_voltage_dependency_table *table =
		&adev->pm.dpm.dyn_state.vce_clock_voltage_dependency_table;

	for (i = 0; i < table->count; i++) {
		if (table->entries[i].evclk >= evclk)
			break;
	}

	return i;
}

static int kv_update_vce_dpm(struct amdgpu_device *adev,
			     struct amdgpu_ps *amdgpu_new_state,
			     struct amdgpu_ps *amdgpu_current_state)
{
	struct kv_power_info *pi = kv_get_pi(adev);
	struct amdgpu_vce_clock_voltage_dependency_table *table =
		&adev->pm.dpm.dyn_state.vce_clock_voltage_dependency_table;
	int ret;

	if (amdgpu_new_state->evclk > 0 && amdgpu_current_state->evclk == 0) {
		kv_dpm_powergate_vce(adev, false);
		if (pi->caps_stable_p_state)
			pi->vce_boot_level = table->count - 1;
		else
			pi->vce_boot_level = kv_get_vce_boot_level(adev, amdgpu_new_state->evclk);

		ret = amdgpu_kv_copy_bytes_to_smc(adev,
					   pi->dpm_table_start +
					   offsetof(SMU7_Fusion_DpmTable, VceBootLevel),
					   (u8 *)&pi->vce_boot_level,
					   sizeof(u8),
					   pi->sram_end);
		if (ret)
			return ret;

		if (pi->caps_stable_p_state)
			amdgpu_kv_send_msg_to_smc_with_parameter(adev,
							  PPSMC_MSG_VCEDPM_SetEnabledMask,
							  (1 << pi->vce_boot_level));
		kv_enable_vce_dpm(adev, true);
	} else if (amdgpu_new_state->evclk == 0 && amdgpu_current_state->evclk > 0) {
		kv_enable_vce_dpm(adev, false);
		kv_dpm_powergate_vce(adev, true);
	}

	return 0;
}

static int kv_update_samu_dpm(struct amdgpu_device *adev, bool gate)
{
	struct kv_power_info *pi = kv_get_pi(adev);
	struct amdgpu_clock_voltage_dependency_table *table =
		&adev->pm.dpm.dyn_state.samu_clock_voltage_dependency_table;
	int ret;

	if (!gate) {
		if (pi->caps_stable_p_state)
			pi->samu_boot_level = table->count - 1;
		else
			pi->samu_boot_level = 0;

		ret = amdgpu_kv_copy_bytes_to_smc(adev,
					   pi->dpm_table_start +
					   offsetof(SMU7_Fusion_DpmTable, SamuBootLevel),
					   (u8 *)&pi->samu_boot_level,
					   sizeof(u8),
					   pi->sram_end);
		if (ret)
			return ret;

		if (pi->caps_stable_p_state)
			amdgpu_kv_send_msg_to_smc_with_parameter(adev,
							  PPSMC_MSG_SAMUDPM_SetEnabledMask,
							  (1 << pi->samu_boot_level));
	}

	return kv_enable_samu_dpm(adev, !gate);
}

static u8 kv_get_acp_boot_level(struct amdgpu_device *adev)
{
	u8 i;
	struct amdgpu_clock_voltage_dependency_table *table =
		&adev->pm.dpm.dyn_state.acp_clock_voltage_dependency_table;

	for (i = 0; i < table->count; i++) {
		if (table->entries[i].clk >= 0) /* XXX */
			break;
	}

	if (i >= table->count)
		i = table->count - 1;

	return i;
}

static void kv_update_acp_boot_level(struct amdgpu_device *adev)
{
	struct kv_power_info *pi = kv_get_pi(adev);
	u8 acp_boot_level;

	if (!pi->caps_stable_p_state) {
		acp_boot_level = kv_get_acp_boot_level(adev);
		if (acp_boot_level != pi->acp_boot_level) {
			pi->acp_boot_level = acp_boot_level;
			amdgpu_kv_send_msg_to_smc_with_parameter(adev,
							  PPSMC_MSG_ACPDPM_SetEnabledMask,
							  (1 << pi->acp_boot_level));
		}
	}
}

static int kv_update_acp_dpm(struct amdgpu_device *adev, bool gate)
{
	struct kv_power_info *pi = kv_get_pi(adev);
	struct amdgpu_clock_voltage_dependency_table *table =
		&adev->pm.dpm.dyn_state.acp_clock_voltage_dependency_table;
	int ret;

	if (!gate) {
		if (pi->caps_stable_p_state)
			pi->acp_boot_level = table->count - 1;
		else
			pi->acp_boot_level = kv_get_acp_boot_level(adev);

		ret = amdgpu_kv_copy_bytes_to_smc(adev,
					   pi->dpm_table_start +
					   offsetof(SMU7_Fusion_DpmTable, AcpBootLevel),
					   (u8 *)&pi->acp_boot_level,
					   sizeof(u8),
					   pi->sram_end);
		if (ret)
			return ret;

		if (pi->caps_stable_p_state)
			amdgpu_kv_send_msg_to_smc_with_parameter(adev,
							  PPSMC_MSG_ACPDPM_SetEnabledMask,
							  (1 << pi->acp_boot_level));
	}

	return kv_enable_acp_dpm(adev, !gate);
}

static void kv_dpm_powergate_uvd(struct amdgpu_device *adev, bool gate)
{
	struct kv_power_info *pi = kv_get_pi(adev);
	int ret;

	pi->uvd_power_gated = gate;

	if (gate) {
		/* stop the UVD block */
		ret = amdgpu_set_powergating_state(adev, AMD_IP_BLOCK_TYPE_UVD,
							AMD_PG_STATE_GATE);
		kv_update_uvd_dpm(adev, gate);
		if (pi->caps_uvd_pg)
			/* power off the UVD block */
			amdgpu_kv_notify_message_to_smu(adev, PPSMC_MSG_UVDPowerOFF);
	} else {
		if (pi->caps_uvd_pg)
			/* power on the UVD block */
			amdgpu_kv_notify_message_to_smu(adev, PPSMC_MSG_UVDPowerON);
			/* re-init the UVD block */
		kv_update_uvd_dpm(adev, gate);

		ret = amdgpu_set_powergating_state(adev, AMD_IP_BLOCK_TYPE_UVD,
							AMD_PG_STATE_UNGATE);
	}
}

static void kv_dpm_powergate_vce(struct amdgpu_device *adev, bool gate)
{
	struct kv_power_info *pi = kv_get_pi(adev);

	if (pi->vce_power_gated == gate)
		return;

	pi->vce_power_gated = gate;

	if (!pi->caps_vce_pg)
		return;

	if (gate)
		amdgpu_kv_notify_message_to_smu(adev, PPSMC_MSG_VCEPowerOFF);
	else
		amdgpu_kv_notify_message_to_smu(adev, PPSMC_MSG_VCEPowerON);
}

static void kv_dpm_powergate_samu(struct amdgpu_device *adev, bool gate)
{
	struct kv_power_info *pi = kv_get_pi(adev);

	if (pi->samu_power_gated == gate)
		return;

	pi->samu_power_gated = gate;

	if (gate) {
		kv_update_samu_dpm(adev, true);
		if (pi->caps_samu_pg)
			amdgpu_kv_notify_message_to_smu(adev, PPSMC_MSG_SAMPowerOFF);
	} else {
		if (pi->caps_samu_pg)
			amdgpu_kv_notify_message_to_smu(adev, PPSMC_MSG_SAMPowerON);
		kv_update_samu_dpm(adev, false);
	}
}

static void kv_dpm_powergate_acp(struct amdgpu_device *adev, bool gate)
{
	struct kv_power_info *pi = kv_get_pi(adev);

	if (pi->acp_power_gated == gate)
		return;

	if (adev->asic_type == CHIP_KABINI || adev->asic_type == CHIP_MULLINS)
		return;

	pi->acp_power_gated = gate;

	if (gate) {
		kv_update_acp_dpm(adev, true);
		if (pi->caps_acp_pg)
			amdgpu_kv_notify_message_to_smu(adev, PPSMC_MSG_ACPPowerOFF);
	} else {
		if (pi->caps_acp_pg)
			amdgpu_kv_notify_message_to_smu(adev, PPSMC_MSG_ACPPowerON);
		kv_update_acp_dpm(adev, false);
	}
}

static void kv_set_valid_clock_range(struct amdgpu_device *adev,
				     struct amdgpu_ps *new_rps)
{
	struct kv_ps *new_ps = kv_get_ps(new_rps);
	struct kv_power_info *pi = kv_get_pi(adev);
	u32 i;
	struct amdgpu_clock_voltage_dependency_table *table =
		&adev->pm.dpm.dyn_state.vddc_dependency_on_sclk;

	if (table && table->count) {
		for (i = 0; i < pi->graphics_dpm_level_count; i++) {
			if ((table->entries[i].clk >= new_ps->levels[0].sclk) ||
			    (i == (pi->graphics_dpm_level_count - 1))) {
				pi->lowest_valid = i;
				break;
			}
		}

		for (i = pi->graphics_dpm_level_count - 1; i > 0; i--) {
			if (table->entries[i].clk <= new_ps->levels[new_ps->num_levels - 1].sclk)
				break;
		}
		pi->highest_valid = i;

		if (pi->lowest_valid > pi->highest_valid) {
			if ((new_ps->levels[0].sclk - table->entries[pi->highest_valid].clk) >
			    (table->entries[pi->lowest_valid].clk - new_ps->levels[new_ps->num_levels - 1].sclk))
				pi->highest_valid = pi->lowest_valid;
			else
				pi->lowest_valid =  pi->highest_valid;
		}
	} else {
		struct sumo_sclk_voltage_mapping_table *table =
			&pi->sys_info.sclk_voltage_mapping_table;

		for (i = 0; i < (int)pi->graphics_dpm_level_count; i++) {
			if (table->entries[i].sclk_frequency >= new_ps->levels[0].sclk ||
			    i == (int)(pi->graphics_dpm_level_count - 1)) {
				pi->lowest_valid = i;
				break;
			}
		}

		for (i = pi->graphics_dpm_level_count - 1; i > 0; i--) {
			if (table->entries[i].sclk_frequency <=
			    new_ps->levels[new_ps->num_levels - 1].sclk)
				break;
		}
		pi->highest_valid = i;

		if (pi->lowest_valid > pi->highest_valid) {
			if ((new_ps->levels[0].sclk -
			     table->entries[pi->highest_valid].sclk_frequency) >
			    (table->entries[pi->lowest_valid].sclk_frequency -
			     new_ps->levels[new_ps->num_levels -1].sclk))
				pi->highest_valid = pi->lowest_valid;
			else
				pi->lowest_valid =  pi->highest_valid;
		}
	}
}

static int kv_update_dfs_bypass_settings(struct amdgpu_device *adev,
					 struct amdgpu_ps *new_rps)
{
	struct kv_ps *new_ps = kv_get_ps(new_rps);
	struct kv_power_info *pi = kv_get_pi(adev);
	int ret = 0;
	u8 clk_bypass_cntl;

	if (pi->caps_enable_dfs_bypass) {
		clk_bypass_cntl = new_ps->need_dfs_bypass ?
			pi->graphics_level[pi->graphics_boot_level].ClkBypassCntl : 0;
		ret = amdgpu_kv_copy_bytes_to_smc(adev,
					   (pi->dpm_table_start +
					    offsetof(SMU7_Fusion_DpmTable, GraphicsLevel) +
					    (pi->graphics_boot_level * sizeof(SMU7_Fusion_GraphicsLevel)) +
					    offsetof(SMU7_Fusion_GraphicsLevel, ClkBypassCntl)),
					   &clk_bypass_cntl,
					   sizeof(u8), pi->sram_end);
	}

	return ret;
}

static int kv_enable_nb_dpm(struct amdgpu_device *adev,
			    bool enable)
{
	struct kv_power_info *pi = kv_get_pi(adev);
	int ret = 0;

	if (enable) {
		if (pi->enable_nb_dpm && !pi->nb_dpm_enabled) {
			ret = amdgpu_kv_notify_message_to_smu(adev, PPSMC_MSG_NBDPM_Enable);
			if (ret == 0)
				pi->nb_dpm_enabled = true;
		}
	} else {
		if (pi->enable_nb_dpm && pi->nb_dpm_enabled) {
			ret = amdgpu_kv_notify_message_to_smu(adev, PPSMC_MSG_NBDPM_Disable);
			if (ret == 0)
				pi->nb_dpm_enabled = false;
		}
	}

	return ret;
}

static int kv_dpm_force_performance_level(struct amdgpu_device *adev,
					  enum amd_dpm_forced_level level)
{
	int ret;

	if (level == AMD_DPM_FORCED_LEVEL_HIGH) {
		ret = kv_force_dpm_highest(adev);
		if (ret)
			return ret;
	} else if (level == AMD_DPM_FORCED_LEVEL_LOW) {
		ret = kv_force_dpm_lowest(adev);
		if (ret)
			return ret;
	} else if (level == AMD_DPM_FORCED_LEVEL_AUTO) {
		ret = kv_unforce_levels(adev);
		if (ret)
			return ret;
	}

	adev->pm.dpm.forced_level = level;

	return 0;
}

static int kv_dpm_pre_set_power_state(struct amdgpu_device *adev)
{
	struct kv_power_info *pi = kv_get_pi(adev);
	struct amdgpu_ps requested_ps = *adev->pm.dpm.requested_ps;
	struct amdgpu_ps *new_ps = &requested_ps;

	kv_update_requested_ps(adev, new_ps);

	kv_apply_state_adjust_rules(adev,
				    &pi->requested_rps,
				    &pi->current_rps);

	return 0;
}

static int kv_dpm_set_power_state(struct amdgpu_device *adev)
{
	struct kv_power_info *pi = kv_get_pi(adev);
	struct amdgpu_ps *new_ps = &pi->requested_rps;
	struct amdgpu_ps *old_ps = &pi->current_rps;
	int ret;

	if (pi->bapm_enable) {
		ret = amdgpu_kv_smc_bapm_enable(adev, adev->pm.dpm.ac_power);
		if (ret) {
			DRM_ERROR("amdgpu_kv_smc_bapm_enable failed\n");
			return ret;
		}
	}

	if (adev->asic_type == CHIP_KABINI || adev->asic_type == CHIP_MULLINS) {
		if (pi->enable_dpm) {
			kv_set_valid_clock_range(adev, new_ps);
			kv_update_dfs_bypass_settings(adev, new_ps);
			ret = kv_calculate_ds_divider(adev);
			if (ret) {
				DRM_ERROR("kv_calculate_ds_divider failed\n");
				return ret;
			}
			kv_calculate_nbps_level_settings(adev);
			kv_calculate_dpm_settings(adev);
			kv_force_lowest_valid(adev);
			kv_enable_new_levels(adev);
			kv_upload_dpm_settings(adev);
			kv_program_nbps_index_settings(adev, new_ps);
			kv_unforce_levels(adev);
			kv_set_enabled_levels(adev);
			kv_force_lowest_valid(adev);
			kv_unforce_levels(adev);

			ret = kv_update_vce_dpm(adev, new_ps, old_ps);
			if (ret) {
				DRM_ERROR("kv_update_vce_dpm failed\n");
				return ret;
			}
			kv_update_sclk_t(adev);
			if (adev->asic_type == CHIP_MULLINS)
				kv_enable_nb_dpm(adev, true);
		}
	} else {
		if (pi->enable_dpm) {
			kv_set_valid_clock_range(adev, new_ps);
			kv_update_dfs_bypass_settings(adev, new_ps);
			ret = kv_calculate_ds_divider(adev);
			if (ret) {
				DRM_ERROR("kv_calculate_ds_divider failed\n");
				return ret;
			}
			kv_calculate_nbps_level_settings(adev);
			kv_calculate_dpm_settings(adev);
			kv_freeze_sclk_dpm(adev, true);
			kv_upload_dpm_settings(adev);
			kv_program_nbps_index_settings(adev, new_ps);
			kv_freeze_sclk_dpm(adev, false);
			kv_set_enabled_levels(adev);
			ret = kv_update_vce_dpm(adev, new_ps, old_ps);
			if (ret) {
				DRM_ERROR("kv_update_vce_dpm failed\n");
				return ret;
			}
			kv_update_acp_boot_level(adev);
			kv_update_sclk_t(adev);
			kv_enable_nb_dpm(adev, true);
		}
	}

	return 0;
}

static void kv_dpm_post_set_power_state(struct amdgpu_device *adev)
{
	struct kv_power_info *pi = kv_get_pi(adev);
	struct amdgpu_ps *new_ps = &pi->requested_rps;

	kv_update_current_ps(adev, new_ps);
}

static void kv_dpm_setup_asic(struct amdgpu_device *adev)
{
	sumo_take_smu_control(adev, true);
	kv_init_powergate_state(adev);
	kv_init_sclk_t(adev);
}

#if 0
static void kv_dpm_reset_asic(struct amdgpu_device *adev)
{
	struct kv_power_info *pi = kv_get_pi(adev);

	if (adev->asic_type == CHIP_KABINI || adev->asic_type == CHIP_MULLINS) {
		kv_force_lowest_valid(adev);
		kv_init_graphics_levels(adev);
		kv_program_bootup_state(adev);
		kv_upload_dpm_settings(adev);
		kv_force_lowest_valid(adev);
		kv_unforce_levels(adev);
	} else {
		kv_init_graphics_levels(adev);
		kv_program_bootup_state(adev);
		kv_freeze_sclk_dpm(adev, true);
		kv_upload_dpm_settings(adev);
		kv_freeze_sclk_dpm(adev, false);
		kv_set_enabled_level(adev, pi->graphics_boot_level);
	}
}
#endif

static void kv_construct_max_power_limits_table(struct amdgpu_device *adev,
						struct amdgpu_clock_and_voltage_limits *table)
{
	struct kv_power_info *pi = kv_get_pi(adev);

	if (pi->sys_info.sclk_voltage_mapping_table.num_max_dpm_entries > 0) {
		int idx = pi->sys_info.sclk_voltage_mapping_table.num_max_dpm_entries - 1;
		table->sclk =
			pi->sys_info.sclk_voltage_mapping_table.entries[idx].sclk_frequency;
		table->vddc =
			kv_convert_2bit_index_to_voltage(adev,
							 pi->sys_info.sclk_voltage_mapping_table.entries[idx].vid_2bit);
	}

	table->mclk = pi->sys_info.nbp_memory_clock[0];
}

static void kv_patch_voltage_values(struct amdgpu_device *adev)
{
	int i;
	struct amdgpu_uvd_clock_voltage_dependency_table *uvd_table =
		&adev->pm.dpm.dyn_state.uvd_clock_voltage_dependency_table;
	struct amdgpu_vce_clock_voltage_dependency_table *vce_table =
		&adev->pm.dpm.dyn_state.vce_clock_voltage_dependency_table;
	struct amdgpu_clock_voltage_dependency_table *samu_table =
		&adev->pm.dpm.dyn_state.samu_clock_voltage_dependency_table;
	struct amdgpu_clock_voltage_dependency_table *acp_table =
		&adev->pm.dpm.dyn_state.acp_clock_voltage_dependency_table;

	if (uvd_table->count) {
		for (i = 0; i < uvd_table->count; i++)
			uvd_table->entries[i].v =
				kv_convert_8bit_index_to_voltage(adev,
								 uvd_table->entries[i].v);
	}

	if (vce_table->count) {
		for (i = 0; i < vce_table->count; i++)
			vce_table->entries[i].v =
				kv_convert_8bit_index_to_voltage(adev,
								 vce_table->entries[i].v);
	}

	if (samu_table->count) {
		for (i = 0; i < samu_table->count; i++)
			samu_table->entries[i].v =
				kv_convert_8bit_index_to_voltage(adev,
								 samu_table->entries[i].v);
	}

	if (acp_table->count) {
		for (i = 0; i < acp_table->count; i++)
			acp_table->entries[i].v =
				kv_convert_8bit_index_to_voltage(adev,
								 acp_table->entries[i].v);
	}

}

static void kv_construct_boot_state(struct amdgpu_device *adev)
{
	struct kv_power_info *pi = kv_get_pi(adev);

	pi->boot_pl.sclk = pi->sys_info.bootup_sclk;
	pi->boot_pl.vddc_index = pi->sys_info.bootup_nb_voltage_index;
	pi->boot_pl.ds_divider_index = 0;
	pi->boot_pl.ss_divider_index = 0;
	pi->boot_pl.allow_gnb_slow = 1;
	pi->boot_pl.force_nbp_state = 0;
	pi->boot_pl.display_wm = 0;
	pi->boot_pl.vce_wm = 0;
}

static int kv_force_dpm_highest(struct amdgpu_device *adev)
{
	int ret;
	u32 enable_mask, i;

	ret = amdgpu_kv_dpm_get_enable_mask(adev, &enable_mask);
	if (ret)
		return ret;

	for (i = SMU7_MAX_LEVELS_GRAPHICS - 1; i > 0; i--) {
		if (enable_mask & (1 << i))
			break;
	}

	if (adev->asic_type == CHIP_KABINI || adev->asic_type == CHIP_MULLINS)
		return amdgpu_kv_send_msg_to_smc_with_parameter(adev, PPSMC_MSG_DPM_ForceState, i);
	else
		return kv_set_enabled_level(adev, i);
}

static int kv_force_dpm_lowest(struct amdgpu_device *adev)
{
	int ret;
	u32 enable_mask, i;

	ret = amdgpu_kv_dpm_get_enable_mask(adev, &enable_mask);
	if (ret)
		return ret;

	for (i = 0; i < SMU7_MAX_LEVELS_GRAPHICS; i++) {
		if (enable_mask & (1 << i))
			break;
	}

	if (adev->asic_type == CHIP_KABINI || adev->asic_type == CHIP_MULLINS)
		return amdgpu_kv_send_msg_to_smc_with_parameter(adev, PPSMC_MSG_DPM_ForceState, i);
	else
		return kv_set_enabled_level(adev, i);
}

static u8 kv_get_sleep_divider_id_from_clock(struct amdgpu_device *adev,
					     u32 sclk, u32 min_sclk_in_sr)
{
	struct kv_power_info *pi = kv_get_pi(adev);
	u32 i;
	u32 temp;
	u32 min = max(min_sclk_in_sr, (u32)KV_MINIMUM_ENGINE_CLOCK);

	if (sclk < min)
		return 0;

	if (!pi->caps_sclk_ds)
		return 0;

	for (i = KV_MAX_DEEPSLEEP_DIVIDER_ID; i > 0; i--) {
		temp = sclk >> i;
		if (temp >= min)
			break;
	}

	return (u8)i;
}

static int kv_get_high_voltage_limit(struct amdgpu_device *adev, int *limit)
{
	struct kv_power_info *pi = kv_get_pi(adev);
	struct amdgpu_clock_voltage_dependency_table *table =
		&adev->pm.dpm.dyn_state.vddc_dependency_on_sclk;
	int i;

	if (table && table->count) {
		for (i = table->count - 1; i >= 0; i--) {
			if (pi->high_voltage_t &&
			    (kv_convert_8bit_index_to_voltage(adev, table->entries[i].v) <=
			     pi->high_voltage_t)) {
				*limit = i;
				return 0;
			}
		}
	} else {
		struct sumo_sclk_voltage_mapping_table *table =
			&pi->sys_info.sclk_voltage_mapping_table;

		for (i = table->num_max_dpm_entries - 1; i >= 0; i--) {
			if (pi->high_voltage_t &&
			    (kv_convert_2bit_index_to_voltage(adev, table->entries[i].vid_2bit) <=
			     pi->high_voltage_t)) {
				*limit = i;
				return 0;
			}
		}
	}

	*limit = 0;
	return 0;
}

static void kv_apply_state_adjust_rules(struct amdgpu_device *adev,
					struct amdgpu_ps *new_rps,
					struct amdgpu_ps *old_rps)
{
	struct kv_ps *ps = kv_get_ps(new_rps);
	struct kv_power_info *pi = kv_get_pi(adev);
	u32 min_sclk = 10000; /* ??? */
	u32 sclk, mclk = 0;
	int i, limit;
	bool force_high;
	struct amdgpu_clock_voltage_dependency_table *table =
		&adev->pm.dpm.dyn_state.vddc_dependency_on_sclk;
	u32 stable_p_state_sclk = 0;
	struct amdgpu_clock_and_voltage_limits *max_limits =
		&adev->pm.dpm.dyn_state.max_clock_voltage_on_ac;

	if (new_rps->vce_active) {
		new_rps->evclk = adev->pm.dpm.vce_states[adev->pm.dpm.vce_level].evclk;
		new_rps->ecclk = adev->pm.dpm.vce_states[adev->pm.dpm.vce_level].ecclk;
	} else {
		new_rps->evclk = 0;
		new_rps->ecclk = 0;
	}

	mclk = max_limits->mclk;
	sclk = min_sclk;

	if (pi->caps_stable_p_state) {
		stable_p_state_sclk = (max_limits->sclk * 75) / 100;

		for (i = table->count - 1; i >= 0; i--) {
			if (stable_p_state_sclk >= table->entries[i].clk) {
				stable_p_state_sclk = table->entries[i].clk;
				break;
			}
		}

		if (i > 0)
			stable_p_state_sclk = table->entries[0].clk;

		sclk = stable_p_state_sclk;
	}

	if (new_rps->vce_active) {
		if (sclk < adev->pm.dpm.vce_states[adev->pm.dpm.vce_level].sclk)
			sclk = adev->pm.dpm.vce_states[adev->pm.dpm.vce_level].sclk;
	}

	ps->need_dfs_bypass = true;

	for (i = 0; i < ps->num_levels; i++) {
		if (ps->levels[i].sclk < sclk)
			ps->levels[i].sclk = sclk;
	}

	if (table && table->count) {
		for (i = 0; i < ps->num_levels; i++) {
			if (pi->high_voltage_t &&
			    (pi->high_voltage_t <
			     kv_convert_8bit_index_to_voltage(adev, ps->levels[i].vddc_index))) {
				kv_get_high_voltage_limit(adev, &limit);
				ps->levels[i].sclk = table->entries[limit].clk;
			}
		}
	} else {
		struct sumo_sclk_voltage_mapping_table *table =
			&pi->sys_info.sclk_voltage_mapping_table;

		for (i = 0; i < ps->num_levels; i++) {
			if (pi->high_voltage_t &&
			    (pi->high_voltage_t <
			     kv_convert_8bit_index_to_voltage(adev, ps->levels[i].vddc_index))) {
				kv_get_high_voltage_limit(adev, &limit);
				ps->levels[i].sclk = table->entries[limit].sclk_frequency;
			}
		}
	}

	if (pi->caps_stable_p_state) {
		for (i = 0; i < ps->num_levels; i++) {
			ps->levels[i].sclk = stable_p_state_sclk;
		}
	}

	pi->video_start = new_rps->dclk || new_rps->vclk ||
		new_rps->evclk || new_rps->ecclk;

	if ((new_rps->class & ATOM_PPLIB_CLASSIFICATION_UI_MASK) ==
	    ATOM_PPLIB_CLASSIFICATION_UI_BATTERY)
		pi->battery_state = true;
	else
		pi->battery_state = false;

	if (adev->asic_type == CHIP_KABINI || adev->asic_type == CHIP_MULLINS) {
		ps->dpm0_pg_nb_ps_lo = 0x1;
		ps->dpm0_pg_nb_ps_hi = 0x0;
		ps->dpmx_nb_ps_lo = 0x1;
		ps->dpmx_nb_ps_hi = 0x0;
	} else {
		ps->dpm0_pg_nb_ps_lo = 0x3;
		ps->dpm0_pg_nb_ps_hi = 0x0;
		ps->dpmx_nb_ps_lo = 0x3;
		ps->dpmx_nb_ps_hi = 0x0;

		if (pi->sys_info.nb_dpm_enable) {
			force_high = (mclk >= pi->sys_info.nbp_memory_clock[3]) ||
				pi->video_start || (adev->pm.dpm.new_active_crtc_count >= 3) ||
				pi->disable_nb_ps3_in_battery;
			ps->dpm0_pg_nb_ps_lo = force_high ? 0x2 : 0x3;
			ps->dpm0_pg_nb_ps_hi = 0x2;
			ps->dpmx_nb_ps_lo = force_high ? 0x2 : 0x3;
			ps->dpmx_nb_ps_hi = 0x2;
		}
	}
}

static void kv_dpm_power_level_enabled_for_throttle(struct amdgpu_device *adev,
						    u32 index, bool enable)
{
	struct kv_power_info *pi = kv_get_pi(adev);

	pi->graphics_level[index].EnabledForThrottle = enable ? 1 : 0;
}

static int kv_calculate_ds_divider(struct amdgpu_device *adev)
{
	struct kv_power_info *pi = kv_get_pi(adev);
	u32 sclk_in_sr = 10000; /* ??? */
	u32 i;

	if (pi->lowest_valid > pi->highest_valid)
		return -EINVAL;

	for (i = pi->lowest_valid; i <= pi->highest_valid; i++) {
		pi->graphics_level[i].DeepSleepDivId =
			kv_get_sleep_divider_id_from_clock(adev,
							   be32_to_cpu(pi->graphics_level[i].SclkFrequency),
							   sclk_in_sr);
	}
	return 0;
}

static int kv_calculate_nbps_level_settings(struct amdgpu_device *adev)
{
	struct kv_power_info *pi = kv_get_pi(adev);
	u32 i;
	bool force_high;
	struct amdgpu_clock_and_voltage_limits *max_limits =
		&adev->pm.dpm.dyn_state.max_clock_voltage_on_ac;
	u32 mclk = max_limits->mclk;

	if (pi->lowest_valid > pi->highest_valid)
		return -EINVAL;

	if (adev->asic_type == CHIP_KABINI || adev->asic_type == CHIP_MULLINS) {
		for (i = pi->lowest_valid; i <= pi->highest_valid; i++) {
			pi->graphics_level[i].GnbSlow = 1;
			pi->graphics_level[i].ForceNbPs1 = 0;
			pi->graphics_level[i].UpH = 0;
		}

		if (!pi->sys_info.nb_dpm_enable)
			return 0;

		force_high = ((mclk >= pi->sys_info.nbp_memory_clock[3]) ||
			      (adev->pm.dpm.new_active_crtc_count >= 3) || pi->video_start);

		if (force_high) {
			for (i = pi->lowest_valid; i <= pi->highest_valid; i++)
				pi->graphics_level[i].GnbSlow = 0;
		} else {
			if (pi->battery_state)
				pi->graphics_level[0].ForceNbPs1 = 1;

			pi->graphics_level[1].GnbSlow = 0;
			pi->graphics_level[2].GnbSlow = 0;
			pi->graphics_level[3].GnbSlow = 0;
			pi->graphics_level[4].GnbSlow = 0;
		}
	} else {
		for (i = pi->lowest_valid; i <= pi->highest_valid; i++) {
			pi->graphics_level[i].GnbSlow = 1;
			pi->graphics_level[i].ForceNbPs1 = 0;
			pi->graphics_level[i].UpH = 0;
		}

		if (pi->sys_info.nb_dpm_enable && pi->battery_state) {
			pi->graphics_level[pi->lowest_valid].UpH = 0x28;
			pi->graphics_level[pi->lowest_valid].GnbSlow = 0;
			if (pi->lowest_valid != pi->highest_valid)
				pi->graphics_level[pi->lowest_valid].ForceNbPs1 = 1;
		}
	}
	return 0;
}

static int kv_calculate_dpm_settings(struct amdgpu_device *adev)
{
	struct kv_power_info *pi = kv_get_pi(adev);
	u32 i;

	if (pi->lowest_valid > pi->highest_valid)
		return -EINVAL;

	for (i = pi->lowest_valid; i <= pi->highest_valid; i++)
		pi->graphics_level[i].DisplayWatermark = (i == pi->highest_valid) ? 1 : 0;

	return 0;
}

static void kv_init_graphics_levels(struct amdgpu_device *adev)
{
	struct kv_power_info *pi = kv_get_pi(adev);
	u32 i;
	struct amdgpu_clock_voltage_dependency_table *table =
		&adev->pm.dpm.dyn_state.vddc_dependency_on_sclk;

	if (table && table->count) {
		u32 vid_2bit;

		pi->graphics_dpm_level_count = 0;
		for (i = 0; i < table->count; i++) {
			if (pi->high_voltage_t &&
			    (pi->high_voltage_t <
			     kv_convert_8bit_index_to_voltage(adev, table->entries[i].v)))
				break;

			kv_set_divider_value(adev, i, table->entries[i].clk);
			vid_2bit = kv_convert_vid7_to_vid2(adev,
							   &pi->sys_info.vid_mapping_table,
							   table->entries[i].v);
			kv_set_vid(adev, i, vid_2bit);
			kv_set_at(adev, i, pi->at[i]);
			kv_dpm_power_level_enabled_for_throttle(adev, i, true);
			pi->graphics_dpm_level_count++;
		}
	} else {
		struct sumo_sclk_voltage_mapping_table *table =
			&pi->sys_info.sclk_voltage_mapping_table;

		pi->graphics_dpm_level_count = 0;
		for (i = 0; i < table->num_max_dpm_entries; i++) {
			if (pi->high_voltage_t &&
			    pi->high_voltage_t <
			    kv_convert_2bit_index_to_voltage(adev, table->entries[i].vid_2bit))
				break;

			kv_set_divider_value(adev, i, table->entries[i].sclk_frequency);
			kv_set_vid(adev, i, table->entries[i].vid_2bit);
			kv_set_at(adev, i, pi->at[i]);
			kv_dpm_power_level_enabled_for_throttle(adev, i, true);
			pi->graphics_dpm_level_count++;
		}
	}

	for (i = 0; i < SMU7_MAX_LEVELS_GRAPHICS; i++)
		kv_dpm_power_level_enable(adev, i, false);
}

static void kv_enable_new_levels(struct amdgpu_device *adev)
{
	struct kv_power_info *pi = kv_get_pi(adev);
	u32 i;

	for (i = 0; i < SMU7_MAX_LEVELS_GRAPHICS; i++) {
		if (i >= pi->lowest_valid && i <= pi->highest_valid)
			kv_dpm_power_level_enable(adev, i, true);
	}
}

static int kv_set_enabled_level(struct amdgpu_device *adev, u32 level)
{
	u32 new_mask = (1 << level);

	return amdgpu_kv_send_msg_to_smc_with_parameter(adev,
						 PPSMC_MSG_SCLKDPM_SetEnabledMask,
						 new_mask);
}

static int kv_set_enabled_levels(struct amdgpu_device *adev)
{
	struct kv_power_info *pi = kv_get_pi(adev);
	u32 i, new_mask = 0;

	for (i = pi->lowest_valid; i <= pi->highest_valid; i++)
		new_mask |= (1 << i);

	return amdgpu_kv_send_msg_to_smc_with_parameter(adev,
						 PPSMC_MSG_SCLKDPM_SetEnabledMask,
						 new_mask);
}

static void kv_program_nbps_index_settings(struct amdgpu_device *adev,
					   struct amdgpu_ps *new_rps)
{
	struct kv_ps *new_ps = kv_get_ps(new_rps);
	struct kv_power_info *pi = kv_get_pi(adev);
	u32 nbdpmconfig1;

	if (adev->asic_type == CHIP_KABINI || adev->asic_type == CHIP_MULLINS)
		return;

	if (pi->sys_info.nb_dpm_enable) {
		nbdpmconfig1 = RREG32_SMC(ixNB_DPM_CONFIG_1);
		nbdpmconfig1 &= ~(NB_DPM_CONFIG_1__Dpm0PgNbPsLo_MASK |
				NB_DPM_CONFIG_1__Dpm0PgNbPsHi_MASK |
				NB_DPM_CONFIG_1__DpmXNbPsLo_MASK |
				NB_DPM_CONFIG_1__DpmXNbPsHi_MASK);
		nbdpmconfig1 |= (new_ps->dpm0_pg_nb_ps_lo << NB_DPM_CONFIG_1__Dpm0PgNbPsLo__SHIFT) |
				(new_ps->dpm0_pg_nb_ps_hi << NB_DPM_CONFIG_1__Dpm0PgNbPsHi__SHIFT) |
				(new_ps->dpmx_nb_ps_lo << NB_DPM_CONFIG_1__DpmXNbPsLo__SHIFT) |
				(new_ps->dpmx_nb_ps_hi << NB_DPM_CONFIG_1__DpmXNbPsHi__SHIFT);
		WREG32_SMC(ixNB_DPM_CONFIG_1, nbdpmconfig1);
	}
}

static int kv_set_thermal_temperature_range(struct amdgpu_device *adev,
					    int min_temp, int max_temp)
{
	int low_temp = 0 * 1000;
	int high_temp = 255 * 1000;
	u32 tmp;

	if (low_temp < min_temp)
		low_temp = min_temp;
	if (high_temp > max_temp)
		high_temp = max_temp;
	if (high_temp < low_temp) {
		DRM_ERROR("invalid thermal range: %d - %d\n", low_temp, high_temp);
		return -EINVAL;
	}

	tmp = RREG32_SMC(ixCG_THERMAL_INT_CTRL);
	tmp &= ~(CG_THERMAL_INT_CTRL__DIG_THERM_INTH_MASK |
		CG_THERMAL_INT_CTRL__DIG_THERM_INTL_MASK);
	tmp |= ((49 + (high_temp / 1000)) << CG_THERMAL_INT_CTRL__DIG_THERM_INTH__SHIFT) |
		((49 + (low_temp / 1000)) << CG_THERMAL_INT_CTRL__DIG_THERM_INTL__SHIFT);
	WREG32_SMC(ixCG_THERMAL_INT_CTRL, tmp);

	adev->pm.dpm.thermal.min_temp = low_temp;
	adev->pm.dpm.thermal.max_temp = high_temp;

	return 0;
}

union igp_info {
	struct _ATOM_INTEGRATED_SYSTEM_INFO info;
	struct _ATOM_INTEGRATED_SYSTEM_INFO_V2 info_2;
	struct _ATOM_INTEGRATED_SYSTEM_INFO_V5 info_5;
	struct _ATOM_INTEGRATED_SYSTEM_INFO_V6 info_6;
	struct _ATOM_INTEGRATED_SYSTEM_INFO_V1_7 info_7;
	struct _ATOM_INTEGRATED_SYSTEM_INFO_V1_8 info_8;
};

static int kv_parse_sys_info_table(struct amdgpu_device *adev)
{
	struct kv_power_info *pi = kv_get_pi(adev);
	struct amdgpu_mode_info *mode_info = &adev->mode_info;
	int index = GetIndexIntoMasterTable(DATA, IntegratedSystemInfo);
	union igp_info *igp_info;
	u8 frev, crev;
	u16 data_offset;
	int i;

	if (amdgpu_atom_parse_data_header(mode_info->atom_context, index, NULL,
				   &frev, &crev, &data_offset)) {
		igp_info = (union igp_info *)(mode_info->atom_context->bios +
					      data_offset);

		if (crev != 8) {
			DRM_ERROR("Unsupported IGP table: %d %d\n", frev, crev);
			return -EINVAL;
		}
		pi->sys_info.bootup_sclk = le32_to_cpu(igp_info->info_8.ulBootUpEngineClock);
		pi->sys_info.bootup_uma_clk = le32_to_cpu(igp_info->info_8.ulBootUpUMAClock);
		pi->sys_info.bootup_nb_voltage_index =
			le16_to_cpu(igp_info->info_8.usBootUpNBVoltage);
		if (igp_info->info_8.ucHtcTmpLmt == 0)
			pi->sys_info.htc_tmp_lmt = 203;
		else
			pi->sys_info.htc_tmp_lmt = igp_info->info_8.ucHtcTmpLmt;
		if (igp_info->info_8.ucHtcHystLmt == 0)
			pi->sys_info.htc_hyst_lmt = 5;
		else
			pi->sys_info.htc_hyst_lmt = igp_info->info_8.ucHtcHystLmt;
		if (pi->sys_info.htc_tmp_lmt <= pi->sys_info.htc_hyst_lmt) {
			DRM_ERROR("The htcTmpLmt should be larger than htcHystLmt.\n");
		}

		if (le32_to_cpu(igp_info->info_8.ulSystemConfig) & (1 << 3))
			pi->sys_info.nb_dpm_enable = true;
		else
			pi->sys_info.nb_dpm_enable = false;

		for (i = 0; i < KV_NUM_NBPSTATES; i++) {
			pi->sys_info.nbp_memory_clock[i] =
				le32_to_cpu(igp_info->info_8.ulNbpStateMemclkFreq[i]);
			pi->sys_info.nbp_n_clock[i] =
				le32_to_cpu(igp_info->info_8.ulNbpStateNClkFreq[i]);
		}
		if (le32_to_cpu(igp_info->info_8.ulGPUCapInfo) &
		    SYS_INFO_GPUCAPS__ENABEL_DFS_BYPASS)
			pi->caps_enable_dfs_bypass = true;

		sumo_construct_sclk_voltage_mapping_table(adev,
							  &pi->sys_info.sclk_voltage_mapping_table,
							  igp_info->info_8.sAvail_SCLK);

		sumo_construct_vid_mapping_table(adev,
						 &pi->sys_info.vid_mapping_table,
						 igp_info->info_8.sAvail_SCLK);

		kv_construct_max_power_limits_table(adev,
						    &adev->pm.dpm.dyn_state.max_clock_voltage_on_ac);
	}
	return 0;
}

union power_info {
	struct _ATOM_POWERPLAY_INFO info;
	struct _ATOM_POWERPLAY_INFO_V2 info_2;
	struct _ATOM_POWERPLAY_INFO_V3 info_3;
	struct _ATOM_PPLIB_POWERPLAYTABLE pplib;
	struct _ATOM_PPLIB_POWERPLAYTABLE2 pplib2;
	struct _ATOM_PPLIB_POWERPLAYTABLE3 pplib3;
};

union pplib_clock_info {
	struct _ATOM_PPLIB_R600_CLOCK_INFO r600;
	struct _ATOM_PPLIB_RS780_CLOCK_INFO rs780;
	struct _ATOM_PPLIB_EVERGREEN_CLOCK_INFO evergreen;
	struct _ATOM_PPLIB_SUMO_CLOCK_INFO sumo;
};

union pplib_power_state {
	struct _ATOM_PPLIB_STATE v1;
	struct _ATOM_PPLIB_STATE_V2 v2;
};

static void kv_patch_boot_state(struct amdgpu_device *adev,
				struct kv_ps *ps)
{
	struct kv_power_info *pi = kv_get_pi(adev);

	ps->num_levels = 1;
	ps->levels[0] = pi->boot_pl;
}

static void kv_parse_pplib_non_clock_info(struct amdgpu_device *adev,
					  struct amdgpu_ps *rps,
					  struct _ATOM_PPLIB_NONCLOCK_INFO *non_clock_info,
					  u8 table_rev)
{
	struct kv_ps *ps = kv_get_ps(rps);

	rps->caps = le32_to_cpu(non_clock_info->ulCapsAndSettings);
	rps->class = le16_to_cpu(non_clock_info->usClassification);
	rps->class2 = le16_to_cpu(non_clock_info->usClassification2);

	if (ATOM_PPLIB_NONCLOCKINFO_VER1 < table_rev) {
		rps->vclk = le32_to_cpu(non_clock_info->ulVCLK);
		rps->dclk = le32_to_cpu(non_clock_info->ulDCLK);
	} else {
		rps->vclk = 0;
		rps->dclk = 0;
	}

	if (rps->class & ATOM_PPLIB_CLASSIFICATION_BOOT) {
		adev->pm.dpm.boot_ps = rps;
		kv_patch_boot_state(adev, ps);
	}
	if (rps->class & ATOM_PPLIB_CLASSIFICATION_UVDSTATE)
		adev->pm.dpm.uvd_ps = rps;
}

static void kv_parse_pplib_clock_info(struct amdgpu_device *adev,
				      struct amdgpu_ps *rps, int index,
					union pplib_clock_info *clock_info)
{
	struct kv_power_info *pi = kv_get_pi(adev);
	struct kv_ps *ps = kv_get_ps(rps);
	struct kv_pl *pl = &ps->levels[index];
	u32 sclk;

	sclk = le16_to_cpu(clock_info->sumo.usEngineClockLow);
	sclk |= clock_info->sumo.ucEngineClockHigh << 16;
	pl->sclk = sclk;
	pl->vddc_index = clock_info->sumo.vddcIndex;

	ps->num_levels = index + 1;

	if (pi->caps_sclk_ds) {
		pl->ds_divider_index = 5;
		pl->ss_divider_index = 5;
	}
}

static int kv_parse_power_table(struct amdgpu_device *adev)
{
	struct amdgpu_mode_info *mode_info = &adev->mode_info;
	struct _ATOM_PPLIB_NONCLOCK_INFO *non_clock_info;
	union pplib_power_state *power_state;
	int i, j, k, non_clock_array_index, clock_array_index;
	union pplib_clock_info *clock_info;
	struct _StateArray *state_array;
	struct _ClockInfoArray *clock_info_array;
	struct _NonClockInfoArray *non_clock_info_array;
	union power_info *power_info;
	int index = GetIndexIntoMasterTable(DATA, PowerPlayInfo);
	u16 data_offset;
	u8 frev, crev;
	u8 *power_state_offset;
	struct kv_ps *ps;

	if (!amdgpu_atom_parse_data_header(mode_info->atom_context, index, NULL,
				   &frev, &crev, &data_offset))
		return -EINVAL;
	power_info = (union power_info *)(mode_info->atom_context->bios + data_offset);

	amdgpu_add_thermal_controller(adev);

	state_array = (struct _StateArray *)
		(mode_info->atom_context->bios + data_offset +
		 le16_to_cpu(power_info->pplib.usStateArrayOffset));
	clock_info_array = (struct _ClockInfoArray *)
		(mode_info->atom_context->bios + data_offset +
		 le16_to_cpu(power_info->pplib.usClockInfoArrayOffset));
	non_clock_info_array = (struct _NonClockInfoArray *)
		(mode_info->atom_context->bios + data_offset +
		 le16_to_cpu(power_info->pplib.usNonClockInfoArrayOffset));

	adev->pm.dpm.ps = kzalloc(sizeof(struct amdgpu_ps) *
				  state_array->ucNumEntries, GFP_KERNEL);
	if (!adev->pm.dpm.ps)
		return -ENOMEM;
	power_state_offset = (u8 *)state_array->states;
	for (i = 0; i < state_array->ucNumEntries; i++) {
		u8 *idx;
		power_state = (union pplib_power_state *)power_state_offset;
		non_clock_array_index = power_state->v2.nonClockInfoIndex;
		non_clock_info = (struct _ATOM_PPLIB_NONCLOCK_INFO *)
			&non_clock_info_array->nonClockInfo[non_clock_array_index];
		ps = kzalloc(sizeof(struct kv_ps), GFP_KERNEL);
		if (ps == NULL) {
			kfree(adev->pm.dpm.ps);
			return -ENOMEM;
		}
		adev->pm.dpm.ps[i].ps_priv = ps;
		k = 0;
		idx = (u8 *)&power_state->v2.clockInfoIndex[0];
		for (j = 0; j < power_state->v2.ucNumDPMLevels; j++) {
			clock_array_index = idx[j];
			if (clock_array_index >= clock_info_array->ucNumEntries)
				continue;
			if (k >= SUMO_MAX_HARDWARE_POWERLEVELS)
				break;
			clock_info = (union pplib_clock_info *)
				((u8 *)&clock_info_array->clockInfo[0] +
				 (clock_array_index * clock_info_array->ucEntrySize));
			kv_parse_pplib_clock_info(adev,
						  &adev->pm.dpm.ps[i], k,
						  clock_info);
			k++;
		}
		kv_parse_pplib_non_clock_info(adev, &adev->pm.dpm.ps[i],
					      non_clock_info,
					      non_clock_info_array->ucEntrySize);
		power_state_offset += 2 + power_state->v2.ucNumDPMLevels;
	}
	adev->pm.dpm.num_ps = state_array->ucNumEntries;

	/* fill in the vce power states */
	for (i = 0; i < adev->pm.dpm.num_of_vce_states; i++) {
		u32 sclk;
		clock_array_index = adev->pm.dpm.vce_states[i].clk_idx;
		clock_info = (union pplib_clock_info *)
			&clock_info_array->clockInfo[clock_array_index * clock_info_array->ucEntrySize];
		sclk = le16_to_cpu(clock_info->sumo.usEngineClockLow);
		sclk |= clock_info->sumo.ucEngineClockHigh << 16;
		adev->pm.dpm.vce_states[i].sclk = sclk;
		adev->pm.dpm.vce_states[i].mclk = 0;
	}

	return 0;
}

static int kv_dpm_init(struct amdgpu_device *adev)
{
	struct kv_power_info *pi;
	int ret, i;

	pi = kzalloc(sizeof(struct kv_power_info), GFP_KERNEL);
	if (pi == NULL)
		return -ENOMEM;
	adev->pm.dpm.priv = pi;

	ret = amdgpu_get_platform_caps(adev);
	if (ret)
		return ret;

	ret = amdgpu_parse_extended_power_table(adev);
	if (ret)
		return ret;

	for (i = 0; i < SUMO_MAX_HARDWARE_POWERLEVELS; i++)
		pi->at[i] = TRINITY_AT_DFLT;

	pi->sram_end = SMC_RAM_END;

	pi->enable_nb_dpm = true;

	pi->caps_power_containment = true;
	pi->caps_cac = true;
	pi->enable_didt = false;
	if (pi->enable_didt) {
		pi->caps_sq_ramping = true;
		pi->caps_db_ramping = true;
		pi->caps_td_ramping = true;
		pi->caps_tcp_ramping = true;
	}

	if (amdgpu_pp_feature_mask & SCLK_DEEP_SLEEP_MASK)
		pi->caps_sclk_ds = true;
	else
		pi->caps_sclk_ds = false;

	pi->enable_auto_thermal_throttling = true;
	pi->disable_nb_ps3_in_battery = false;
	if (amdgpu_bapm == 0)
		pi->bapm_enable = false;
	else
		pi->bapm_enable = true;
	pi->voltage_drop_t = 0;
	pi->caps_sclk_throttle_low_notification = false;
	pi->caps_fps = false; /* true? */
	pi->caps_uvd_pg = (adev->pg_flags & AMD_PG_SUPPORT_UVD) ? true : false;
	pi->caps_uvd_dpm = true;
	pi->caps_vce_pg = (adev->pg_flags & AMD_PG_SUPPORT_VCE) ? true : false;
	pi->caps_samu_pg = (adev->pg_flags & AMD_PG_SUPPORT_SAMU) ? true : false;
	pi->caps_acp_pg = (adev->pg_flags & AMD_PG_SUPPORT_ACP) ? true : false;
	pi->caps_stable_p_state = false;

	ret = kv_parse_sys_info_table(adev);
	if (ret)
		return ret;

	kv_patch_voltage_values(adev);
	kv_construct_boot_state(adev);

	ret = kv_parse_power_table(adev);
	if (ret)
		return ret;

	pi->enable_dpm = true;

	return 0;
}

static void
kv_dpm_debugfs_print_current_performance_level(struct amdgpu_device *adev,
					       struct seq_file *m)
{
	struct kv_power_info *pi = kv_get_pi(adev);
	u32 current_index =
		(RREG32_SMC(ixTARGET_AND_CURRENT_PROFILE_INDEX) &
		TARGET_AND_CURRENT_PROFILE_INDEX__CURR_SCLK_INDEX_MASK) >>
		TARGET_AND_CURRENT_PROFILE_INDEX__CURR_SCLK_INDEX__SHIFT;
	u32 sclk, tmp;
	u16 vddc;

	if (current_index >= SMU__NUM_SCLK_DPM_STATE) {
		seq_printf(m, "invalid dpm profile %d\n", current_index);
	} else {
		sclk = be32_to_cpu(pi->graphics_level[current_index].SclkFrequency);
		tmp = (RREG32_SMC(ixSMU_VOLTAGE_STATUS) &
			SMU_VOLTAGE_STATUS__SMU_VOLTAGE_CURRENT_LEVEL_MASK) >>
			SMU_VOLTAGE_STATUS__SMU_VOLTAGE_CURRENT_LEVEL__SHIFT;
		vddc = kv_convert_8bit_index_to_voltage(adev, (u16)tmp);
		seq_printf(m, "uvd    %sabled\n", pi->uvd_power_gated ? "dis" : "en");
		seq_printf(m, "vce    %sabled\n", pi->vce_power_gated ? "dis" : "en");
		seq_printf(m, "power level %d    sclk: %u vddc: %u\n",
			   current_index, sclk, vddc);
	}
}

static void
kv_dpm_print_power_state(struct amdgpu_device *adev,
			 struct amdgpu_ps *rps)
{
	int i;
	struct kv_ps *ps = kv_get_ps(rps);

	amdgpu_dpm_print_class_info(rps->class, rps->class2);
	amdgpu_dpm_print_cap_info(rps->caps);
	printk("\tuvd    vclk: %d dclk: %d\n", rps->vclk, rps->dclk);
	for (i = 0; i < ps->num_levels; i++) {
		struct kv_pl *pl = &ps->levels[i];
		printk("\t\tpower level %d    sclk: %u vddc: %u\n",
		       i, pl->sclk,
		       kv_convert_8bit_index_to_voltage(adev, pl->vddc_index));
	}
	amdgpu_dpm_print_ps_status(adev, rps);
}

static void kv_dpm_fini(struct amdgpu_device *adev)
{
	int i;

	for (i = 0; i < adev->pm.dpm.num_ps; i++) {
		kfree(adev->pm.dpm.ps[i].ps_priv);
	}
	kfree(adev->pm.dpm.ps);
	kfree(adev->pm.dpm.priv);
	amdgpu_free_extended_power_table(adev);
}

static void kv_dpm_display_configuration_changed(struct amdgpu_device *adev)
{

}

static u32 kv_dpm_get_sclk(struct amdgpu_device *adev, bool low)
{
	struct kv_power_info *pi = kv_get_pi(adev);
	struct kv_ps *requested_state = kv_get_ps(&pi->requested_rps);

	if (low)
		return requested_state->levels[0].sclk;
	else
		return requested_state->levels[requested_state->num_levels - 1].sclk;
}

static u32 kv_dpm_get_mclk(struct amdgpu_device *adev, bool low)
{
	struct kv_power_info *pi = kv_get_pi(adev);

	return pi->sys_info.bootup_uma_clk;
}

/* get temperature in millidegrees */
static int kv_dpm_get_temp(struct amdgpu_device *adev)
{
	u32 temp;
	int actual_temp = 0;

	temp = RREG32_SMC(0xC0300E0C);

	if (temp)
		actual_temp = (temp / 8) - 49;
	else
		actual_temp = 0;

	actual_temp = actual_temp * 1000;

	return actual_temp;
}

static int kv_dpm_early_init(void *handle)
{
	struct amdgpu_device *adev = (struct amdgpu_device *)handle;

	kv_dpm_set_dpm_funcs(adev);
	kv_dpm_set_irq_funcs(adev);

	return 0;
}

static int kv_dpm_late_init(void *handle)
{
	/* powerdown unused blocks for now */
	struct amdgpu_device *adev = (struct amdgpu_device *)handle;
	int ret;

	if (!amdgpu_dpm)
		return 0;

	/* init the sysfs and debugfs files late */
	ret = amdgpu_pm_sysfs_init(adev);
	if (ret)
		return ret;

	kv_dpm_powergate_acp(adev, true);
	kv_dpm_powergate_samu(adev, true);
<<<<<<< HEAD
	kv_dpm_powergate_vce(adev, true);
	kv_dpm_powergate_uvd(adev, true);
=======

>>>>>>> 786cc154
	return 0;
}

static int kv_dpm_sw_init(void *handle)
{
	int ret;
	struct amdgpu_device *adev = (struct amdgpu_device *)handle;

	ret = amdgpu_irq_add_id(adev, 230, &adev->pm.dpm.thermal.irq);
	if (ret)
		return ret;

	ret = amdgpu_irq_add_id(adev, 231, &adev->pm.dpm.thermal.irq);
	if (ret)
		return ret;

	/* default to balanced state */
	adev->pm.dpm.state = POWER_STATE_TYPE_BALANCED;
	adev->pm.dpm.user_state = POWER_STATE_TYPE_BALANCED;
	adev->pm.dpm.forced_level = AMD_DPM_FORCED_LEVEL_AUTO;
	adev->pm.default_sclk = adev->clock.default_sclk;
	adev->pm.default_mclk = adev->clock.default_mclk;
	adev->pm.current_sclk = adev->clock.default_sclk;
	adev->pm.current_mclk = adev->clock.default_mclk;
	adev->pm.int_thermal_type = THERMAL_TYPE_NONE;

	if (amdgpu_dpm == 0)
		return 0;

	INIT_WORK(&adev->pm.dpm.thermal.work, amdgpu_dpm_thermal_work_handler);
	mutex_lock(&adev->pm.mutex);
	ret = kv_dpm_init(adev);
	if (ret)
		goto dpm_failed;
	adev->pm.dpm.current_ps = adev->pm.dpm.requested_ps = adev->pm.dpm.boot_ps;
	if (amdgpu_dpm == 1)
		amdgpu_pm_print_power_states(adev);
	mutex_unlock(&adev->pm.mutex);
	DRM_INFO("amdgpu: dpm initialized\n");

	return 0;

dpm_failed:
	kv_dpm_fini(adev);
	mutex_unlock(&adev->pm.mutex);
	DRM_ERROR("amdgpu: dpm initialization failed\n");
	return ret;
}

static int kv_dpm_sw_fini(void *handle)
{
	struct amdgpu_device *adev = (struct amdgpu_device *)handle;

	flush_work(&adev->pm.dpm.thermal.work);

	mutex_lock(&adev->pm.mutex);
	amdgpu_pm_sysfs_fini(adev);
	kv_dpm_fini(adev);
	mutex_unlock(&adev->pm.mutex);

	return 0;
}

static int kv_dpm_hw_init(void *handle)
{
	int ret;
	struct amdgpu_device *adev = (struct amdgpu_device *)handle;

	if (!amdgpu_dpm)
		return 0;

	mutex_lock(&adev->pm.mutex);
	kv_dpm_setup_asic(adev);
	ret = kv_dpm_enable(adev);
	if (ret)
		adev->pm.dpm_enabled = false;
	else
		adev->pm.dpm_enabled = true;
	mutex_unlock(&adev->pm.mutex);

	return ret;
}

static int kv_dpm_hw_fini(void *handle)
{
	struct amdgpu_device *adev = (struct amdgpu_device *)handle;

	if (adev->pm.dpm_enabled) {
		mutex_lock(&adev->pm.mutex);
		kv_dpm_disable(adev);
		mutex_unlock(&adev->pm.mutex);
	}

	return 0;
}

static int kv_dpm_suspend(void *handle)
{
	struct amdgpu_device *adev = (struct amdgpu_device *)handle;

	if (adev->pm.dpm_enabled) {
		mutex_lock(&adev->pm.mutex);
		/* disable dpm */
		kv_dpm_disable(adev);
		/* reset the power state */
		adev->pm.dpm.current_ps = adev->pm.dpm.requested_ps = adev->pm.dpm.boot_ps;
		mutex_unlock(&adev->pm.mutex);
	}
	return 0;
}

static int kv_dpm_resume(void *handle)
{
	int ret;
	struct amdgpu_device *adev = (struct amdgpu_device *)handle;

	if (adev->pm.dpm_enabled) {
		/* asic init will reset to the boot state */
		mutex_lock(&adev->pm.mutex);
		kv_dpm_setup_asic(adev);
		ret = kv_dpm_enable(adev);
		if (ret)
			adev->pm.dpm_enabled = false;
		else
			adev->pm.dpm_enabled = true;
		mutex_unlock(&adev->pm.mutex);
		if (adev->pm.dpm_enabled)
			amdgpu_pm_compute_clocks(adev);
	}
	return 0;
}

static bool kv_dpm_is_idle(void *handle)
{
	return true;
}

static int kv_dpm_wait_for_idle(void *handle)
{
	return 0;
}


static int kv_dpm_soft_reset(void *handle)
{
	return 0;
}

static int kv_dpm_set_interrupt_state(struct amdgpu_device *adev,
				      struct amdgpu_irq_src *src,
				      unsigned type,
				      enum amdgpu_interrupt_state state)
{
	u32 cg_thermal_int;

	switch (type) {
	case AMDGPU_THERMAL_IRQ_LOW_TO_HIGH:
		switch (state) {
		case AMDGPU_IRQ_STATE_DISABLE:
			cg_thermal_int = RREG32_SMC(ixCG_THERMAL_INT_CTRL);
			cg_thermal_int &= ~CG_THERMAL_INT_CTRL__THERM_INTH_MASK_MASK;
			WREG32_SMC(ixCG_THERMAL_INT_CTRL, cg_thermal_int);
			break;
		case AMDGPU_IRQ_STATE_ENABLE:
			cg_thermal_int = RREG32_SMC(ixCG_THERMAL_INT_CTRL);
			cg_thermal_int |= CG_THERMAL_INT_CTRL__THERM_INTH_MASK_MASK;
			WREG32_SMC(ixCG_THERMAL_INT_CTRL, cg_thermal_int);
			break;
		default:
			break;
		}
		break;

	case AMDGPU_THERMAL_IRQ_HIGH_TO_LOW:
		switch (state) {
		case AMDGPU_IRQ_STATE_DISABLE:
			cg_thermal_int = RREG32_SMC(ixCG_THERMAL_INT_CTRL);
			cg_thermal_int &= ~CG_THERMAL_INT_CTRL__THERM_INTL_MASK_MASK;
			WREG32_SMC(ixCG_THERMAL_INT_CTRL, cg_thermal_int);
			break;
		case AMDGPU_IRQ_STATE_ENABLE:
			cg_thermal_int = RREG32_SMC(ixCG_THERMAL_INT_CTRL);
			cg_thermal_int |= CG_THERMAL_INT_CTRL__THERM_INTL_MASK_MASK;
			WREG32_SMC(ixCG_THERMAL_INT_CTRL, cg_thermal_int);
			break;
		default:
			break;
		}
		break;

	default:
		break;
	}
	return 0;
}

static int kv_dpm_process_interrupt(struct amdgpu_device *adev,
				    struct amdgpu_irq_src *source,
				    struct amdgpu_iv_entry *entry)
{
	bool queue_thermal = false;

	if (entry == NULL)
		return -EINVAL;

	switch (entry->src_id) {
	case 230: /* thermal low to high */
		DRM_DEBUG("IH: thermal low to high\n");
		adev->pm.dpm.thermal.high_to_low = false;
		queue_thermal = true;
		break;
	case 231: /* thermal high to low */
		DRM_DEBUG("IH: thermal high to low\n");
		adev->pm.dpm.thermal.high_to_low = true;
		queue_thermal = true;
		break;
	default:
		break;
	}

	if (queue_thermal)
		schedule_work(&adev->pm.dpm.thermal.work);

	return 0;
}

static int kv_dpm_set_clockgating_state(void *handle,
					  enum amd_clockgating_state state)
{
	return 0;
}

static int kv_dpm_set_powergating_state(void *handle,
					  enum amd_powergating_state state)
{
	return 0;
}

static inline bool kv_are_power_levels_equal(const struct kv_pl *kv_cpl1,
						const struct kv_pl *kv_cpl2)
{
	return ((kv_cpl1->sclk == kv_cpl2->sclk) &&
		  (kv_cpl1->vddc_index == kv_cpl2->vddc_index) &&
		  (kv_cpl1->ds_divider_index == kv_cpl2->ds_divider_index) &&
		  (kv_cpl1->force_nbp_state == kv_cpl2->force_nbp_state));
}

static int kv_check_state_equal(struct amdgpu_device *adev,
				struct amdgpu_ps *cps,
				struct amdgpu_ps *rps,
				bool *equal)
{
	struct kv_ps *kv_cps;
	struct kv_ps *kv_rps;
	int i;

	if (adev == NULL || cps == NULL || rps == NULL || equal == NULL)
		return -EINVAL;

	kv_cps = kv_get_ps(cps);
	kv_rps = kv_get_ps(rps);

	if (kv_cps == NULL) {
		*equal = false;
		return 0;
	}

	if (kv_cps->num_levels != kv_rps->num_levels) {
		*equal = false;
		return 0;
	}

	for (i = 0; i < kv_cps->num_levels; i++) {
		if (!kv_are_power_levels_equal(&(kv_cps->levels[i]),
					&(kv_rps->levels[i]))) {
			*equal = false;
			return 0;
		}
	}

	/* If all performance levels are the same try to use the UVD clocks to break the tie.*/
	*equal = ((cps->vclk == rps->vclk) && (cps->dclk == rps->dclk));
	*equal &= ((cps->evclk == rps->evclk) && (cps->ecclk == rps->ecclk));

	return 0;
}

const struct amd_ip_funcs kv_dpm_ip_funcs = {
	.name = "kv_dpm",
	.early_init = kv_dpm_early_init,
	.late_init = kv_dpm_late_init,
	.sw_init = kv_dpm_sw_init,
	.sw_fini = kv_dpm_sw_fini,
	.hw_init = kv_dpm_hw_init,
	.hw_fini = kv_dpm_hw_fini,
	.suspend = kv_dpm_suspend,
	.resume = kv_dpm_resume,
	.is_idle = kv_dpm_is_idle,
	.wait_for_idle = kv_dpm_wait_for_idle,
	.soft_reset = kv_dpm_soft_reset,
	.set_clockgating_state = kv_dpm_set_clockgating_state,
	.set_powergating_state = kv_dpm_set_powergating_state,
};

static const struct amdgpu_dpm_funcs kv_dpm_funcs = {
	.get_temperature = &kv_dpm_get_temp,
	.pre_set_power_state = &kv_dpm_pre_set_power_state,
	.set_power_state = &kv_dpm_set_power_state,
	.post_set_power_state = &kv_dpm_post_set_power_state,
	.display_configuration_changed = &kv_dpm_display_configuration_changed,
	.get_sclk = &kv_dpm_get_sclk,
	.get_mclk = &kv_dpm_get_mclk,
	.print_power_state = &kv_dpm_print_power_state,
	.debugfs_print_current_performance_level = &kv_dpm_debugfs_print_current_performance_level,
	.force_performance_level = &kv_dpm_force_performance_level,
	.powergate_uvd = &kv_dpm_powergate_uvd,
	.enable_bapm = &kv_dpm_enable_bapm,
	.get_vce_clock_state = amdgpu_get_vce_clock_state,
	.check_state_equal = kv_check_state_equal,
};

static void kv_dpm_set_dpm_funcs(struct amdgpu_device *adev)
{
	if (adev->pm.funcs == NULL)
		adev->pm.funcs = &kv_dpm_funcs;
}

static const struct amdgpu_irq_src_funcs kv_dpm_irq_funcs = {
	.set = kv_dpm_set_interrupt_state,
	.process = kv_dpm_process_interrupt,
};

static void kv_dpm_set_irq_funcs(struct amdgpu_device *adev)
{
	adev->pm.dpm.thermal.irq.num_types = AMDGPU_THERMAL_IRQ_LAST;
	adev->pm.dpm.thermal.irq.funcs = &kv_dpm_irq_funcs;
}<|MERGE_RESOLUTION|>--- conflicted
+++ resolved
@@ -2972,12 +2972,7 @@
 
 	kv_dpm_powergate_acp(adev, true);
 	kv_dpm_powergate_samu(adev, true);
-<<<<<<< HEAD
-	kv_dpm_powergate_vce(adev, true);
-	kv_dpm_powergate_uvd(adev, true);
-=======
-
->>>>>>> 786cc154
+
 	return 0;
 }
 
