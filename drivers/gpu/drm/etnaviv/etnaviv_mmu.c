/*
 * Copyright (C) 2015 Etnaviv Project
 *
 * This program is free software; you can redistribute it and/or modify it
 * under the terms of the GNU General Public License version 2 as published by
 * the Free Software Foundation.
 *
 * This program is distributed in the hope that it will be useful, but WITHOUT
 * ANY WARRANTY; without even the implied warranty of MERCHANTABILITY or
 * FITNESS FOR A PARTICULAR PURPOSE.  See the GNU General Public License for
 * more details.
 *
 * You should have received a copy of the GNU General Public License along with
 * this program.  If not, see <http://www.gnu.org/licenses/>.
 */

#include "common.xml.h"
#include "etnaviv_cmdbuf.h"
#include "etnaviv_drv.h"
#include "etnaviv_gem.h"
#include "etnaviv_gpu.h"
#include "etnaviv_iommu.h"
#include "etnaviv_mmu.h"

static int etnaviv_fault_handler(struct iommu_domain *iommu, struct device *dev,
		unsigned long iova, int flags, void *arg)
{
	DBG("*** fault: iova=%08lx, flags=%d", iova, flags);
	return 0;
}

int etnaviv_iommu_map(struct etnaviv_iommu *iommu, u32 iova,
		struct sg_table *sgt, unsigned len, int prot)
{
	struct iommu_domain *domain = iommu->domain;
	struct scatterlist *sg;
	unsigned int da = iova;
	unsigned int i, j;
	int ret;

	if (!domain || !sgt)
		return -EINVAL;

	for_each_sg(sgt->sgl, sg, sgt->nents, i) {
		u32 pa = sg_dma_address(sg) - sg->offset;
		size_t bytes = sg_dma_len(sg) + sg->offset;

		VERB("map[%d]: %08x %08x(%zx)", i, iova, pa, bytes);

		ret = iommu_map(domain, da, pa, bytes, prot);
		if (ret)
			goto fail;

		da += bytes;
	}

	return 0;

fail:
	da = iova;

	for_each_sg(sgt->sgl, sg, i, j) {
		size_t bytes = sg_dma_len(sg) + sg->offset;

		iommu_unmap(domain, da, bytes);
		da += bytes;
	}
	return ret;
}

int etnaviv_iommu_unmap(struct etnaviv_iommu *iommu, u32 iova,
		struct sg_table *sgt, unsigned len)
{
	struct iommu_domain *domain = iommu->domain;
	struct scatterlist *sg;
	unsigned int da = iova;
	int i;

	for_each_sg(sgt->sgl, sg, sgt->nents, i) {
		size_t bytes = sg_dma_len(sg) + sg->offset;
		size_t unmapped;

		unmapped = iommu_unmap(domain, da, bytes);
		if (unmapped < bytes)
			return unmapped;

		VERB("unmap[%d]: %08x(%zx)", i, iova, bytes);

		BUG_ON(!PAGE_ALIGNED(bytes));

		da += bytes;
	}

	return 0;
}

static void etnaviv_iommu_remove_mapping(struct etnaviv_iommu *mmu,
	struct etnaviv_vram_mapping *mapping)
{
	struct etnaviv_gem_object *etnaviv_obj = mapping->object;

	etnaviv_iommu_unmap(mmu, mapping->vram_node.start,
			    etnaviv_obj->sgt, etnaviv_obj->base.size);
	drm_mm_remove_node(&mapping->vram_node);
}

static int etnaviv_iommu_find_iova(struct etnaviv_iommu *mmu,
				   struct drm_mm_node *node, size_t size)
{
	struct etnaviv_vram_mapping *free = NULL;
	enum drm_mm_insert_mode mode = DRM_MM_INSERT_LOW;
	int ret;

	lockdep_assert_held(&mmu->lock);

	while (1) {
		struct etnaviv_vram_mapping *m, *n;
		struct drm_mm_scan scan;
		struct list_head list;
		bool found;

		/*
		 * XXX: The DRM_MM_SEARCH_BELOW is really a hack to trick
		 * drm_mm into giving out a low IOVA after address space
		 * rollover. This needs a proper fix.
		 */
		ret = drm_mm_insert_node_in_range(&mmu->mm, node,
<<<<<<< HEAD
			size, 0, mmu->last_iova, ~0UL,
			mmu->last_iova ? DRM_MM_SEARCH_DEFAULT : DRM_MM_SEARCH_BELOW);

=======
						  size, 0, 0,
						  mmu->last_iova, U64_MAX,
						  mode);
>>>>>>> 786cc154
		if (ret != -ENOSPC)
			break;

		/*
		 * If we did not search from the start of the MMU region,
		 * try again in case there are free slots.
		 */
		if (mmu->last_iova) {
			mmu->last_iova = 0;
			mmu->need_flush = true;
			continue;
		}

		/* Try to retire some entries */
<<<<<<< HEAD
		drm_mm_scan_init(&scan, &mmu->mm, size, 0, 0, 0);
=======
		drm_mm_scan_init(&scan, &mmu->mm, size, 0, 0, mode);
>>>>>>> 786cc154

		found = 0;
		INIT_LIST_HEAD(&list);
		list_for_each_entry(free, &mmu->mappings, mmu_node) {
			/* If this vram node has not been used, skip this. */
			if (!free->vram_node.mm)
				continue;

			/*
			 * If the iova is pinned, then it's in-use,
			 * so we must keep its mapping.
			 */
			if (free->use)
				continue;

			list_add(&free->scan_node, &list);
			if (drm_mm_scan_add_block(&scan, &free->vram_node)) {
				found = true;
				break;
			}
		}

		if (!found) {
			/* Nothing found, clean up and fail */
			list_for_each_entry_safe(m, n, &list, scan_node)
				BUG_ON(drm_mm_scan_remove_block(&scan, &m->vram_node));
			break;
		}

		/*
		 * drm_mm does not allow any other operations while
		 * scanning, so we have to remove all blocks first.
		 * If drm_mm_scan_remove_block() returns false, we
		 * can leave the block pinned.
		 */
		list_for_each_entry_safe(m, n, &list, scan_node)
			if (!drm_mm_scan_remove_block(&scan, &m->vram_node))
				list_del_init(&m->scan_node);

		/*
		 * Unmap the blocks which need to be reaped from the MMU.
		 * Clear the mmu pointer to prevent the mapping_get finding
		 * this mapping.
		 */
		list_for_each_entry_safe(m, n, &list, scan_node) {
			etnaviv_iommu_remove_mapping(mmu, m);
			m->mmu = NULL;
			list_del_init(&m->mmu_node);
			list_del_init(&m->scan_node);
		}

		mode = DRM_MM_INSERT_EVICT;

		/*
		 * We removed enough mappings so that the new allocation will
		 * succeed, retry the allocation one more time.
		 */
	}

	return ret;
}

int etnaviv_iommu_map_gem(struct etnaviv_iommu *mmu,
	struct etnaviv_gem_object *etnaviv_obj, u32 memory_base,
	struct etnaviv_vram_mapping *mapping)
{
	struct sg_table *sgt = etnaviv_obj->sgt;
	struct drm_mm_node *node;
	int ret;

	lockdep_assert_held(&etnaviv_obj->lock);

	mutex_lock(&mmu->lock);

	/* v1 MMU can optimize single entry (contiguous) scatterlists */
	if (mmu->version == ETNAVIV_IOMMU_V1 &&
	    sgt->nents == 1 && !(etnaviv_obj->flags & ETNA_BO_FORCE_MMU)) {
		u32 iova;

		iova = sg_dma_address(sgt->sgl) - memory_base;
		if (iova < 0x80000000 - sg_dma_len(sgt->sgl)) {
			mapping->iova = iova;
			list_add_tail(&mapping->mmu_node, &mmu->mappings);
			mutex_unlock(&mmu->lock);
			return 0;
		}
	}

	node = &mapping->vram_node;

	ret = etnaviv_iommu_find_iova(mmu, node, etnaviv_obj->base.size);
	if (ret < 0) {
		mutex_unlock(&mmu->lock);
		return ret;
	}

	mmu->last_iova = node->start + etnaviv_obj->base.size;
	mapping->iova = node->start;
	ret = etnaviv_iommu_map(mmu, node->start, sgt, etnaviv_obj->base.size,
				IOMMU_READ | IOMMU_WRITE);

	if (ret < 0) {
		drm_mm_remove_node(node);
		mutex_unlock(&mmu->lock);
		return ret;
	}

	list_add_tail(&mapping->mmu_node, &mmu->mappings);
	mmu->need_flush = true;
	mutex_unlock(&mmu->lock);

	return ret;
}

void etnaviv_iommu_unmap_gem(struct etnaviv_iommu *mmu,
	struct etnaviv_vram_mapping *mapping)
{
	WARN_ON(mapping->use);

	mutex_lock(&mmu->lock);

	/* If the vram node is on the mm, unmap and remove the node */
	if (mapping->vram_node.mm == &mmu->mm)
		etnaviv_iommu_remove_mapping(mmu, mapping);

	list_del(&mapping->mmu_node);
	mmu->need_flush = true;
	mutex_unlock(&mmu->lock);
}

void etnaviv_iommu_destroy(struct etnaviv_iommu *mmu)
{
	drm_mm_takedown(&mmu->mm);
	iommu_domain_free(mmu->domain);
	kfree(mmu);
}

struct etnaviv_iommu *etnaviv_iommu_new(struct etnaviv_gpu *gpu)
{
	enum etnaviv_iommu_version version;
	struct etnaviv_iommu *mmu;

	mmu = kzalloc(sizeof(*mmu), GFP_KERNEL);
	if (!mmu)
		return ERR_PTR(-ENOMEM);

	if (!(gpu->identity.minor_features1 & chipMinorFeatures1_MMU_VERSION)) {
		mmu->domain = etnaviv_iommuv1_domain_alloc(gpu);
		version = ETNAVIV_IOMMU_V1;
	} else {
		mmu->domain = etnaviv_iommuv2_domain_alloc(gpu);
		version = ETNAVIV_IOMMU_V2;
	}

	if (!mmu->domain) {
		dev_err(gpu->dev, "Failed to allocate GPU IOMMU domain\n");
		kfree(mmu);
		return ERR_PTR(-ENOMEM);
	}

	mmu->gpu = gpu;
	mmu->version = version;
	mutex_init(&mmu->lock);
	INIT_LIST_HEAD(&mmu->mappings);

	drm_mm_init(&mmu->mm, mmu->domain->geometry.aperture_start,
		    mmu->domain->geometry.aperture_end -
		    mmu->domain->geometry.aperture_start + 1);

	iommu_set_fault_handler(mmu->domain, etnaviv_fault_handler, gpu->dev);

	return mmu;
}

void etnaviv_iommu_restore(struct etnaviv_gpu *gpu)
{
	if (gpu->mmu->version == ETNAVIV_IOMMU_V1)
		etnaviv_iommuv1_restore(gpu);
	else
		etnaviv_iommuv2_restore(gpu);
}

int etnaviv_iommu_get_suballoc_va(struct etnaviv_gpu *gpu, dma_addr_t paddr,
				  struct drm_mm_node *vram_node, size_t size,
				  u32 *iova)
{
	struct etnaviv_iommu *mmu = gpu->mmu;

	if (mmu->version == ETNAVIV_IOMMU_V1) {
		*iova = paddr - gpu->memory_base;
		return 0;
	} else {
		int ret;

		mutex_lock(&mmu->lock);
		ret = etnaviv_iommu_find_iova(mmu, vram_node, size);
		if (ret < 0) {
			mutex_unlock(&mmu->lock);
			return ret;
		}
		ret = iommu_map(mmu->domain, vram_node->start, paddr, size,
				IOMMU_READ);
		if (ret < 0) {
			drm_mm_remove_node(vram_node);
			mutex_unlock(&mmu->lock);
			return ret;
		}
		mmu->last_iova = vram_node->start + size;
		gpu->mmu->need_flush = true;
		mutex_unlock(&mmu->lock);

		*iova = (u32)vram_node->start;
		return 0;
	}
}

void etnaviv_iommu_put_suballoc_va(struct etnaviv_gpu *gpu,
				   struct drm_mm_node *vram_node, size_t size,
				   u32 iova)
{
	struct etnaviv_iommu *mmu = gpu->mmu;

	if (mmu->version == ETNAVIV_IOMMU_V2) {
		mutex_lock(&mmu->lock);
		iommu_unmap(mmu->domain,iova, size);
		drm_mm_remove_node(vram_node);
		mutex_unlock(&mmu->lock);
	}
}
size_t etnaviv_iommu_dump_size(struct etnaviv_iommu *iommu)
{
	struct etnaviv_iommu_ops *ops;

	ops = container_of(iommu->domain->ops, struct etnaviv_iommu_ops, ops);

	return ops->dump_size(iommu->domain);
}

void etnaviv_iommu_dump(struct etnaviv_iommu *iommu, void *buf)
{
	struct etnaviv_iommu_ops *ops;

	ops = container_of(iommu->domain->ops, struct etnaviv_iommu_ops, ops);

	ops->dump(iommu->domain, buf);
}<|MERGE_RESOLUTION|>--- conflicted
+++ resolved
@@ -119,21 +119,10 @@
 		struct list_head list;
 		bool found;
 
-		/*
-		 * XXX: The DRM_MM_SEARCH_BELOW is really a hack to trick
-		 * drm_mm into giving out a low IOVA after address space
-		 * rollover. This needs a proper fix.
-		 */
 		ret = drm_mm_insert_node_in_range(&mmu->mm, node,
-<<<<<<< HEAD
-			size, 0, mmu->last_iova, ~0UL,
-			mmu->last_iova ? DRM_MM_SEARCH_DEFAULT : DRM_MM_SEARCH_BELOW);
-
-=======
 						  size, 0, 0,
 						  mmu->last_iova, U64_MAX,
 						  mode);
->>>>>>> 786cc154
 		if (ret != -ENOSPC)
 			break;
 
@@ -148,11 +137,7 @@
 		}
 
 		/* Try to retire some entries */
-<<<<<<< HEAD
-		drm_mm_scan_init(&scan, &mmu->mm, size, 0, 0, 0);
-=======
 		drm_mm_scan_init(&scan, &mmu->mm, size, 0, 0, mode);
->>>>>>> 786cc154
 
 		found = 0;
 		INIT_LIST_HEAD(&list);
