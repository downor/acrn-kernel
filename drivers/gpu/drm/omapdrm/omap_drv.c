--- conflicted
+++ resolved
@@ -96,10 +96,6 @@
 	dispc_runtime_get();
 
 	drm_atomic_helper_commit_modeset_disables(dev, old_state);
-<<<<<<< HEAD
-	drm_atomic_helper_commit_planes(dev, old_state,
-					DRM_PLANE_COMMIT_ACTIVE_ONLY);
-=======
 
 	/* With the current dss dispc implementation we have to enable
 	 * the new modeset before we can commit planes. The dispc ovl
@@ -112,7 +108,6 @@
 	 * interrupt. The dispc implementation should be fixed so that
 	 * it is able use uncommitted drm state information.
 	 */
->>>>>>> 786cc154
 	drm_atomic_helper_commit_modeset_enables(dev, old_state);
 	omap_atomic_wait_for_completion(dev, old_state);
 
@@ -797,7 +792,6 @@
 	if (IS_ERR(ddev)) {
 		ret = PTR_ERR(ddev);
 		goto err_free_priv;
-<<<<<<< HEAD
 	}
 
 	ddev->dev_private = priv;
@@ -811,21 +805,6 @@
 		goto err_free_drm_dev;
 	}
 
-=======
-	}
-
-	ddev->dev_private = priv;
-	platform_set_drvdata(pdev, ddev);
-
-	omap_gem_init(ddev);
-
-	ret = omap_modeset_init(ddev);
-	if (ret) {
-		dev_err(&pdev->dev, "omap_modeset_init failed: ret=%d\n", ret);
-		goto err_free_drm_dev;
-	}
-
->>>>>>> 786cc154
 	/* Initialize vblank handling, start with all CRTCs disabled. */
 	ret = drm_vblank_init(ddev, priv->num_crtcs);
 	if (ret) {
