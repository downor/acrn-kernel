menu "Intel ISH HID support"
	depends on (X86_64 || COMPILE_TEST) && PCI

config INTEL_ISH_HID
	tristate "Intel Integrated Sensor Hub"
	default n
	select HID
	help
	  The Integrated Sensor Hub (ISH) enables the ability to offload
	  sensor polling and algorithm processing to a dedicated low power
	  processor in the chipset. This allows the core processor to go into
	  low power modes more often, resulting in the increased battery life.
	  The current processors that support ISH are: Cherrytrail, Skylake,
	  Broxton and Kaby Lake.

	  Say Y here if you want to support Intel ISH. If unsure, say N.

<<<<<<< HEAD
config INTEL_ISH_TTY_CLIENT
	tristate "Intel Integrated Sensor Hub TTY Client"
=======
config INTEL_ISH_UART_INTERFACE
	tristate "Intel Integrated Sensor Hub UART Interface"
>>>>>>> 91498c5e
	help
	  The Integrated Sensor Hub (ISH) firmware has an in built UART driver.
	  This UART driver is enumerated as one of the ISH firmware client.
	  This driver uses tty interface to allow user space application to
	  use this UART driver.

	  One of the use case is to read/write/control a sensor connected via
	  UART.

<<<<<<< HEAD
	  Say Y here if you want to support Intel ISH TTY client. If unsure, say N.
=======
>>>>>>> 91498c5e
endmenu<|MERGE_RESOLUTION|>--- conflicted
+++ resolved
@@ -15,13 +15,8 @@
 
 	  Say Y here if you want to support Intel ISH. If unsure, say N.
 
-<<<<<<< HEAD
-config INTEL_ISH_TTY_CLIENT
-	tristate "Intel Integrated Sensor Hub TTY Client"
-=======
 config INTEL_ISH_UART_INTERFACE
 	tristate "Intel Integrated Sensor Hub UART Interface"
->>>>>>> 91498c5e
 	help
 	  The Integrated Sensor Hub (ISH) firmware has an in built UART driver.
 	  This UART driver is enumerated as one of the ISH firmware client.
@@ -31,8 +26,4 @@
 	  One of the use case is to read/write/control a sensor connected via
 	  UART.
 
-<<<<<<< HEAD
-	  Say Y here if you want to support Intel ISH TTY client. If unsure, say N.
-=======
->>>>>>> 91498c5e
 endmenu