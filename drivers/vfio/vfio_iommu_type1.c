--- conflicted
+++ resolved
@@ -218,7 +218,6 @@
 
 static void vfio_remove_from_pfn_list(struct vfio_dma *dma,
 				      struct vfio_pfn *vpfn)
-<<<<<<< HEAD
 {
 	vfio_unlink_pfn(dma, vpfn);
 	kfree(vpfn);
@@ -248,50 +247,15 @@
 static int vfio_lock_acct(struct task_struct *task, long npage, bool *lock_cap)
 {
 	struct mm_struct *mm;
-=======
-{
-	vfio_unlink_pfn(dma, vpfn);
-	kfree(vpfn);
-}
-
-static struct vfio_pfn *vfio_iova_get_vfio_pfn(struct vfio_dma *dma,
-					       unsigned long iova)
-{
-	struct vfio_pfn *vpfn = vfio_find_vpfn(dma, iova);
-
-	if (vpfn)
-		atomic_inc(&vpfn->ref_count);
-	return vpfn;
-}
-
-static int vfio_iova_put_vfio_pfn(struct vfio_dma *dma, struct vfio_pfn *vpfn)
-{
-	int ret = 0;
-
-	if (atomic_dec_and_test(&vpfn->ref_count)) {
-		ret = put_pfn(vpfn->pfn, dma->prot);
-		vfio_remove_from_pfn_list(dma, vpfn);
-	}
-	return ret;
-}
-
-static int vfio_lock_acct(struct task_struct *task, long npage, bool *lock_cap)
-{
-	struct mm_struct *mm;
 	bool is_current;
->>>>>>> 2202fe84
 	int ret;
 
 	if (!npage)
 		return 0;
 
-<<<<<<< HEAD
-	mm = get_task_mm(task);
-=======
 	is_current = (task->mm == current->mm);
 
 	mm = is_current ? task->mm : get_task_mm(task);
->>>>>>> 2202fe84
 	if (!mm)
 		return -ESRCH; /* process exited */
 
@@ -379,17 +343,10 @@
 					  page);
 	} else {
 		unsigned int flags = 0;
-<<<<<<< HEAD
 
 		if (prot & IOMMU_WRITE)
 			flags |= FOLL_WRITE;
 
-=======
-
-		if (prot & IOMMU_WRITE)
-			flags |= FOLL_WRITE;
-
->>>>>>> 2202fe84
 		down_read(&mm->mmap_sem);
 		ret = get_user_pages_remote(NULL, mm, vaddr, 1, flags, page,
 					    NULL, NULL);
@@ -423,21 +380,6 @@
 static long vfio_pin_pages_remote(struct vfio_dma *dma, unsigned long vaddr,
 				  long npage, unsigned long *pfn_base)
 {
-<<<<<<< HEAD
-	unsigned long pfn = 0, limit;
-	bool lock_cap = ns_capable(task_active_pid_ns(dma->task)->user_ns,
-				   CAP_IPC_LOCK);
-	struct mm_struct *mm;
-	long ret, i = 0, lock_acct = 0;
-	bool rsvd;
-	dma_addr_t iova = vaddr - dma->vaddr + dma->iova;
-
-	mm = get_task_mm(dma->task);
-	if (!mm)
-		return -ENODEV;
-
-	ret = vaddr_get_pfn(mm, vaddr, dma->prot, pfn_base);
-=======
 	unsigned long pfn = 0, limit = rlimit(RLIMIT_MEMLOCK) >> PAGE_SHIFT;
 	bool lock_cap = capable(CAP_IPC_LOCK);
 	long ret, pinned = 0, lock_acct = 0;
@@ -449,72 +391,29 @@
 		return -ENODEV;
 
 	ret = vaddr_get_pfn(current->mm, vaddr, dma->prot, pfn_base);
->>>>>>> 2202fe84
 	if (ret)
-		goto pin_pg_remote_exit;
+		return ret;
 
 	pinned++;
 	rsvd = is_invalid_reserved_pfn(*pfn_base);
-	limit = task_rlimit(dma->task, RLIMIT_MEMLOCK) >> PAGE_SHIFT;
 
 	/*
 	 * Reserved pages aren't counted against the user, externally pinned
 	 * pages are already counted against the user.
 	 */
 	if (!rsvd && !vfio_find_vpfn(dma, iova)) {
-<<<<<<< HEAD
-		if (!lock_cap && mm->locked_vm + 1 > limit) {
-			put_pfn(*pfn_base, dma->prot);
-			pr_warn("%s: RLIMIT_MEMLOCK (%ld) exceeded\n", __func__,
-					limit << PAGE_SHIFT);
-			ret = -ENOMEM;
-			goto pin_pg_remote_exit;
-=======
 		if (!lock_cap && current->mm->locked_vm + 1 > limit) {
 			put_pfn(*pfn_base, dma->prot);
 			pr_warn("%s: RLIMIT_MEMLOCK (%ld) exceeded\n", __func__,
 					limit << PAGE_SHIFT);
 			return -ENOMEM;
->>>>>>> 2202fe84
 		}
 		lock_acct++;
 	}
 
-	i++;
-	if (likely(!disable_hugepages)) {
-		/* Lock all the consecutive pages from pfn_base */
-		for (vaddr += PAGE_SIZE, iova += PAGE_SIZE; i < npage;
-		     i++, vaddr += PAGE_SIZE, iova += PAGE_SIZE) {
-
-<<<<<<< HEAD
-			ret = vaddr_get_pfn(mm, vaddr, dma->prot, &pfn);
-			if (ret)
-				break;
-
-			if (pfn != *pfn_base + i ||
-			    rsvd != is_invalid_reserved_pfn(pfn)) {
-				put_pfn(pfn, dma->prot);
-				break;
-			}
-
-			if (!rsvd && !vfio_find_vpfn(dma, iova)) {
-				if (!lock_cap &&
-				    mm->locked_vm + lock_acct + 1 > limit) {
-					put_pfn(pfn, dma->prot);
-					pr_warn("%s: RLIMIT_MEMLOCK (%ld) "
-						"exceeded\n", __func__,
-						limit << PAGE_SHIFT);
-					ret = -ENOMEM;
-					goto unpin_out;
-				}
-				lock_acct++;
-			}
-		}
-	}
-
-	if (!rsvd)
-		ret = vfio_lock_acct(dma->task, i, &lock_cap);
-=======
+	if (unlikely(disable_hugepages))
+		goto out;
+
 	/* Lock all the consecutive pages from pfn_base */
 	for (vaddr += PAGE_SIZE, iova += PAGE_SIZE; pinned < npage;
 	     pinned++, vaddr += PAGE_SIZE, iova += PAGE_SIZE) {
@@ -543,29 +442,18 @@
 
 out:
 	ret = vfio_lock_acct(current, lock_acct, &lock_cap);
->>>>>>> 2202fe84
 
 unpin_out:
 	if (ret) {
 		if (!rsvd) {
-<<<<<<< HEAD
-			for (pfn = *pfn_base ; i ; pfn++, i--)
-=======
 			for (pfn = *pfn_base ; pinned ; pfn++, pinned--)
->>>>>>> 2202fe84
 				put_pfn(pfn, dma->prot);
 		}
 
 		return ret;
 	}
 
-<<<<<<< HEAD
-pin_pg_remote_exit:
-	mmput(mm);
-	return ret;
-=======
 	return pinned;
->>>>>>> 2202fe84
 }
 
 static long vfio_unpin_pages_remote(struct vfio_dma *dma, dma_addr_t iova,
@@ -575,18 +463,6 @@
 	long unlocked = 0, locked = 0;
 	long i;
 
-<<<<<<< HEAD
-	for (i = 0; i < npage; i++) {
-		if (put_pfn(pfn++, dma->prot)) {
-			unlocked++;
-			if (vfio_find_vpfn(dma, iova + (i << PAGE_SHIFT)))
-				locked++;
-		}
-	}
-
-	if (do_accounting)
-		vfio_lock_acct(dma->task, locked - unlocked, NULL);
-=======
 	for (i = 0; i < npage; i++, iova += PAGE_SIZE) {
 		if (put_pfn(pfn++, dma->prot)) {
 			unlocked++;
@@ -659,70 +535,10 @@
 
 	if (do_accounting)
 		vfio_lock_acct(dma->task, -unlocked, NULL);
->>>>>>> 2202fe84
 
 	return unlocked;
 }
 
-<<<<<<< HEAD
-static int vfio_pin_page_external(struct vfio_dma *dma, unsigned long vaddr,
-				  unsigned long *pfn_base, bool do_accounting)
-{
-	unsigned long limit;
-	bool lock_cap = ns_capable(task_active_pid_ns(dma->task)->user_ns,
-				   CAP_IPC_LOCK);
-	struct mm_struct *mm;
-	int ret;
-	bool rsvd;
-
-	mm = get_task_mm(dma->task);
-	if (!mm)
-		return -ENODEV;
-
-	ret = vaddr_get_pfn(mm, vaddr, dma->prot, pfn_base);
-	if (ret)
-		goto pin_page_exit;
-
-	rsvd = is_invalid_reserved_pfn(*pfn_base);
-	limit = task_rlimit(dma->task, RLIMIT_MEMLOCK) >> PAGE_SHIFT;
-
-	if (!rsvd && !lock_cap && mm->locked_vm + 1 > limit) {
-		put_pfn(*pfn_base, dma->prot);
-		pr_warn("%s: Task %s (%d) RLIMIT_MEMLOCK (%ld) exceeded\n",
-			__func__, dma->task->comm, task_pid_nr(dma->task),
-			limit << PAGE_SHIFT);
-		ret = -ENOMEM;
-		goto pin_page_exit;
-	}
-
-	if (!rsvd && do_accounting)
-		vfio_lock_acct(dma->task, 1, NULL);
-	ret = 1;
-
-pin_page_exit:
-	mmput(mm);
-	return ret;
-}
-
-static int vfio_unpin_page_external(struct vfio_dma *dma, dma_addr_t iova,
-				    bool do_accounting)
-{
-	int unlocked;
-	struct vfio_pfn *vpfn = vfio_find_vpfn(dma, iova);
-
-	if (!vpfn)
-		return 0;
-
-	unlocked = vfio_iova_put_vfio_pfn(dma, vpfn);
-
-	if (do_accounting)
-		vfio_lock_acct(dma->task, -unlocked, NULL);
-
-	return unlocked;
-}
-
-=======
->>>>>>> 2202fe84
 static int vfio_iommu_type1_pin_pages(void *iommu_data,
 				      unsigned long *user_pfn,
 				      int npage, int prot,
