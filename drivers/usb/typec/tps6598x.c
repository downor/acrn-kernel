--- conflicted
+++ resolved
@@ -98,11 +98,7 @@
 };
 
 static int
-<<<<<<< HEAD
-tps6598x_block_read(struct tps6598x *tps, u8 reg, void *val, size_t len)
-=======
 tps6598x_block_read(struct tps6598x *tps, u8 reg, void *val, ssize_t len)
->>>>>>> 2a2016fb
 {
 	u8 data[len + 1];
 	int ret;
@@ -114,12 +110,9 @@
 	if (ret)
 		return ret;
 
-<<<<<<< HEAD
 	if (data[0] < len)
 		return -EIO;
 
-=======
->>>>>>> 2a2016fb
 	memcpy(val, &data[1], len);
 	return 0;
 }
@@ -463,7 +456,6 @@
 	if (ret < 0 || !vid)
 		return -ENODEV;
 
-<<<<<<< HEAD
 	/*
 	 * Checking can the adapter handle SMBus protocol. If it can not, the
 	 * driver needs to take care of block reads separately.
@@ -473,12 +465,10 @@
 	 */
 	if (i2c_check_functionality(client->adapter, I2C_FUNC_I2C))
 		tps->i2c_protocol = true;
-=======
 	/* Make sure the controller has application firmware running */
 	ret = tps6598x_check_mode(tps);
 	if (ret)
 		return ret;
->>>>>>> 2a2016fb
 
 	ret = tps6598x_read32(tps, TPS_REG_STATUS, &status);
 	if (ret < 0)
