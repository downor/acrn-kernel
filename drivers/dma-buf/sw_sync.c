/*
 * Sync File validation framework
 *
 * Copyright (C) 2012 Google, Inc.
 *
 * This software is licensed under the terms of the GNU General Public
 * License version 2, as published by the Free Software Foundation, and
 * may be copied, distributed, and modified under those terms.
 *
 * This program is distributed in the hope that it will be useful,
 * but WITHOUT ANY WARRANTY; without even the implied warranty of
 * MERCHANTABILITY or FITNESS FOR A PARTICULAR PURPOSE.  See the
 * GNU General Public License for more details.
 *
 */

#include <linux/file.h>
#include <linux/fs.h>
#include <linux/uaccess.h>
#include <linux/slab.h>
#include <linux/sync_file.h>

#include "sync_debug.h"

#define CREATE_TRACE_POINTS
#include "sync_trace.h"

/*
 * SW SYNC validation framework
 *
 * A sync object driver that uses a 32bit counter to coordinate
 * synchronization.  Useful when there is no hardware primitive backing
 * the synchronization.
 *
 * To start the framework just open:
 *
 * <debugfs>/sync/sw_sync
 *
 * That will create a sync timeline, all fences created under this timeline
 * file descriptor will belong to the this timeline.
 *
 * The 'sw_sync' file can be opened many times as to create different
 * timelines.
 *
 * Fences can be created with SW_SYNC_IOC_CREATE_FENCE ioctl with struct
 * sw_sync_ioctl_create_fence as parameter.
 *
 * To increment the timeline counter, SW_SYNC_IOC_INC ioctl should be used
 * with the increment as u32. This will update the last signaled value
 * from the timeline and signal any fence that has a seqno smaller or equal
 * to it.
 *
 * struct sw_sync_ioctl_create_fence
 * @value:	the seqno to initialise the fence with
 * @name:	the name of the new sync point
 * @fence:	return the fd of the new sync_file with the created fence
 */
struct sw_sync_create_fence_data {
	__u32	value;
	char	name[32];
	__s32	fence; /* fd of new fence */
};

#define SW_SYNC_IOC_MAGIC	'W'

#define SW_SYNC_IOC_CREATE_FENCE	_IOWR(SW_SYNC_IOC_MAGIC, 0,\
		struct sw_sync_create_fence_data)

#define SW_SYNC_IOC_INC			_IOW(SW_SYNC_IOC_MAGIC, 1, __u32)

static const struct dma_fence_ops timeline_fence_ops;

static inline struct sync_pt *dma_fence_to_sync_pt(struct dma_fence *fence)
{
	if (fence->ops != &timeline_fence_ops)
		return NULL;
	return container_of(fence, struct sync_pt, base);
}

/**
 * sync_timeline_create() - creates a sync object
 * @name:	sync_timeline name
 *
 * Creates a new sync_timeline. Returns the sync_timeline object or NULL in
 * case of error.
 */
static struct sync_timeline *sync_timeline_create(const char *name)
{
	struct sync_timeline *obj;

	obj = kzalloc(sizeof(*obj), GFP_KERNEL);
	if (!obj)
		return NULL;

	kref_init(&obj->kref);
	obj->context = dma_fence_context_alloc(1);
	strlcpy(obj->name, name, sizeof(obj->name));

	obj->pt_tree = RB_ROOT;
	INIT_LIST_HEAD(&obj->pt_list);
	spin_lock_init(&obj->lock);

	sync_timeline_debug_add(obj);

	return obj;
}

static void sync_timeline_free(struct kref *kref)
{
	struct sync_timeline *obj =
		container_of(kref, struct sync_timeline, kref);

	sync_timeline_debug_remove(obj);

	kfree(obj);
}

static void sync_timeline_get(struct sync_timeline *obj)
{
	kref_get(&obj->kref);
}

static void sync_timeline_put(struct sync_timeline *obj)
{
	kref_put(&obj->kref, sync_timeline_free);
}

static const char *timeline_fence_get_driver_name(struct dma_fence *fence)
{
	return "sw_sync";
}

static const char *timeline_fence_get_timeline_name(struct dma_fence *fence)
{
	struct sync_timeline *parent = dma_fence_parent(fence);

	return parent->name;
}

static void timeline_fence_release(struct dma_fence *fence)
{
	struct sync_pt *pt = dma_fence_to_sync_pt(fence);
	struct sync_timeline *parent = dma_fence_parent(fence);

	if (!list_empty(&pt->link)) {
		unsigned long flags;

		spin_lock_irqsave(fence->lock, flags);
		if (!list_empty(&pt->link)) {
			list_del(&pt->link);
			rb_erase(&pt->node, &parent->pt_tree);
		}
		spin_unlock_irqrestore(fence->lock, flags);
	}

	sync_timeline_put(parent);
	dma_fence_free(fence);
}

static bool timeline_fence_signaled(struct dma_fence *fence)
{
	struct sync_timeline *parent = dma_fence_parent(fence);

	return !__dma_fence_is_later(fence->seqno, parent->value);
}

static bool timeline_fence_enable_signaling(struct dma_fence *fence)
{
	return true;
}

<<<<<<< HEAD
static void timeline_fence_disable_signaling(struct dma_fence *fence)
{
	struct sync_pt *pt = container_of(fence, struct sync_pt, base);

	list_del_init(&pt->link);
}

=======
>>>>>>> 2898aadc
static void timeline_fence_value_str(struct dma_fence *fence,
				    char *str, int size)
{
	snprintf(str, size, "%d", fence->seqno);
}

static void timeline_fence_timeline_value_str(struct dma_fence *fence,
					     char *str, int size)
{
	struct sync_timeline *parent = dma_fence_parent(fence);

	snprintf(str, size, "%d", parent->value);
}

static const struct dma_fence_ops timeline_fence_ops = {
	.get_driver_name = timeline_fence_get_driver_name,
	.get_timeline_name = timeline_fence_get_timeline_name,
	.enable_signaling = timeline_fence_enable_signaling,
	.signaled = timeline_fence_signaled,
	.wait = dma_fence_default_wait,
	.release = timeline_fence_release,
	.fence_value_str = timeline_fence_value_str,
	.timeline_value_str = timeline_fence_timeline_value_str,
};

/**
 * sync_timeline_signal() - signal a status change on a sync_timeline
 * @obj:	sync_timeline to signal
 * @inc:	num to increment on timeline->value
 *
 * A sync implementation should call this any time one of it's fences
 * has signaled or has an error condition.
 */
static void sync_timeline_signal(struct sync_timeline *obj, unsigned int inc)
{
	struct sync_pt *pt, *next;

	trace_sync_timeline(obj);

	spin_lock_irq(&obj->lock);

	obj->value += inc;

	list_for_each_entry_safe(pt, next, &obj->pt_list, link) {
		if (!timeline_fence_signaled(&pt->base))
			break;

		list_del_init(&pt->link);
		rb_erase(&pt->node, &obj->pt_tree);

		/*
		 * A signal callback may release the last reference to this
		 * fence, causing it to be freed. That operation has to be
		 * last to avoid a use after free inside this loop, and must
		 * be after we remove the fence from the timeline in order to
		 * prevent deadlocking on timeline->lock inside
		 * timeline_fence_release().
		 */
		dma_fence_signal_locked(&pt->base);
	}

	spin_unlock_irq(&obj->lock);
}

/**
 * sync_pt_create() - creates a sync pt
 * @parent:	fence's parent sync_timeline
 * @inc:	value of the fence
 *
 * Creates a new sync_pt as a child of @parent.  @size bytes will be
 * allocated allowing for implementation specific data to be kept after
 * the generic sync_timeline struct. Returns the sync_pt object or
 * NULL in case of error.
 */
static struct sync_pt *sync_pt_create(struct sync_timeline *obj,
				      unsigned int value)
{
	struct sync_pt *pt;

	pt = kzalloc(sizeof(*pt), GFP_KERNEL);
	if (!pt)
		return NULL;

	sync_timeline_get(obj);
	dma_fence_init(&pt->base, &timeline_fence_ops, &obj->lock,
		   obj->context, value);
	INIT_LIST_HEAD(&pt->link);

	spin_lock_irq(&obj->lock);
	if (!dma_fence_is_signaled_locked(&pt->base)) {
		struct rb_node **p = &obj->pt_tree.rb_node;
		struct rb_node *parent = NULL;

		while (*p) {
			struct sync_pt *other;
			int cmp;

			parent = *p;
			other = rb_entry(parent, typeof(*pt), node);
			cmp = value - other->base.seqno;
			if (cmp > 0) {
				p = &parent->rb_right;
			} else if (cmp < 0) {
				p = &parent->rb_left;
			} else {
				if (dma_fence_get_rcu(&other->base)) {
					dma_fence_put(&pt->base);
					pt = other;
					goto unlock;
				}
				p = &parent->rb_left;
			}
		}
		rb_link_node(&pt->node, parent, p);
		rb_insert_color(&pt->node, &obj->pt_tree);

		parent = rb_next(&pt->node);
		list_add_tail(&pt->link,
			      parent ? &rb_entry(parent, typeof(*pt), node)->link : &obj->pt_list);
	}
unlock:
	spin_unlock_irq(&obj->lock);

	return pt;
}

/*
 * *WARNING*
 *
 * improper use of this can result in deadlocking kernel drivers from userspace.
 */

/* opening sw_sync create a new sync obj */
static int sw_sync_debugfs_open(struct inode *inode, struct file *file)
{
	struct sync_timeline *obj;
	char task_comm[TASK_COMM_LEN];

	get_task_comm(task_comm, current);

	obj = sync_timeline_create(task_comm);
	if (!obj)
		return -ENOMEM;

	file->private_data = obj;

	return 0;
}

static int sw_sync_debugfs_release(struct inode *inode, struct file *file)
{
	struct sync_timeline *obj = file->private_data;
	struct sync_pt *pt, *next;

	spin_lock_irq(&obj->lock);

	list_for_each_entry_safe(pt, next, &obj->pt_list, link) {
		dma_fence_set_error(&pt->base, -ENOENT);
		dma_fence_signal_locked(&pt->base);
	}

	spin_unlock_irq(&obj->lock);

	sync_timeline_put(obj);
	return 0;
}

static long sw_sync_ioctl_create_fence(struct sync_timeline *obj,
				       unsigned long arg)
{
	int fd = get_unused_fd_flags(O_CLOEXEC);
	int err;
	struct sync_pt *pt;
	struct sync_file *sync_file;
	struct sw_sync_create_fence_data data;

	if (fd < 0)
		return fd;

	if (copy_from_user(&data, (void __user *)arg, sizeof(data))) {
		err = -EFAULT;
		goto err;
	}

	pt = sync_pt_create(obj, data.value);
	if (!pt) {
		err = -ENOMEM;
		goto err;
	}

	sync_file = sync_file_create(&pt->base);
	dma_fence_put(&pt->base);
	if (!sync_file) {
		err = -ENOMEM;
		goto err;
	}

	data.fence = fd;
	if (copy_to_user((void __user *)arg, &data, sizeof(data))) {
		fput(sync_file->file);
		err = -EFAULT;
		goto err;
	}

	fd_install(fd, sync_file->file);

	return 0;

err:
	put_unused_fd(fd);
	return err;
}

static long sw_sync_ioctl_inc(struct sync_timeline *obj, unsigned long arg)
{
	u32 value;

	if (copy_from_user(&value, (void __user *)arg, sizeof(value)))
		return -EFAULT;

	while (value > INT_MAX)  {
		sync_timeline_signal(obj, INT_MAX);
		value -= INT_MAX;
	}

	sync_timeline_signal(obj, value);

	return 0;
}

static long sw_sync_ioctl(struct file *file, unsigned int cmd,
			  unsigned long arg)
{
	struct sync_timeline *obj = file->private_data;

	switch (cmd) {
	case SW_SYNC_IOC_CREATE_FENCE:
		return sw_sync_ioctl_create_fence(obj, arg);

	case SW_SYNC_IOC_INC:
		return sw_sync_ioctl_inc(obj, arg);

	default:
		return -ENOTTY;
	}
}

const struct file_operations sw_sync_debugfs_fops = {
	.open           = sw_sync_debugfs_open,
	.release        = sw_sync_debugfs_release,
	.unlocked_ioctl = sw_sync_ioctl,
	.compat_ioctl	= sw_sync_ioctl,
};<|MERGE_RESOLUTION|>--- conflicted
+++ resolved
@@ -169,16 +169,6 @@
 	return true;
 }
 
-<<<<<<< HEAD
-static void timeline_fence_disable_signaling(struct dma_fence *fence)
-{
-	struct sync_pt *pt = container_of(fence, struct sync_pt, base);
-
-	list_del_init(&pt->link);
-}
-
-=======
->>>>>>> 2898aadc
 static void timeline_fence_value_str(struct dma_fence *fence,
 				    char *str, int size)
 {
