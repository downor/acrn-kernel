/*
 * drivers/dma-buf/sync_file.c
 *
 * Copyright (C) 2012 Google, Inc.
 *
 * This software is licensed under the terms of the GNU General Public
 * License version 2, as published by the Free Software Foundation, and
 * may be copied, distributed, and modified under those terms.
 *
 * This program is distributed in the hope that it will be useful,
 * but WITHOUT ANY WARRANTY; without even the implied warranty of
 * MERCHANTABILITY or FITNESS FOR A PARTICULAR PURPOSE.  See the
 * GNU General Public License for more details.
 *
 */

#include <linux/export.h>
#include <linux/file.h>
#include <linux/fs.h>
#include <linux/kernel.h>
#include <linux/poll.h>
#include <linux/sched.h>
#include <linux/slab.h>
#include <linux/uaccess.h>
#include <linux/anon_inodes.h>
#include <linux/sync_file.h>
#include <uapi/linux/sync_file.h>

static const struct file_operations sync_file_fops;

static struct sync_file *sync_file_alloc(void)
{
	struct sync_file *sync_file;

	sync_file = kzalloc(sizeof(*sync_file), GFP_KERNEL);
	if (!sync_file)
		return NULL;

	sync_file->file = anon_inode_getfile("sync_file", &sync_file_fops,
					     sync_file, 0);
	if (IS_ERR(sync_file->file))
		goto err;

	kref_init(&sync_file->kref);

	init_waitqueue_head(&sync_file->wq);

	INIT_LIST_HEAD(&sync_file->cb.node);

	return sync_file;

err:
	kfree(sync_file);
	return NULL;
}

static void fence_check_cb_func(struct dma_fence *f, struct dma_fence_cb *cb)
{
	struct sync_file *sync_file;

	sync_file = container_of(cb, struct sync_file, cb);

	wake_up_all(&sync_file->wq);
}

/**
 * sync_file_create() - creates a sync file
 * @fence:	fence to add to the sync_fence
 *
 * Creates a sync_file containg @fence. This function acquires and additional
 * reference of @fence for the newly-created &sync_file, if it succeeds. The
 * sync_file can be released with fput(sync_file->file). Returns the
 * sync_file or NULL in case of error.
 */
struct sync_file *sync_file_create(struct dma_fence *fence)
{
	struct sync_file *sync_file;

	sync_file = sync_file_alloc();
	if (!sync_file)
		return NULL;

	sync_file->fence = dma_fence_get(fence);

	snprintf(sync_file->name, sizeof(sync_file->name), "%s-%s%llu-%d",
		 fence->ops->get_driver_name(fence),
		 fence->ops->get_timeline_name(fence), fence->context,
		 fence->seqno);

	return sync_file;
}
EXPORT_SYMBOL(sync_file_create);

static struct sync_file *sync_file_fdget(int fd)
{
	struct file *file = fget(fd);

	if (!file)
		return NULL;

	if (file->f_op != &sync_file_fops)
		goto err;

	return file->private_data;

err:
	fput(file);
	return NULL;
}

/**
 * sync_file_get_fence - get the fence related to the sync_file fd
 * @fd:		sync_file fd to get the fence from
 *
 * Ensures @fd references a valid sync_file and returns a fence that
 * represents all fence in the sync_file. On error NULL is returned.
 */
struct dma_fence *sync_file_get_fence(int fd)
{
	struct sync_file *sync_file;
	struct dma_fence *fence;

	sync_file = sync_file_fdget(fd);
	if (!sync_file)
		return NULL;

	fence = dma_fence_get(sync_file->fence);
	fput(sync_file->file);

	return fence;
}
EXPORT_SYMBOL(sync_file_get_fence);

static int sync_file_set_fence(struct sync_file *sync_file,
			       struct dma_fence **fences, int num_fences)
{
	struct dma_fence_array *array;

	/*
	 * The reference for the fences in the new sync_file and held
	 * in add_fence() during the merge procedure, so for num_fences == 1
	 * we already own a new reference to the fence. For num_fence > 1
	 * we own the reference of the dma_fence_array creation.
	 */
	if (num_fences == 1) {
		sync_file->fence = fences[0];
		kfree(fences);
	} else {
		array = dma_fence_array_create(num_fences, fences,
					       dma_fence_context_alloc(1),
					       1, false);
		if (!array)
			return -ENOMEM;

		sync_file->fence = &array->base;
	}

	return 0;
}

static struct dma_fence **get_fences(struct sync_file *sync_file,
				     int *num_fences)
{
	if (dma_fence_is_array(sync_file->fence)) {
		struct dma_fence_array *array = to_dma_fence_array(sync_file->fence);

		*num_fences = array->num_fences;
		return array->fences;
	}

	*num_fences = 1;
	return &sync_file->fence;
}

static void add_fence(struct dma_fence **fences,
		      int *i, struct dma_fence *fence)
{
	fences[*i] = fence;

	if (!dma_fence_is_signaled(fence)) {
		dma_fence_get(fence);
		(*i)++;
	}
}

/**
 * sync_file_merge() - merge two sync_files
 * @name:	name of new fence
 * @a:		sync_file a
 * @b:		sync_file b
 *
 * Creates a new sync_file which contains copies of all the fences in both
 * @a and @b.  @a and @b remain valid, independent sync_file. Returns the
 * new merged sync_file or NULL in case of error.
 */
static struct sync_file *sync_file_merge(const char *name, struct sync_file *a,
					 struct sync_file *b)
{
	struct sync_file *sync_file;
	struct dma_fence **fences, **nfences, **a_fences, **b_fences;
	int i, i_a, i_b, num_fences, a_num_fences, b_num_fences;

	sync_file = sync_file_alloc();
	if (!sync_file)
		return NULL;

	a_fences = get_fences(a, &a_num_fences);
	b_fences = get_fences(b, &b_num_fences);
	if (a_num_fences > INT_MAX - b_num_fences)
		return NULL;

	num_fences = a_num_fences + b_num_fences;

	fences = kcalloc(num_fences, sizeof(*fences), GFP_KERNEL);
	if (!fences)
		goto err;

	/*
	 * Assume sync_file a and b are both ordered and have no
	 * duplicates with the same context.
	 *
	 * If a sync_file can only be created with sync_file_merge
	 * and sync_file_create, this is a reasonable assumption.
	 */
	for (i = i_a = i_b = 0; i_a < a_num_fences && i_b < b_num_fences; ) {
		struct dma_fence *pt_a = a_fences[i_a];
		struct dma_fence *pt_b = b_fences[i_b];

		if (pt_a->context < pt_b->context) {
			add_fence(fences, &i, pt_a);

			i_a++;
		} else if (pt_a->context > pt_b->context) {
			add_fence(fences, &i, pt_b);

			i_b++;
		} else {
			if (pt_a->seqno - pt_b->seqno <= INT_MAX)
				add_fence(fences, &i, pt_a);
			else
				add_fence(fences, &i, pt_b);

			i_a++;
			i_b++;
		}
	}

	for (; i_a < a_num_fences; i_a++)
		add_fence(fences, &i, a_fences[i_a]);

	for (; i_b < b_num_fences; i_b++)
		add_fence(fences, &i, b_fences[i_b]);

	if (i == 0)
		fences[i++] = dma_fence_get(a_fences[0]);

	if (num_fences > i) {
		nfences = krealloc(fences, i * sizeof(*fences),
				  GFP_KERNEL);
		if (!nfences)
			goto err;

		fences = nfences;
	}

	if (sync_file_set_fence(sync_file, fences, i) < 0) {
		kfree(fences);
		goto err;
	}

	strlcpy(sync_file->name, name, sizeof(sync_file->name));
	return sync_file;

err:
	fput(sync_file->file);
	return NULL;

}

static void sync_file_free(struct kref *kref)
{
	struct sync_file *sync_file = container_of(kref, struct sync_file,
						     kref);

	if (test_bit(POLL_ENABLED, &sync_file->fence->flags))
		dma_fence_remove_callback(sync_file->fence, &sync_file->cb);
	dma_fence_put(sync_file->fence);
	kfree(sync_file);
}

static int sync_file_release(struct inode *inode, struct file *file)
{
	struct sync_file *sync_file = file->private_data;

	kref_put(&sync_file->kref, sync_file_free);
	return 0;
}

static unsigned int sync_file_poll(struct file *file, poll_table *wait)
{
	struct sync_file *sync_file = file->private_data;

	poll_wait(file, &sync_file->wq, wait);

	if (!test_and_set_bit(POLL_ENABLED, &sync_file->fence->flags)) {
		if (dma_fence_add_callback(sync_file->fence, &sync_file->cb,
					   fence_check_cb_func) < 0)
			wake_up_all(&sync_file->wq);
	}

	return dma_fence_is_signaled(sync_file->fence) ? POLLIN : 0;
}

static long sync_file_ioctl_merge(struct sync_file *sync_file,
				  unsigned long arg)
{
	int fd = get_unused_fd_flags(O_CLOEXEC);
	int err;
	struct sync_file *fence2, *fence3;
	struct sync_merge_data data;

	if (fd < 0)
		return fd;

	if (copy_from_user(&data, (void __user *)arg, sizeof(data))) {
		err = -EFAULT;
		goto err_put_fd;
	}

	if (data.flags || data.pad) {
		err = -EINVAL;
		goto err_put_fd;
	}

	fence2 = sync_file_fdget(data.fd2);
	if (!fence2) {
		err = -ENOENT;
		goto err_put_fd;
	}

	data.name[sizeof(data.name) - 1] = '\0';
	fence3 = sync_file_merge(data.name, sync_file, fence2);
	if (!fence3) {
		err = -ENOMEM;
		goto err_put_fence2;
	}

	data.fence = fd;
	if (copy_to_user((void __user *)arg, &data, sizeof(data))) {
		err = -EFAULT;
		goto err_put_fence3;
	}

	fd_install(fd, fence3->file);
	fput(fence2->file);
	return 0;

err_put_fence3:
	fput(fence3->file);

err_put_fence2:
	fput(fence2->file);

err_put_fd:
	put_unused_fd(fd);
	return err;
}

static void sync_fill_fence_info(struct dma_fence *fence,
				 struct sync_fence_info *info)
{
	strlcpy(info->obj_name, fence->ops->get_timeline_name(fence),
		sizeof(info->obj_name));
	strlcpy(info->driver_name, fence->ops->get_driver_name(fence),
		sizeof(info->driver_name));

	info->status = dma_fence_get_status(fence);
<<<<<<< HEAD
	info->timestamp_ns = ktime_to_ns(fence->timestamp);
=======
	while (test_bit(DMA_FENCE_FLAG_SIGNALED_BIT, &fence->flags) &&
	       !test_bit(DMA_FENCE_FLAG_TIMESTAMP_BIT, &fence->flags))
		cpu_relax();
	info->timestamp_ns =
		test_bit(DMA_FENCE_FLAG_TIMESTAMP_BIT, &fence->flags) ?
		ktime_to_ns(fence->timestamp) :
		ktime_set(0, 0);
>>>>>>> e8f87f45
}

static long sync_file_ioctl_fence_info(struct sync_file *sync_file,
				       unsigned long arg)
{
	struct sync_file_info info;
	struct sync_fence_info *fence_info = NULL;
	struct dma_fence **fences;
	__u32 size;
	int num_fences, ret, i;

	if (copy_from_user(&info, (void __user *)arg, sizeof(info)))
		return -EFAULT;

	if (info.flags || info.pad)
		return -EINVAL;

	fences = get_fences(sync_file, &num_fences);

	/*
	 * Passing num_fences = 0 means that userspace doesn't want to
	 * retrieve any sync_fence_info. If num_fences = 0 we skip filling
	 * sync_fence_info and return the actual number of fences on
	 * info->num_fences.
	 */
	if (!info.num_fences)
		goto no_fences;

	if (info.num_fences < num_fences)
		return -EINVAL;

	size = num_fences * sizeof(*fence_info);
	fence_info = kzalloc(size, GFP_KERNEL);
	if (!fence_info)
		return -ENOMEM;

	for (i = 0; i < num_fences; i++)
		sync_fill_fence_info(fences[i], &fence_info[i]);

	if (copy_to_user(u64_to_user_ptr(info.sync_fence_info), fence_info,
			 size)) {
		ret = -EFAULT;
		goto out;
	}

no_fences:
	strlcpy(info.name, sync_file->name, sizeof(info.name));
	info.status = dma_fence_is_signaled(sync_file->fence);
	info.num_fences = num_fences;

	if (copy_to_user((void __user *)arg, &info, sizeof(info)))
		ret = -EFAULT;
	else
		ret = 0;

out:
	kfree(fence_info);

	return ret;
}

static long sync_file_ioctl(struct file *file, unsigned int cmd,
			    unsigned long arg)
{
	struct sync_file *sync_file = file->private_data;

	switch (cmd) {
	case SYNC_IOC_MERGE:
		return sync_file_ioctl_merge(sync_file, arg);

	case SYNC_IOC_FILE_INFO:
		return sync_file_ioctl_fence_info(sync_file, arg);

	default:
		return -ENOTTY;
	}
}

static const struct file_operations sync_file_fops = {
	.release = sync_file_release,
	.poll = sync_file_poll,
	.unlocked_ioctl = sync_file_ioctl,
	.compat_ioctl = sync_file_ioctl,
};<|MERGE_RESOLUTION|>--- conflicted
+++ resolved
@@ -375,9 +375,6 @@
 		sizeof(info->driver_name));
 
 	info->status = dma_fence_get_status(fence);
-<<<<<<< HEAD
-	info->timestamp_ns = ktime_to_ns(fence->timestamp);
-=======
 	while (test_bit(DMA_FENCE_FLAG_SIGNALED_BIT, &fence->flags) &&
 	       !test_bit(DMA_FENCE_FLAG_TIMESTAMP_BIT, &fence->flags))
 		cpu_relax();
@@ -385,7 +382,6 @@
 		test_bit(DMA_FENCE_FLAG_TIMESTAMP_BIT, &fence->flags) ?
 		ktime_to_ns(fence->timestamp) :
 		ktime_set(0, 0);
->>>>>>> e8f87f45
 }
 
 static long sync_file_ioctl_fence_info(struct sync_file *sync_file,
