/*
 * Intel(R) Trace Hub Memory Storage Unit
 *
 * Copyright (C) 2014-2015 Intel Corporation.
 *
 * This program is free software; you can redistribute it and/or modify it
 * under the terms and conditions of the GNU General Public License,
 * version 2, as published by the Free Software Foundation.
 *
 * This program is distributed in the hope it will be useful, but WITHOUT
 * ANY WARRANTY; without even the implied warranty of MERCHANTABILITY or
 * FITNESS FOR A PARTICULAR PURPOSE.  See the GNU General Public License for
 * more details.
 */

#define pr_fmt(fmt)	KBUILD_MODNAME ": " fmt

#include <linux/types.h>
#include <linux/module.h>
#include <linux/device.h>
#include <linux/uaccess.h>
#include <linux/sizes.h>
#include <linux/printk.h>
#include <linux/slab.h>
#include <linux/mm.h>
#include <linux/fs.h>
#include <linux/io.h>
#include <linux/dma-mapping.h>

#ifdef CONFIG_X86
#include <asm/set_memory.h>
#endif

#include <linux/acpi.h>
#include <linux/debugfs.h>

#include "intel_th.h"
#include "msu.h"

#define msc_dev(x) (&(x)->thdev->dev)

/**
 * struct msc_block - multiblock mode block descriptor
 * @bdesc:	pointer to hardware descriptor (beginning of the block)
 * @addr:	physical address of the block
 */
struct msc_block {
	struct msc_block_desc	*bdesc;
	dma_addr_t		addr;
};

/**
 * struct msc_window - multiblock mode window descriptor
 * @entry:	window list linkage (msc::win_list)
 * @pgoff:	page offset into the buffer that this window starts at
 * @nr_blocks:	number of blocks (pages) in this window
 * @block:	array of block descriptors
 */
struct msc_window {
	struct list_head	entry;
	unsigned long		pgoff;
	unsigned int		nr_blocks;
	struct msc		*msc;
	struct msc_block	block[0];
};

/**
 * struct msc_iter - iterator for msc buffer
 * @entry:		msc::iter_list linkage
 * @msc:		pointer to the MSC device
 * @start_win:		oldest window
 * @win:		current window
 * @offset:		current logical offset into the buffer
 * @start_block:	oldest block in the window
 * @block:		block number in the window
 * @block_off:		offset into current block
 * @wrap_count:		block wrapping handling
 * @eof:		end of buffer reached
 */
struct msc_iter {
	struct list_head	entry;
	struct msc		*msc;
	struct msc_window	*start_win;
	struct msc_window	*win;
	unsigned long		offset;
	int			start_block;
	int			block;
	unsigned int		block_off;
	unsigned int		wrap_count;
	unsigned int		eof;
};

/**
 * struct msc - MSC device representation
 * @reg_base:		register window base address
 * @thdev:		intel_th_device pointer
 * @win_list:		list of windows in multiblock mode
 * @nr_pages:		total number of pages allocated for this buffer
 * @single_sz:		amount of data in single mode
 * @single_wrap:	single mode wrap occurred
 * @base:		buffer's base pointer
 * @base_addr:		buffer's base address
 * @nwsa:		next window start address backup
 * @user_count:		number of users of the buffer
 * @mmap_count:		number of mappings
 * @buf_mutex:		mutex to serialize access to buffer-related bits

 * @enabled:		MSC is enabled
 * @wrap:		wrapping is enabled
 * @mode:		MSC operating mode
 * @burst_len:		write burst length
 * @index:		number of this MSC in the MSU
 *
 * @max_blocks:		Maximum number of blocks in a window
 */
struct msc {
	void __iomem		*reg_base;
	struct intel_th_device	*thdev;

	struct list_head	win_list;
	unsigned long		nr_pages;
	unsigned long		single_sz;
	unsigned int		single_wrap : 1;
	void			*base;
	dma_addr_t		base_addr;
	unsigned long		nwsa;

	/* <0: no buffer, 0: no users, >0: active users */
	atomic_t		user_count;

	atomic_t		mmap_count;
	struct mutex		buf_mutex;

	struct list_head	iter_list;

	/* config */
	unsigned int		enabled : 1,
				wrap	: 1;
	unsigned int		mode;
	unsigned int		burst_len;
	unsigned int		index;
	unsigned int		max_blocks;
};

static struct msc_probe_rem_cb msc_probe_rem_cb;

struct msc_device_instance {
	struct list_head list;
	struct intel_th_device *thdev;
};

static LIST_HEAD(msc_dev_instances);
static DEFINE_MUTEX(msc_dev_reg_lock);
/**
 * msc_register_callbacks()
 * @cbs
 */
int msc_register_callbacks(struct msc_probe_rem_cb cbs)
{
	struct msc_device_instance *it;

	mutex_lock(&msc_dev_reg_lock);

	msc_probe_rem_cb.probe = cbs.probe;
	msc_probe_rem_cb.remove = cbs.remove;
	/* Call the probe callback for the already existing ones*/
	list_for_each_entry(it, &msc_dev_instances, list) {
		cbs.probe(it->thdev);
	}

	mutex_unlock(&msc_dev_reg_lock);
	return 0;
}
EXPORT_SYMBOL_GPL(msc_register_callbacks);

/**
 * msc_unregister_callbacks()
 */
void msc_unregister_callbacks(void)
{
	mutex_lock(&msc_dev_reg_lock);

	msc_probe_rem_cb.probe = NULL;
	msc_probe_rem_cb.remove = NULL;

	mutex_unlock(&msc_dev_reg_lock);
}
EXPORT_SYMBOL_GPL(msc_unregister_callbacks);

static void msc_add_instance(struct intel_th_device *thdev)
{
	struct msc_device_instance *instance;

	instance = kmalloc(sizeof(*instance), GFP_KERNEL);
	if (!instance)
		return;

	mutex_lock(&msc_dev_reg_lock);

	instance->thdev = thdev;
	list_add(&instance->list, &msc_dev_instances);

	if (msc_probe_rem_cb.probe)
		msc_probe_rem_cb.probe(thdev);

	mutex_unlock(&msc_dev_reg_lock);
}

static void msc_rm_instance(struct intel_th_device *thdev)
{
	struct msc_device_instance *instance = NULL, *it;

	mutex_lock(&msc_dev_reg_lock);

	if (msc_probe_rem_cb.remove)
		msc_probe_rem_cb.remove(thdev);

	list_for_each_entry(it, &msc_dev_instances, list) {
		if (it->thdev == thdev) {
			instance = it;
			break;
		}
	}

	if (instance) {
		list_del(&instance->list);
		kfree(instance);
	} else {
		pr_warn("msu: cannot remove %p (not found)", thdev);
	}

	mutex_unlock(&msc_dev_reg_lock);
}

static inline bool msc_block_is_empty(struct msc_block_desc *bdesc)
{
	/* header hasn't been written */
	if (!bdesc->valid_dw)
		return true;

	/* valid_dw includes the header */
	if (!msc_data_sz(bdesc))
		return true;

	return false;
}

/**
 * msc_current_window() - locate the window in use
 * @msc:	MSC device
 *
 * This should only be used in multiblock mode. Caller should hold the
 * msc::user_count reference.
 *
 * Return:	the current output window
 */
static struct msc_window *msc_current_window(struct msc *msc)
{
	struct msc_window *win, *prev = NULL;
	/*BAR is never changing, so the current one is the one before the next*/
	u32 reg = ioread32(msc->reg_base + REG_MSU_MSC0NWSA);
	unsigned long win_addr = (unsigned long)reg << PAGE_SHIFT;

	if (list_empty(&msc->win_list))
		return NULL;

	list_for_each_entry(win, &msc->win_list, entry) {
		if (win->block[0].addr == win_addr)
			break;
		prev = win;
	}
	if (!prev)
		prev = list_entry(msc->win_list.prev, struct msc_window, entry);

	return prev;
}


/**
 * msc_oldest_window() - locate the window with oldest data
 * @msc:	MSC device
 *
 * This should only be used in multiblock mode. Caller should hold the
 * msc::user_count reference.
 *
 * Return:	the oldest window with valid data
 */
static struct msc_window *msc_oldest_window(struct msc *msc)
{
	struct msc_window *win;
	unsigned int found = 0;
	unsigned long nwsa;

	if (list_empty(&msc->win_list))
		return NULL;

	if (msc->enabled) {
		u32 reg = ioread32(msc->reg_base + REG_MSU_MSC0NWSA);

		nwsa = (unsigned long)reg << PAGE_SHIFT;
	} else {
		nwsa = msc->nwsa;
	}
	/*
	 * we might need a radix tree for this, depending on how
	 * many windows a typical user would allocate; ideally it's
	 * something like 2, in which case we're good
	 */
	list_for_each_entry(win, &msc->win_list, entry) {
		if (win->block[0].addr == nwsa)
			found++;

		/* skip the empty ones */
		if (msc_block_is_empty(win->block[0].bdesc))
			continue;

		if (found)
			return win;
	}

	return list_entry(msc->win_list.next, struct msc_window, entry);
}

/**
 * msc_win_oldest_block() - locate the oldest block in a given window
 * @win:	window to look at
 *
 * Return:	index of the block with the oldest data
 */
static unsigned int msc_win_oldest_block(struct msc_window *win)
{
	unsigned int blk;
	struct msc_block_desc *bdesc = win->block[0].bdesc;

	/* without wrapping, first block is the oldest */
	if (!msc_block_wrapped(bdesc))
		return 0;

	/*
	 * with wrapping, last written block contains both the newest and the
	 * oldest data for this window.
	 */
	for (blk = 0; blk < win->nr_blocks; blk++) {
		bdesc = win->block[blk].bdesc;

		if (msc_block_last_written(bdesc))
			return blk;
	}

	return 0;
}

/**
 * msc_max_blocks() - get the maximum number of block
 * @thdev:	the sub-device
 *
 * Return:	the maximum number of blocks / window
 */
unsigned int msc_max_blocks(struct intel_th_device *thdev)
{
	struct msc *msc = dev_get_drvdata(&thdev->dev);

	return msc->max_blocks;
}
EXPORT_SYMBOL_GPL(msc_max_blocks);

/**
 * msc_block_max_size() - get the size of biggest block
 * @thdev:	the sub-device
 *
 * Return:	the size of biggest block
 */
unsigned int msc_block_max_size(struct intel_th_device *thdev)
{
	return PAGE_SIZE;
}
EXPORT_SYMBOL_GPL(msc_block_max_size);

/**
 * msc_switch_window() - perform a window switch
 * @thdev:	the sub-device
 */
int msc_switch_window(struct intel_th_device *thdev)
{
	intel_th_trace_switch(thdev);
	return 0;
}
EXPORT_SYMBOL_GPL(msc_switch_window);

/**
 * msc_current_win_bytes() - get the current window data size
 * @thdev:	the sub-device
 *
 * Get the number of valid data bytes in the current window.
 * Based on this the dvc-source part can decide to request a window switch.
 */
int msc_current_win_bytes(struct intel_th_device *thdev)
{
	struct msc *msc = dev_get_drvdata(&thdev->dev);
	struct msc_window *win;
	u32 reg_mwp, blk, offset, i;
	int size = 0;

	/* proceed only if actively storing in muli-window mode */
	if (!msc->enabled ||
	    (msc->mode != MSC_MODE_MULTI) ||
	    !atomic_inc_unless_negative(&msc->user_count))
		return -EINVAL;

	win = msc_current_window(msc);
	reg_mwp = ioread32(msc->reg_base + REG_MSU_MSC0MWP);

	if (!win) {
		atomic_dec(&msc->user_count);
		return -EINVAL;
	}

	blk = 0;
	while (blk < win->nr_blocks) {
		if (win->block[blk].addr == (reg_mwp & PAGE_MASK))
			break;
		blk++;
	}

	if (blk >= win->nr_blocks) {
		atomic_dec(&msc->user_count);
		return -EINVAL;
	}

	offset = (reg_mwp & (PAGE_SIZE - 1));


	/*if wrap*/
	if (msc_block_wrapped(win->block[blk].bdesc)) {
		for (i = blk+1; i < win->nr_blocks; i++)
			size += msc_data_sz(win->block[i].bdesc);
	}

	for (i = 0; i < blk; i++)
		size += msc_data_sz(win->block[i].bdesc);

	/*finaly the current one*/
	size += (offset - MSC_BDESC);

	atomic_dec(&msc->user_count);
	return size;
}
EXPORT_SYMBOL_GPL(msc_current_win_bytes);

/**
 * msc_sg_oldest_win() - get the data from the oldest window
 * @thdev:	the sub-device
 * @sg_array:	destination sg array
 *
 * Return:	sg count
 */
int msc_sg_oldest_win(struct intel_th_device *thdev,
		      struct scatterlist *sg_array)
{
	struct msc *msc = dev_get_drvdata(&thdev->dev);
	struct msc_window *win, *c_win;
	struct msc_block_desc *bdesc;
	unsigned int blk, sg = 0;

	/* proceed only if actively storing in muli-window mode */
	if (!msc->enabled ||
	    (msc->mode != MSC_MODE_MULTI) ||
	    !atomic_inc_unless_negative(&msc->user_count))
		return -EINVAL;

	win = msc_oldest_window(msc);
	if (!win)
		return 0;

	c_win = msc_current_window(msc);

	if (win == c_win)
		return 0;

	blk = msc_win_oldest_block(win);

	/* start with the first block containing only oldest data */
	if (msc_block_wrapped(win->block[blk].bdesc))
		if (++blk == win->nr_blocks)
			blk = 0;

	do {
		bdesc = win->block[blk].bdesc;
		sg_set_buf(&sg_array[sg++], bdesc, PAGE_SIZE);

		if (bdesc->hw_tag & MSC_HW_TAG_ENDBIT)
			break;

		if (++blk == win->nr_blocks)
			blk = 0;

	} while (sg <= win->nr_blocks);

	sg_mark_end(&sg_array[sg - 1]);

	atomic_dec(&msc->user_count);

	return sg;
}
EXPORT_SYMBOL_GPL(msc_sg_oldest_win);

/**
 * msc_is_last_win() - check if a window is the last one for a given MSC
 * @win:	window
 * Return:	true if @win is the last window in MSC's multiblock buffer
 */
static inline bool msc_is_last_win(struct msc_window *win)
{
	return win->entry.next == &win->msc->win_list;
}

/**
 * msc_next_window() - return next window in the multiblock buffer
 * @win:	current window
 *
 * Return:	window following the current one
 */
static struct msc_window *msc_next_window(struct msc_window *win)
{
	if (msc_is_last_win(win))
		return list_entry(win->msc->win_list.next, struct msc_window,
				  entry);

	return list_entry(win->entry.next, struct msc_window, entry);
}

static struct msc_block_desc *msc_iter_bdesc(struct msc_iter *iter)
{
	return iter->win->block[iter->block].bdesc;
}

static void msc_iter_init(struct msc_iter *iter)
{
	memset(iter, 0, sizeof(*iter));
	iter->start_block = -1;
	iter->block = -1;
}

static struct msc_iter *msc_iter_install(struct msc *msc)
{
	struct msc_iter *iter;

	iter = kzalloc(sizeof(*iter), GFP_KERNEL);
	if (!iter)
		return ERR_PTR(-ENOMEM);

	mutex_lock(&msc->buf_mutex);

	/*
	 * Reading and tracing are mutually exclusive; if msc is
	 * enabled, open() will fail; otherwise existing readers
	 * will prevent enabling the msc and the rest of fops don't
	 * need to worry about it.
	 */
	if (msc->enabled) {
		kfree(iter);
		iter = ERR_PTR(-EBUSY);
		goto unlock;
	}

	msc_iter_init(iter);
	iter->msc = msc;

	list_add_tail(&iter->entry, &msc->iter_list);
unlock:
	mutex_unlock(&msc->buf_mutex);

	return iter;
}

static void msc_iter_remove(struct msc_iter *iter, struct msc *msc)
{
	mutex_lock(&msc->buf_mutex);
	list_del(&iter->entry);
	mutex_unlock(&msc->buf_mutex);

	kfree(iter);
}

static void msc_iter_block_start(struct msc_iter *iter)
{
	if (iter->start_block != -1)
		return;

	iter->start_block = msc_win_oldest_block(iter->win);
	iter->block = iter->start_block;
	iter->wrap_count = 0;

	/*
	 * start with the block with oldest data; if data has wrapped
	 * in this window, it should be in this block
	 */
	if (msc_block_wrapped(msc_iter_bdesc(iter)))
		iter->wrap_count = 2;

}

static int msc_iter_win_start(struct msc_iter *iter, struct msc *msc)
{
	/* already started, nothing to do */
	if (iter->start_win)
		return 0;

	iter->start_win = msc_oldest_window(msc);
	if (!iter->start_win)
		return -EINVAL;

	iter->win = iter->start_win;
	iter->start_block = -1;

	msc_iter_block_start(iter);

	return 0;
}

static int msc_iter_win_advance(struct msc_iter *iter)
{
	iter->win = msc_next_window(iter->win);
	iter->start_block = -1;

	if (iter->win == iter->start_win) {
		iter->eof++;
		return 1;
	}

	msc_iter_block_start(iter);

	return 0;
}

static int msc_iter_block_advance(struct msc_iter *iter)
{
	iter->block_off = 0;

	/* wrapping */
	if (iter->wrap_count && iter->block == iter->start_block) {
		iter->wrap_count--;
		if (!iter->wrap_count)
			/* copied newest data from the wrapped block */
			return msc_iter_win_advance(iter);
	}

	/* no wrapping, check for last written block */
	if (!iter->wrap_count && msc_block_last_written(msc_iter_bdesc(iter)))
		/* copied newest data for the window */
		return msc_iter_win_advance(iter);

	/* block advance */
	if (++iter->block == iter->win->nr_blocks)
		iter->block = 0;

	/* no wrapping, sanity check in case there is no last written block */
	if (!iter->wrap_count && iter->block == iter->start_block)
		return msc_iter_win_advance(iter);

	return 0;
}

/**
 * msc_buffer_iterate() - go through multiblock buffer's data
 * @iter:	iterator structure
 * @size:	amount of data to scan
 * @data:	callback's private data
 * @fn:		iterator callback
 *
 * This will start at the window which will be written to next (containing
 * the oldest data) and work its way to the current window, calling @fn
 * for each chunk of data as it goes.
 *
 * Caller should have msc::user_count reference to make sure the buffer
 * doesn't disappear from under us.
 *
 * Return:	amount of data actually scanned.
 */
static ssize_t
msc_buffer_iterate(struct msc_iter *iter, size_t size, void *data,
		   unsigned long (*fn)(void *, void *, size_t))
{
	struct msc *msc = iter->msc;
	size_t len = size;
	unsigned int advance;

	if (iter->eof)
		return 0;

	/* start with the oldest window */
	if (msc_iter_win_start(iter, msc))
		return 0;

	do {
		unsigned long data_bytes = msc_data_sz(msc_iter_bdesc(iter));
		void *src = (void *)msc_iter_bdesc(iter) + MSC_BDESC;
		size_t tocopy = data_bytes, copied = 0;
		size_t remaining = 0;

		advance = 1;

		/*
		 * If block wrapping happened, we need to visit the last block
		 * twice, because it contains both the oldest and the newest
		 * data in this window.
		 *
		 * First time (wrap_count==2), in the very beginning, to collect
		 * the oldest data, which is in the range
		 * (data_bytes..DATA_IN_PAGE).
		 *
		 * Second time (wrap_count==1), it's just like any other block,
		 * containing data in the range of [MSC_BDESC..data_bytes].
		 */
		if (iter->block == iter->start_block && iter->wrap_count == 2) {
			tocopy = DATA_IN_PAGE - data_bytes;
			src += data_bytes;
		}

		if (!tocopy)
			goto next_block;

		tocopy -= iter->block_off;
		src += iter->block_off;

		if (len < tocopy) {
			tocopy = len;
			advance = 0;
		}

		remaining = fn(data, src, tocopy);

		if (remaining)
			advance = 0;

		copied = tocopy - remaining;
		len -= copied;
		iter->block_off += copied;
		iter->offset += copied;

		if (!advance)
			break;

next_block:
		if (msc_iter_block_advance(iter))
			break;

	} while (len);

	return size - len;
}

/**
 * msc_buffer_clear_hw_header() - clear hw header for multiblock
 * @msc:	MSC device
 */
static void msc_buffer_clear_hw_header(struct msc *msc)
{
	struct msc_window *win;

	list_for_each_entry(win, &msc->win_list, entry) {
		unsigned int blk;
		size_t hw_sz = sizeof(struct msc_block_desc) -
			offsetof(struct msc_block_desc, hw_tag);

		for (blk = 0; blk < win->nr_blocks; blk++) {
			struct msc_block_desc *bdesc = win->block[blk].bdesc;

			memset(&bdesc->hw_tag, 0, hw_sz);
		}
	}
}

/**
 * msc_configure() - set up MSC hardware
 * @msc:	the MSC device to configure
 *
 * Program all relevant registers for a given MSC.
 * Programming registers must be delayed until this stage since the hardware
 * will be reset before a capture is started.
 */
static int msc_configure(struct msc *msc)
{
	u32 reg;

	lockdep_assert_held(&msc->buf_mutex);

	if (msc->mode > MSC_MODE_MULTI)
		return -ENOTSUPP;

	if (msc->mode == MSC_MODE_MULTI)
		msc_buffer_clear_hw_header(msc);

	reg = msc->base_addr >> PAGE_SHIFT;
	iowrite32(reg, msc->reg_base + REG_MSU_MSC0BAR);

	if (msc->mode == MSC_MODE_SINGLE) {
		reg = msc->nr_pages;
		iowrite32(reg, msc->reg_base + REG_MSU_MSC0SIZE);
	}

	reg = ioread32(msc->reg_base + REG_MSU_MSC0CTL);
	reg &= ~(MSC_MODE | MSC_WRAPEN | MSC_EN | MSC_RD_HDR_OVRD);

	reg |= MSC_EN;
	reg |= msc->mode << __ffs(MSC_MODE);
	reg |= msc->burst_len << __ffs(MSC_LEN);

	if (msc->wrap)
		reg |= MSC_WRAPEN;

	iowrite32(reg, msc->reg_base + REG_MSU_MSC0CTL);

	msc->thdev->output.multiblock = msc->mode == MSC_MODE_MULTI;
	msc->enabled = 1;

	return 0;
}

/**
 * msc_disable() - disable MSC hardware
 * @msc:	MSC device to disable
 *
 * If @msc is enabled, disable tracing on the switch and then disable MSC
 * storage. Caller must hold msc::buf_mutex.
 */
static void msc_disable(struct msc *msc)
{
	u32 reg;

	lockdep_assert_held(&msc->buf_mutex);

	intel_th_trace_disable(msc->thdev);

	if (msc->mode == MSC_MODE_SINGLE) {
		reg = ioread32(msc->reg_base + REG_MSU_MSC0STS);
		msc->single_wrap = !!(reg & MSCSTS_WRAPSTAT);

		reg = ioread32(msc->reg_base + REG_MSU_MSC0MWP);
		msc->single_sz = reg & ((msc->nr_pages << PAGE_SHIFT) - 1);
		dev_dbg(msc_dev(msc), "MSCnMWP: %08x/%08lx, wrap: %d\n",
			reg, msc->single_sz, msc->single_wrap);
	}

	/* Save next window start address before disabling */
	reg = ioread32(msc->reg_base + REG_MSU_MSC0NWSA);
	msc->nwsa = (unsigned long)reg << PAGE_SHIFT;

	reg = ioread32(msc->reg_base + REG_MSU_MSC0CTL);
	reg &= ~MSC_EN;
	iowrite32(reg, msc->reg_base + REG_MSU_MSC0CTL);
	msc->enabled = 0;

	iowrite32(0, msc->reg_base + REG_MSU_MSC0BAR);
	iowrite32(0, msc->reg_base + REG_MSU_MSC0SIZE);

	dev_dbg(msc_dev(msc), "MSCnNWSA: %08lx\n", msc->nwsa);

	reg = ioread32(msc->reg_base + REG_MSU_MSC0STS);
	dev_dbg(msc_dev(msc), "MSCnSTS: %08x\n", reg);
}

static int intel_th_msc_activate(struct intel_th_device *thdev)
{
	struct msc *msc = dev_get_drvdata(&thdev->dev);
	int ret = -EBUSY;

	if (!atomic_inc_unless_negative(&msc->user_count))
		return -ENODEV;

	mutex_lock(&msc->buf_mutex);

	/* if there are readers, refuse */
	if (list_empty(&msc->iter_list))
		ret = msc_configure(msc);

	mutex_unlock(&msc->buf_mutex);

	if (ret)
		atomic_dec(&msc->user_count);

	return ret;
}

static void intel_th_msc_deactivate(struct intel_th_device *thdev)
{
	struct msc *msc = dev_get_drvdata(&thdev->dev);

	mutex_lock(&msc->buf_mutex);
	if (msc->enabled) {
		msc_disable(msc);
		atomic_dec(&msc->user_count);
	}
	mutex_unlock(&msc->buf_mutex);
}

/**
 * msc_buffer_contig_alloc() - allocate a contiguous buffer for SINGLE mode
 * @msc:	MSC device
 * @size:	allocation size in bytes
 *
 * This modifies msc::base, which requires msc::buf_mutex to serialize, so the
 * caller is expected to hold it.
 *
 * Return:	0 on success, -errno otherwise.
 */
static int msc_buffer_contig_alloc(struct msc *msc, unsigned long size)
{
	unsigned int order = get_order(size);
	struct page *page;

	if (!size)
		return 0;

	page = alloc_pages(GFP_KERNEL | __GFP_ZERO, order);
	if (!page)
		return -ENOMEM;

	split_page(page, order);
	msc->nr_pages = size >> PAGE_SHIFT;
	msc->base = page_address(page);
	msc->base_addr = page_to_phys(page);

	return 0;
}

/**
 * msc_buffer_contig_free() - free a contiguous buffer
 * @msc:	MSC configured in SINGLE mode
 */
static void msc_buffer_contig_free(struct msc *msc)
{
	unsigned long off;

	for (off = 0; off < msc->nr_pages << PAGE_SHIFT; off += PAGE_SIZE) {
		struct page *page = virt_to_page(msc->base + off);

		page->mapping = NULL;
		__free_page(page);
	}

	msc->nr_pages = 0;
}

/**
 * msc_buffer_contig_get_page() - find a page at a given offset
 * @msc:	MSC configured in SINGLE mode
 * @pgoff:	page offset
 *
 * Return:	page, if @pgoff is within the range, NULL otherwise.
 */
static struct page *msc_buffer_contig_get_page(struct msc *msc,
					       unsigned long pgoff)
{
	if (pgoff >= msc->nr_pages)
		return NULL;

	return virt_to_page(msc->base + (pgoff << PAGE_SHIFT));
}

/**
 * msc_buffer_win_alloc() - alloc a window for a multiblock mode
 * @msc:	MSC device
 * @nr_blocks:	number of pages in this window
 *
 * This modifies msc::win_list and msc::base, which requires msc::buf_mutex
 * to serialize, so the caller is expected to hold it.
 *
 * Return:	0 on success, -errno otherwise.
 */
static int msc_buffer_win_alloc(struct msc *msc, unsigned int nr_blocks)
{
	struct msc_window *win;
	unsigned long size = PAGE_SIZE;
	int i, ret = -ENOMEM;

	if (!nr_blocks)
		return 0;

	win = kzalloc(offsetof(struct msc_window, block[nr_blocks]),
		      GFP_KERNEL);
	if (!win)
		return -ENOMEM;

	if (!list_empty(&msc->win_list)) {
		struct msc_window *prev = list_entry(msc->win_list.prev,
						     struct msc_window, entry);

		win->pgoff = prev->pgoff + prev->nr_blocks;
	}

	for (i = 0; i < nr_blocks; i++) {
		win->block[i].bdesc =
			dma_alloc_coherent(msc_dev(msc)->parent->parent, size,
					   &win->block[i].addr, GFP_KERNEL);

		if (!win->block[i].bdesc)
			goto err_nomem;

#ifdef CONFIG_X86
		/* Set the page as uncached */
		set_memory_uc((unsigned long)win->block[i].bdesc, 1);
#endif
	}

	win->msc = msc;
	win->nr_blocks = nr_blocks;

	if (list_empty(&msc->win_list)) {
		msc->base = win->block[0].bdesc;
		msc->base_addr = win->block[0].addr;
	}

	list_add_tail(&win->entry, &msc->win_list);
	msc->nr_pages += nr_blocks;

	return 0;

err_nomem:
	for (i--; i >= 0; i--) {
#ifdef CONFIG_X86
		/* Reset the page to write-back before releasing */
		set_memory_wb((unsigned long)win->block[i].bdesc, 1);
#endif
<<<<<<< HEAD
		dma_free_coherent(msc_dev(msc)->parent->parent, size, win->block[i].bdesc,
				  win->block[i].addr);
=======
		dma_free_coherent(msc_dev(msc)->parent->parent, size,
				  win->block[i].bdesc, win->block[i].addr);
>>>>>>> 2c6025eb
	}
	kfree(win);

	return ret;
}

/**
 * msc_buffer_win_free() - free a window from MSC's window list
 * @msc:	MSC device
 * @win:	window to free
 *
 * This modifies msc::win_list and msc::base, which requires msc::buf_mutex
 * to serialize, so the caller is expected to hold it.
 */
static void msc_buffer_win_free(struct msc *msc, struct msc_window *win)
{
	int i;

	msc->nr_pages -= win->nr_blocks;

	list_del(&win->entry);
	if (list_empty(&msc->win_list)) {
		msc->base = NULL;
		msc->base_addr = 0;
	}

	for (i = 0; i < win->nr_blocks; i++) {
		struct page *page = virt_to_page(win->block[i].bdesc);

		page->mapping = NULL;
#ifdef CONFIG_X86
		/* Reset the page to write-back before releasing */
		set_memory_wb((unsigned long)win->block[i].bdesc, 1);
#endif
		dma_free_coherent(msc_dev(win->msc)->parent->parent, PAGE_SIZE,
				  win->block[i].bdesc, win->block[i].addr);
	}

	kfree(win);
}

/**
 * msc_buffer_relink() - set up block descriptors for multiblock mode
 * @msc:	MSC device
 *
 * This traverses msc::win_list, which requires msc::buf_mutex to serialize,
 * so the caller is expected to hold it.
 */
static void msc_buffer_relink(struct msc *msc)
{
	struct msc_window *win, *next_win;

	/* call with msc::mutex locked */
	list_for_each_entry(win, &msc->win_list, entry) {
		unsigned int blk;
		u32 sw_tag = 0;

		/*
		 * Last window's next_win should point to the first window
		 * and MSC_SW_TAG_LASTWIN should be set.
		 */
		if (msc_is_last_win(win)) {
			sw_tag |= MSC_SW_TAG_LASTWIN;
			next_win = list_entry(msc->win_list.next,
					      struct msc_window, entry);
		} else {
			next_win = list_entry(win->entry.next,
					      struct msc_window, entry);
		}

		for (blk = 0; blk < win->nr_blocks; blk++) {
			struct msc_block_desc *bdesc = win->block[blk].bdesc;

			memset(bdesc, 0, sizeof(*bdesc));

			bdesc->next_win = next_win->block[0].addr >> PAGE_SHIFT;

			/*
			 * Similarly to last window, last block should point
			 * to the first one.
			 */
			if (blk == win->nr_blocks - 1) {
				sw_tag |= MSC_SW_TAG_LASTBLK;
				bdesc->next_blk =
					win->block[0].addr >> PAGE_SHIFT;
			} else {
				bdesc->next_blk =
					win->block[blk + 1].addr >> PAGE_SHIFT;
			}

			bdesc->sw_tag = sw_tag;
			bdesc->block_sz = PAGE_SIZE / 64;
		}
	}

	/*
	 * Make the above writes globally visible before tracing is
	 * enabled to make sure hardware sees them coherently.
	 */
	wmb();
}

static void msc_buffer_multi_free(struct msc *msc)
{
	struct msc_window *win, *iter;

	list_for_each_entry_safe(win, iter, &msc->win_list, entry)
		msc_buffer_win_free(msc, win);
}

static int msc_buffer_multi_alloc(struct msc *msc, unsigned long *nr_pages,
				  unsigned int nr_wins)
{
	int ret, i;

	for (i = 0; i < nr_wins; i++) {
		ret = msc_buffer_win_alloc(msc, nr_pages[i]);
		if (ret) {
			msc_buffer_multi_free(msc);
			return ret;
		}
	}

	msc_buffer_relink(msc);

	return 0;
}

/**
 * msc_buffer_free() - free buffers for MSC
 * @msc:	MSC device
 *
 * Free MSC's storage buffers.
 *
 * This modifies msc::win_list and msc::base, which requires msc::buf_mutex to
 * serialize, so the caller is expected to hold it.
 */
static void msc_buffer_free(struct msc *msc)
{
	if (msc->mode == MSC_MODE_SINGLE)
		msc_buffer_contig_free(msc);
	else if (msc->mode == MSC_MODE_MULTI)
		msc_buffer_multi_free(msc);
}

/**
 * msc_buffer_alloc() - allocate a buffer for MSC
 * @msc:	MSC device
 * @size:	allocation size in bytes
 *
 * Allocate a storage buffer for MSC, depending on the msc::mode, it will be
 * either done via msc_buffer_contig_alloc() for SINGLE operation mode or
 * msc_buffer_win_alloc() for multiblock operation. The latter allocates one
 * window per invocation, so in multiblock mode this can be called multiple
 * times for the same MSC to allocate multiple windows.
 *
 * This modifies msc::win_list and msc::base, which requires msc::buf_mutex
 * to serialize, so the caller is expected to hold it.
 *
 * Return:	0 on success, -errno otherwise.
 */
static int msc_buffer_alloc(struct msc *msc, unsigned long *nr_pages,
			    unsigned int nr_wins)
{
	int ret;

	/* -1: buffer not allocated */
	if (atomic_read(&msc->user_count) != -1)
		return -EBUSY;

	if (msc->mode == MSC_MODE_SINGLE) {
		if (nr_wins != 1)
			return -EINVAL;

		ret = msc_buffer_contig_alloc(msc, nr_pages[0] << PAGE_SHIFT);
	} else if (msc->mode == MSC_MODE_MULTI) {
		ret = msc_buffer_multi_alloc(msc, nr_pages, nr_wins);
	} else {
		ret = -ENOTSUPP;
	}

	if (!ret) {
		/* allocation should be visible before the counter goes to 0 */
		smp_mb__before_atomic();

		if (WARN_ON_ONCE(atomic_cmpxchg(&msc->user_count, -1, 0) != -1))
			return -EINVAL;
	}

	return ret;
}

/**
 * msc_buffer_unlocked_free_unless_used() - free a buffer unless it's in use
 * @msc:	MSC device
 *
 * This will free MSC buffer unless it is in use or there is no allocated
 * buffer.
 * Caller needs to hold msc::buf_mutex.
 *
 * Return:	0 on successful deallocation or if there was no buffer to
 *		deallocate, -EBUSY if there are active users.
 */
static int msc_buffer_unlocked_free_unless_used(struct msc *msc)
{
	int count, ret = 0;

	count = atomic_cmpxchg(&msc->user_count, 0, -1);

	/* > 0: buffer is allocated and has users */
	if (count > 0)
		ret = -EBUSY;
	/* 0: buffer is allocated, no users */
	else if (!count)
		msc_buffer_free(msc);
	/* < 0: no buffer, nothing to do */

	return ret;
}

/**
 * msc_buffer_free_unless_used() - free a buffer unless it's in use
 * @msc:	MSC device
 *
 * This is a locked version of msc_buffer_unlocked_free_unless_used().
 */
static int msc_buffer_free_unless_used(struct msc *msc)
{
	int ret;

	mutex_lock(&msc->buf_mutex);
	ret = msc_buffer_unlocked_free_unless_used(msc);
	mutex_unlock(&msc->buf_mutex);

	return ret;
}

/**
 * msc_buffer_get_page() - get MSC buffer page at a given offset
 * @msc:	MSC device
 * @pgoff:	page offset into the storage buffer
 *
 * This traverses msc::win_list, so holding msc::buf_mutex is expected from
 * the caller.
 *
 * Return:	page if @pgoff corresponds to a valid buffer page or NULL.
 */
static struct page *msc_buffer_get_page(struct msc *msc, unsigned long pgoff)
{
	struct msc_window *win;

	if (msc->mode == MSC_MODE_SINGLE)
		return msc_buffer_contig_get_page(msc, pgoff);

	list_for_each_entry(win, &msc->win_list, entry)
		if (pgoff >= win->pgoff && pgoff < win->pgoff + win->nr_blocks)
			goto found;

	return NULL;

found:
	pgoff -= win->pgoff;
	return virt_to_page(win->block[pgoff].bdesc);
}

/**
 * struct msc_win_to_user_struct - data for copy_to_user() callback
 * @buf:	userspace buffer to copy data to
 * @offset:	running offset
 */
struct msc_win_to_user_struct {
	char __user	*buf;
	unsigned long	offset;
};

/**
 * msc_win_to_user() - iterator for msc_buffer_iterate() to copy data to user
 * @data:	callback's private data
 * @src:	source buffer
 * @len:	amount of data to copy from the source buffer
 */
static unsigned long msc_win_to_user(void *data, void *src, size_t len)
{
	struct msc_win_to_user_struct *u = data;
	unsigned long ret;

	ret = copy_to_user(u->buf + u->offset, src, len);
	u->offset += len - ret;

	return ret;
}


/*
 * file operations' callbacks
 */

static int intel_th_msc_open(struct inode *inode, struct file *file)
{
	struct intel_th_device *thdev = file->private_data;
	struct msc *msc = dev_get_drvdata(&thdev->dev);
	struct msc_iter *iter;

	if (!capable(CAP_SYS_RAWIO))
		return -EPERM;

	iter = msc_iter_install(msc);
	if (IS_ERR(iter))
		return PTR_ERR(iter);

	file->private_data = iter;

	return nonseekable_open(inode, file);
}

static int intel_th_msc_release(struct inode *inode, struct file *file)
{
	struct msc_iter *iter = file->private_data;
	struct msc *msc = iter->msc;

	msc_iter_remove(iter, msc);

	return 0;
}

static ssize_t
msc_single_to_user(void *in_buf, unsigned long in_pages,
		   unsigned long in_sz, bool wrapped,
		   char __user *buf, loff_t off, size_t len)
{
	unsigned long size = in_pages << PAGE_SHIFT, rem = len;
	unsigned long start = off, tocopy = 0;

	/* With wrapping, copy the end of the buffer first */
	if (wrapped) {
		start += in_sz;
		if (start < size) {
			tocopy = min(rem, size - start);
			if (copy_to_user(buf, in_buf + start, tocopy))
				return -EFAULT;

			buf += tocopy;
			rem -= tocopy;
			start += tocopy;
		}

		start &= size - 1;
	}
	/* Copy the beginning of the buffer */
	if (rem) {
		tocopy = min(rem, in_sz - start);
		if (copy_to_user(buf, in_buf + start, tocopy))
			return -EFAULT;

		rem -= tocopy;
	}

	return len - rem;
}

static ssize_t intel_th_msc_read(struct file *file, char __user *buf,
				 size_t len, loff_t *ppos)
{
	struct msc_iter *iter = file->private_data;
	struct msc *msc = iter->msc;
	size_t size;
	loff_t off = *ppos;
	ssize_t ret = 0;

	if (!atomic_inc_unless_negative(&msc->user_count))
		return 0;

	if (msc->mode == MSC_MODE_SINGLE && !msc->single_wrap)
		size = msc->single_sz;
	else
		size = msc->nr_pages << PAGE_SHIFT;

	if (!size)
		goto put_count;

	if (off >= size)
		goto put_count;

	if (off + len >= size)
		len = size - off;

	if (msc->mode == MSC_MODE_SINGLE) {
		ret = msc_single_to_user(msc->base, msc->nr_pages,
					 msc->single_sz, msc->single_wrap,
					 buf, off, len);
		if (ret > 0)
			*ppos += ret;
	} else if (msc->mode == MSC_MODE_MULTI) {
		struct msc_win_to_user_struct u = {
			.buf	= buf,
			.offset	= 0,
		};

		ret = msc_buffer_iterate(iter, len, &u, msc_win_to_user);
		if (ret >= 0)
			*ppos = iter->offset;
	} else {
		ret = -ENOTSUPP;
	}

put_count:
	atomic_dec(&msc->user_count);

	return ret;
}

/*
 * vm operations callbacks (vm_ops)
 */

static void msc_mmap_open(struct vm_area_struct *vma)
{
	struct msc_iter *iter = vma->vm_file->private_data;
	struct msc *msc = iter->msc;

	atomic_inc(&msc->mmap_count);
}

static void msc_mmap_close(struct vm_area_struct *vma)
{
	struct msc_iter *iter = vma->vm_file->private_data;
	struct msc *msc = iter->msc;
	unsigned long pg;

	if (!atomic_dec_and_mutex_lock(&msc->mmap_count, &msc->buf_mutex))
		return;

	/* drop page _refcounts */
	for (pg = 0; pg < msc->nr_pages; pg++) {
		struct page *page = msc_buffer_get_page(msc, pg);

		if (WARN_ON_ONCE(!page))
			continue;

		if (page->mapping)
			page->mapping = NULL;
	}

	/* last mapping -- drop user_count */
	atomic_dec(&msc->user_count);
	mutex_unlock(&msc->buf_mutex);
}

static int msc_mmap_fault(struct vm_fault *vmf)
{
	struct msc_iter *iter = vmf->vma->vm_file->private_data;
	struct msc *msc = iter->msc;

	vmf->page = msc_buffer_get_page(msc, vmf->pgoff);
	if (!vmf->page)
		return VM_FAULT_SIGBUS;

	get_page(vmf->page);
	vmf->page->mapping = vmf->vma->vm_file->f_mapping;
	vmf->page->index = vmf->pgoff;

	return 0;
}

static const struct vm_operations_struct msc_mmap_ops = {
	.open	= msc_mmap_open,
	.close	= msc_mmap_close,
	.fault	= msc_mmap_fault,
};

static int intel_th_msc_mmap(struct file *file, struct vm_area_struct *vma)
{
	unsigned long size = vma->vm_end - vma->vm_start;
	struct msc_iter *iter = vma->vm_file->private_data;
	struct msc *msc = iter->msc;
	int ret = -EINVAL;

	if (!size || offset_in_page(size))
		return -EINVAL;

	if (vma->vm_pgoff)
		return -EINVAL;

	/* grab user_count once per mmap; drop in msc_mmap_close() */
	if (!atomic_inc_unless_negative(&msc->user_count))
		return -EINVAL;

	if (msc->mode != MSC_MODE_SINGLE &&
	    msc->mode != MSC_MODE_MULTI)
		goto out;

	if (size >> PAGE_SHIFT != msc->nr_pages)
		goto out;

	atomic_set(&msc->mmap_count, 1);
	ret = 0;

out:
	if (ret)
		atomic_dec(&msc->user_count);

	vma->vm_page_prot = pgprot_noncached(vma->vm_page_prot);
	vma->vm_flags |= VM_DONTEXPAND | VM_DONTCOPY;
	vma->vm_ops = &msc_mmap_ops;
	return ret;
}

static const struct file_operations intel_th_msc_fops = {
	.open		= intel_th_msc_open,
	.release	= intel_th_msc_release,
	.read		= intel_th_msc_read,
	.mmap		= intel_th_msc_mmap,
	.llseek		= no_llseek,
	.owner		= THIS_MODULE,
};

static void msc_wait_ple(struct intel_th_device *thdev)
{
	struct msc *msc = dev_get_drvdata(&thdev->dev);
	unsigned long count;
	u32 reg;

	for (reg = 0, count = MSC_PLE_WAITLOOP_DEPTH;
	     count && !(reg & MSCSTS_PLE); count--) {
		reg = ioread32(msc->reg_base + REG_MSU_MSC0STS);
		cpu_relax();
	}

	if (!count)
		dev_dbg(msc_dev(msc), "timeout waiting for MSC0 PLE\n");
}

#ifdef CONFIG_ACPI
#define ACPI_SIG_NPKT "NPKT"

/* Buffers that may be handed through NPKT ACPI table */
enum NPKT_BUF_TYPE {
	NPKT_MTB = 0,
	NPKT_MTB_REC,
	NPKT_CSR,
	NPKT_CSR_REC,
	NPKT_NBUF
};
static const char * const npkt_buf_name[NPKT_NBUF] = {
	[NPKT_MTB]	= "mtb",
	[NPKT_MTB_REC]	= "mtb_rec",
	[NPKT_CSR]	= "csr",
	[NPKT_CSR_REC]	= "csr_rec"
};

/* CSR capture still active */
#define NPKT_CSR_USED BIT(4)

struct acpi_npkt_buf {
	u64 addr;
	u32 size;
	u32 offset;
};

/* NPKT ACPI table */
struct acpi_table_npkt {
	struct acpi_table_header	header;
	struct acpi_npkt_buf		buffers[NPKT_NBUF];
	u8				flags;
} __packed;

/* Trace buffer obtained from NPKT table */
struct npkt_buf {
	dma_addr_t	phy;
	void		*buf;
	u32		size;
	u32		offset;
	bool		wrapped;
	atomic_t	active;
	struct msc	*msc;
};

static struct npkt_buf *npkt_bufs;
static struct dentry *npkt_dump_dir;
static DEFINE_MUTEX(npkt_lock);

/**
 * Stop current trace if a buffer was marked with a capture in pogress.
 *
 * Update buffer write offset and wrap status after stopping the trace.
 */
static void stop_buffer_trace(struct npkt_buf *buf)
{
	u32 reg, mode;
	struct msc *msc = buf->msc;

	mutex_lock(&npkt_lock);
	if (!atomic_read(&buf->active))
		goto unlock;

	reg = ioread32(msc->reg_base + REG_MSU_MSC0CTL);
	mode = (reg & MSC_MODE) >> __ffs(MSC_MODE);
	if (!(reg & MSC_EN) || mode != MSC_MODE_SINGLE) {
		/* Assume full buffer */
		pr_warn("NPKT reported CSR in use but not tracing to CSR\n");
		buf->offset = 0;
		buf->wrapped = true;
		atomic_set(&buf->active, 0);
		goto unlock;
	}

	/* The hub must be able to stop a capture not started by the driver */
	intel_th_trace_disable(msc->thdev);

	/* Update offset and wrap status */
	reg = ioread32(msc->reg_base + REG_MSU_MSC0MWP);
	buf->offset = reg - (u32)buf->phy;
	reg = ioread32(msc->reg_base + REG_MSU_MSC0STS);
	buf->wrapped = !!(reg & MSCSTS_WRAPSTAT);
	atomic_set(&buf->active, 0);

unlock:
	mutex_unlock(&npkt_lock);
}

/**
 * Copy re-ordered data from an NPKT buffer to a user buffer.
 */
static ssize_t read_npkt_dump_buf(struct file *file, char __user *user_buf,
				  size_t count, loff_t *ppos)
{
	struct npkt_buf *buf = file->private_data;
	size_t size = buf->size;
	loff_t off = *ppos;
	ssize_t ret;

	if (atomic_read(&buf->active))
		stop_buffer_trace(buf);

	if (off >= size)
		return 0;

	ret = msc_single_to_user(buf->buf, size >> PAGE_SHIFT,
				 buf->offset, buf->wrapped,
				 user_buf, off, count);
	if (ret > 0)
		*ppos += ret;

	return ret;
}

static const struct file_operations npkt_dump_buf_fops = {
	.read	= read_npkt_dump_buf,
	.open	= simple_open,
	.llseek	= noop_llseek,
};

/**
 * Prepare a buffer with remapped address for a given NPKT buffer and add
 * an entry for it in debugfs.
 */
static void npkt_bind_buffer(enum NPKT_BUF_TYPE type,
			     struct acpi_npkt_buf *abuf, u8 flags,
			     struct npkt_buf *buf, struct msc *msc)
{
	const char *name = npkt_buf_name[type];

	/* No buffer handed through ACPI */
	if (!abuf->addr || !abuf->size)
		return;

	/* Only expect multiples of page size */
	if (abuf->size & (PAGE_SIZE - 1)) {
		pr_warn("invalid size 0x%x for buffer %s\n",
			abuf->size, name);
		return;
	}

	buf->size = abuf->size;
	buf->offset = abuf->offset;
	buf->wrapped = !!(flags & BIT(type));
	/* CSR may still be active */
	if (type == NPKT_CSR && (flags & NPKT_CSR_USED)) {
		atomic_set(&buf->active, 1);
		buf->msc = msc;
	}

	buf->phy = abuf->addr;
	buf->buf = (__force void *)ioremap(buf->phy, buf->size);
	if (!buf->buf) {
		pr_err("ioremap failed for buffer %s 0x%llx size:0x%x\n",
		       name, buf->phy, buf->size);
		return;
	}

	debugfs_create_file(name, S_IRUGO, npkt_dump_dir, buf,
			    &npkt_dump_buf_fops);
}

static void npkt_bind_buffers(struct acpi_table_npkt *npkt,
			      struct npkt_buf *bufs, struct msc *msc)
{
	int i;

	for (i = 0; i < NPKT_NBUF; i++)
		npkt_bind_buffer(i, &npkt->buffers[i], npkt->flags,
				 &bufs[i], msc);
}

static void npkt_unbind_buffers(struct npkt_buf *bufs)
{
	int i;

	for (i = 0; i < NPKT_NBUF; i++)
		if (bufs[i].buf)
			iounmap((__force void __iomem *)bufs[i].buf);
}

/**
 * Prepare debugfs access to NPKT buffers.
 */
static void intel_th_npkt_init(struct msc *msc)
{
	acpi_status status;
	struct acpi_table_npkt *npkt;

	/* Associate NPKT to msc0 */
	if (npkt_bufs || msc->index != 0)
		return;

	status = acpi_get_table(ACPI_SIG_NPKT, 0,
				(struct acpi_table_header **)&npkt);
	if (ACPI_FAILURE(status)) {
		pr_warn("Failed to get NPKT table, %s\n",
			acpi_format_exception(status));
		return;
	}

	npkt_bufs = kzalloc(sizeof(struct npkt_buf) * NPKT_NBUF, GFP_KERNEL);
	if (!npkt_bufs)
		return;

	npkt_dump_dir = debugfs_create_dir("npkt_dump", NULL);
	if (!npkt_dump_dir) {
		pr_err("npkt_dump debugfs create dir failed\n");
		goto free_npkt_bufs;
	}

	npkt_bind_buffers(npkt, npkt_bufs, msc);

	return;

free_npkt_bufs:
	kfree(npkt_bufs);
	npkt_bufs = NULL;
}

/**
 * Remove debugfs access to NPKT buffers and release resources.
 */
static void intel_th_npkt_remove(struct msc *msc)
{
	/* Only clean for msc 0 if necessary */
	if (!npkt_bufs || msc->index != 0)
		return;

	npkt_unbind_buffers(npkt_bufs);
	debugfs_remove_recursive(npkt_dump_dir);
	kfree(npkt_bufs);
	npkt_bufs = NULL;
}

/**
 * First trace callback.
 *
 * If NPKT notified a CSR capture is in progress, stop it and update buffer
 * write offset and wrap status.
 */
static void intel_th_msc_first_trace(struct intel_th_device *thdev)
{
	struct device *dev = &thdev->dev;
	struct msc *msc = dev_get_drvdata(dev);
	struct npkt_buf *buf;

	if (!npkt_bufs || msc->index != 0)
		return;

	buf = &npkt_bufs[NPKT_CSR];
	if (atomic_read(&buf->active))
		stop_buffer_trace(buf);
}

#else /* !CONFIG_ACPI */
static inline void intel_th_npkt_init(struct msc *msc) {}
static inline void intel_th_npkt_remove(struct msc *msc) {}
#define intel_th_msc_first_trace NULL
#endif /* !CONFIG_ACPI */

static int intel_th_msc_init(struct msc *msc)
{
	atomic_set(&msc->user_count, -1);

	msc->mode = MSC_MODE_MULTI;
	mutex_init(&msc->buf_mutex);
	INIT_LIST_HEAD(&msc->win_list);
	INIT_LIST_HEAD(&msc->iter_list);

	msc->burst_len =
		(ioread32(msc->reg_base + REG_MSU_MSC0CTL) & MSC_LEN) >>
		__ffs(MSC_LEN);

	msc->thdev->output.wait_empty = msc_wait_ple;

	return 0;
}

static const char * const msc_mode[] = {
	[MSC_MODE_SINGLE]	= "single",
	[MSC_MODE_MULTI]	= "multi",
	[MSC_MODE_EXI]		= "ExI",
	[MSC_MODE_DEBUG]	= "debug",
};

static ssize_t
wrap_show(struct device *dev, struct device_attribute *attr, char *buf)
{
	struct msc *msc = dev_get_drvdata(dev);

	return scnprintf(buf, PAGE_SIZE, "%d\n", msc->wrap);
}

static ssize_t
wrap_store(struct device *dev, struct device_attribute *attr, const char *buf,
	   size_t size)
{
	struct msc *msc = dev_get_drvdata(dev);
	unsigned long val;
	int ret;

	ret = kstrtoul(buf, 10, &val);
	if (ret)
		return ret;

	msc->wrap = !!val;

	return size;
}

static DEVICE_ATTR_RW(wrap);

static ssize_t
mode_show(struct device *dev, struct device_attribute *attr, char *buf)
{
	struct msc *msc = dev_get_drvdata(dev);

	return scnprintf(buf, PAGE_SIZE, "%s\n", msc_mode[msc->mode]);
}

static ssize_t
mode_store(struct device *dev, struct device_attribute *attr, const char *buf,
	   size_t size)
{
	struct msc *msc = dev_get_drvdata(dev);
	size_t len = size;
	char *cp;
	int i, ret;

	if (!capable(CAP_SYS_RAWIO))
		return -EPERM;

	cp = memchr(buf, '\n', len);
	if (cp)
		len = cp - buf;

	for (i = 0; i < ARRAY_SIZE(msc_mode); i++)
		if (!strncmp(msc_mode[i], buf, len))
			goto found;

	return -EINVAL;

found:
	mutex_lock(&msc->buf_mutex);
	ret = msc_buffer_unlocked_free_unless_used(msc);
	if (!ret)
		msc->mode = i;
	mutex_unlock(&msc->buf_mutex);

	return ret ? ret : size;
}

static DEVICE_ATTR_RW(mode);

static ssize_t
nr_pages_show(struct device *dev, struct device_attribute *attr, char *buf)
{
	struct msc *msc = dev_get_drvdata(dev);
	struct msc_window *win;
	size_t count = 0;

	mutex_lock(&msc->buf_mutex);

	if (msc->mode == MSC_MODE_SINGLE)
		count = scnprintf(buf, PAGE_SIZE, "%ld\n", msc->nr_pages);
	else if (msc->mode == MSC_MODE_MULTI) {
		list_for_each_entry(win, &msc->win_list, entry) {
			count += scnprintf(buf + count, PAGE_SIZE - count,
					   "%d%c", win->nr_blocks,
					   msc_is_last_win(win) ? '\n' : ',');
		}
	} else {
		count = scnprintf(buf, PAGE_SIZE, "unsupported\n");
	}

	mutex_unlock(&msc->buf_mutex);

	return count;
}

static ssize_t
nr_pages_store(struct device *dev, struct device_attribute *attr,
	       const char *buf, size_t size)
{
	struct msc *msc = dev_get_drvdata(dev);
	unsigned long val, *win = NULL, *rewin;
	size_t len = size;
	const char *p = buf;
	char *end, *s;
	int ret, nr_wins = 0;

	if (!capable(CAP_SYS_RAWIO))
		return -EPERM;

	ret = msc_buffer_free_unless_used(msc);
	if (ret)
		return ret;

	msc->max_blocks = 0;

	/* scan the comma-separated list of allocation sizes */
	end = memchr(buf, '\n', len);
	if (end)
		len = end - buf;

	do {
		end = memchr(p, ',', len);
		s = kstrndup(p, end ? end - p : len, GFP_KERNEL);
		if (!s) {
			ret = -ENOMEM;
			goto free_win;
		}

		ret = kstrtoul(s, 10, &val);
		kfree(s);

		if (ret || !val)
			goto free_win;

		if (nr_wins && msc->mode == MSC_MODE_SINGLE) {
			ret = -EINVAL;
			goto free_win;
		}

		nr_wins++;
		rewin = krealloc(win, sizeof(*win) * nr_wins, GFP_KERNEL);
		if (!rewin) {
			kfree(win);
			return -ENOMEM;
		}

		win = rewin;
		win[nr_wins - 1] = val;

		msc->max_blocks =
			(val > msc->max_blocks) ? val : msc->max_blocks;

		if (!end)
			break;

		len -= end - p;
		p = end + 1;
	} while (len);

	mutex_lock(&msc->buf_mutex);
	ret = msc_buffer_alloc(msc, win, nr_wins);
	mutex_unlock(&msc->buf_mutex);

free_win:
	kfree(win);

	return ret ? ret : size;
}

static DEVICE_ATTR_RW(nr_pages);

static ssize_t
win_switch_store(struct device *dev, struct device_attribute *attr,
		 const char *buf, size_t size)
{
	struct msc *msc = dev_get_drvdata(dev);
	unsigned long val;
	int ret;

	ret = kstrtoul(buf, 10, &val);
	if (ret)
		return ret;

	if (val != 1)
		return -EINVAL;

	intel_th_trace_switch(msc->thdev);
	return size;
}

static DEVICE_ATTR_WO(win_switch);

static struct attribute *msc_output_attrs[] = {
	&dev_attr_wrap.attr,
	&dev_attr_mode.attr,
	&dev_attr_nr_pages.attr,
	&dev_attr_win_switch.attr,
	NULL,
};

static struct attribute_group msc_output_group = {
	.attrs	= msc_output_attrs,
};

static int intel_th_msc_probe(struct intel_th_device *thdev)
{
	struct device *dev = &thdev->dev;
	struct resource *res;
	struct msc *msc;
	void __iomem *base;
	int err;

	res = intel_th_device_get_resource(thdev, IORESOURCE_MEM, 0);
	if (!res)
		return -ENODEV;

	base = devm_ioremap(dev, res->start, resource_size(res));
	if (!base)
		return -ENOMEM;

	msc = devm_kzalloc(dev, sizeof(*msc), GFP_KERNEL);
	if (!msc)
		return -ENOMEM;

	msc->index = thdev->id;

	msc->thdev = thdev;
	msc->reg_base = base + msc->index * 0x100;

	err = intel_th_msc_init(msc);
	if (err)
		return err;

	msc->max_blocks = 0;
	dev_set_drvdata(dev, msc);

	intel_th_npkt_init(msc);
	msc_add_instance(thdev);

	return 0;
}

static void intel_th_msc_remove(struct intel_th_device *thdev)
{
	struct msc *msc = dev_get_drvdata(&thdev->dev);
	intel_th_npkt_remove(msc);
	msc_rm_instance(thdev);
	sysfs_remove_group(&thdev->dev.kobj, &msc_output_group);
}

static struct intel_th_driver intel_th_msc_driver = {
	.first_trace	= intel_th_msc_first_trace,
	.probe	= intel_th_msc_probe,
	.remove	= intel_th_msc_remove,
	.activate	= intel_th_msc_activate,
	.deactivate	= intel_th_msc_deactivate,
	.fops	= &intel_th_msc_fops,
	.attr_group	= &msc_output_group,
	.driver	= {
		.name	= "msc",
		.owner	= THIS_MODULE,
	},
};

module_driver(intel_th_msc_driver,
	      intel_th_driver_register,
	      intel_th_driver_unregister);

MODULE_LICENSE("GPL v2");
MODULE_DESCRIPTION("Intel(R) Trace Hub Memory Storage Unit driver");
MODULE_AUTHOR("Alexander Shishkin <alexander.shishkin@linux.intel.com>");<|MERGE_RESOLUTION|>--- conflicted
+++ resolved
@@ -1022,13 +1022,8 @@
 		/* Reset the page to write-back before releasing */
 		set_memory_wb((unsigned long)win->block[i].bdesc, 1);
 #endif
-<<<<<<< HEAD
-		dma_free_coherent(msc_dev(msc)->parent->parent, size, win->block[i].bdesc,
-				  win->block[i].addr);
-=======
 		dma_free_coherent(msc_dev(msc)->parent->parent, size,
 				  win->block[i].bdesc, win->block[i].addr);
->>>>>>> 2c6025eb
 	}
 	kfree(win);
 
