--- conflicted
+++ resolved
@@ -899,7 +899,6 @@
 			}
 			spin_lock(&pool->lock);
 			list_add(&page->lru, &pool->lru);
-<<<<<<< HEAD
 			spin_unlock(&pool->lock);
 		} else {
 			z3fold_page_lock(zhdr);
@@ -917,25 +916,6 @@
 			spin_lock(&pool->lock);
 			list_add(&page->lru, &pool->lru);
 			spin_unlock(&pool->lock);
-=======
-			spin_unlock(&pool->lock);
-		} else {
-			z3fold_page_lock(zhdr);
-			clear_bit(UNDER_RECLAIM, &page->private);
-			if (kref_put(&zhdr->refcount,
-					release_z3fold_page_locked)) {
-				atomic64_dec(&pool->pages_nr);
-				return 0;
-			}
-			/*
-			 * if we are here, the page is still not completely
-			 * free. Take the global pool lock then to be able
-			 * to add it back to the lru list
-			 */
-			spin_lock(&pool->lock);
-			list_add(&page->lru, &pool->lru);
-			spin_unlock(&pool->lock);
->>>>>>> fe067495
 			z3fold_page_unlock(zhdr);
 		}
 
