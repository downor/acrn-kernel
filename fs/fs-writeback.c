--- conflicted
+++ resolved
@@ -2144,14 +2144,10 @@
 	    (dirtytime && (inode->i_state & I_DIRTY_INODE)))
 		return;
 
-<<<<<<< HEAD
 	if (flags & (I_DIRTY_SYNC | I_DIRTY_DATASYNC | I_DIRTY_PAGES))
 		trace_writeback_inode_dirty(inode, flags);
 
-	if (unlikely(block_dump))
-=======
 	if (unlikely(block_dump > 1))
->>>>>>> ecf12c4c
 		block_dump___mark_inode_dirty(inode);
 
 	spin_lock(&inode->i_lock);
