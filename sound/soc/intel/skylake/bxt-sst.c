/*
 *  bxt-sst.c - DSP library functions for BXT platform
 *
 *  Copyright (C) 2015-16 Intel Corp
 *  Author:Rafal Redzimski <rafal.f.redzimski@intel.com>
 *	   Jeeja KP <jeeja.kp@intel.com>
 *
 *  This program is free software; you can redistribute it and/or modify
 *  it under the terms of the GNU General Public License as published by
 *  the Free Software Foundation; version 2 of the License.
 *
 *  This program is distributed in the hope that it will be useful, but
 *  WITHOUT ANY WARRANTY; without even the implied warranty of
 *  MERCHANTABILITY or FITNESS FOR A PARTICULAR PURPOSE.  See the GNU
 *  General Public License for more details.
 */

#include <linux/module.h>
#include <linux/delay.h>
#include <linux/firmware.h>
#include <linux/device.h>
#include <asm/cacheflush.h>

#include "../common/sst-dsp.h"
#include "skl-fwlog.h"
#include "skl-sst-ipc.h"

#define BXT_BASEFW_TIMEOUT	3000
#define BXT_INIT_TIMEOUT	300
#define BXT_ROM_INIT_TIMEOUT	70
#define BXT_IPC_PURGE_FW	0x01004000

#define BXT_ROM_INIT		0x5
#define BXT_ADSP_SRAM0_BASE	0x80000

/* Trace Buffer Window */
#define BXT_ADSP_SRAM2_BASE	0x0C0000
#define BXT_ADSP_W2_SIZE	0x2000
#define BXT_ADSP_WP_DSP0	(BXT_ADSP_SRAM0_BASE+0x30)
#define BXT_ADSP_WP_DSP1	(BXT_ADSP_SRAM0_BASE+0x34)
#define BXT_ADSP_NR_DSP		2

/* Firmware status window */
#define BXT_ADSP_FW_STATUS	BXT_ADSP_SRAM0_BASE
#define BXT_ADSP_ERROR_CODE     (BXT_ADSP_FW_STATUS + 0x4)

#define BXT_ADSP_SRAM1_BASE	0xA0000

#define BXT_INSTANCE_ID 0
#define BXT_BASE_FW_MODULE_ID 0

#define BXT_ADSP_FW_BIN_HDR_OFFSET 0x2000

/* Delay before scheduling D0i3 entry */
#define BXT_D0I3_DELAY 5000

#define BXT_FW_ROM_INIT_RETRY 3

static unsigned int bxt_get_errorcode(struct sst_dsp *ctx)
{
	 return sst_dsp_shim_read(ctx, BXT_ADSP_ERROR_CODE);
}

int
bxt_load_library(struct sst_dsp *ctx, struct skl_lib_info *linfo, int lib_count)
{
	struct snd_dma_buffer dmab;
	struct skl_sst *skl = ctx->thread_context;
	struct firmware stripped_fw;
	int ret = 0, i, dma_id, stream_tag;

	/* library indices start from 1 to N. 0 represents base FW */
	for (i = 1; i < lib_count; i++) {
		ret = skl_prepare_lib_load(skl, &skl->lib_info[i], &stripped_fw,
					BXT_ADSP_FW_BIN_HDR_OFFSET, i);
		if (ret < 0)
			goto load_library_failed;

		stream_tag = ctx->dsp_ops.prepare(ctx->dev, 0x40,
					stripped_fw.size, &dmab,
					SNDRV_PCM_STREAM_PLAYBACK);
		if (stream_tag <= 0) {
			dev_err(ctx->dev, "Lib prepare DMA err: %x\n",
					stream_tag);
			ret = stream_tag;
			goto load_library_failed;
		}

		dma_id = stream_tag - 1;
		memcpy(dmab.area, stripped_fw.data, stripped_fw.size);

		ctx->dsp_ops.trigger(ctx->dev, true, stream_tag,
						SNDRV_PCM_STREAM_PLAYBACK);
		ret = skl_sst_ipc_load_library(&skl->ipc, dma_id, i, true);
		if (ret < 0)
			dev_err(ctx->dev, "IPC Load Lib for %s fail: %d\n",
					linfo[i].name, ret);

		ctx->dsp_ops.trigger(ctx->dev, false, stream_tag,
						SNDRV_PCM_STREAM_PLAYBACK);
		ctx->dsp_ops.cleanup(ctx->dev, &dmab, stream_tag,
						SNDRV_PCM_STREAM_PLAYBACK);
	}

	return ret;

load_library_failed:
	skl_release_library(linfo, lib_count);
	return ret;
}

/*
 * First boot sequence has some extra steps. Core 0 waits for power
 * status on core 1, so power up core 1 also momentarily, keep it in
 * reset/stall and then turn it off
 */
static int sst_bxt_prepare_fw(struct sst_dsp *ctx,
			const void *fwdata, u32 fwsize)
{
	int stream_tag, ret;

	stream_tag = ctx->dsp_ops.prepare(ctx->dev, 0x40, fwsize, &ctx->dmab,
						SNDRV_PCM_STREAM_PLAYBACK);
	if (stream_tag <= 0) {
		dev_err(ctx->dev, "Failed to prepare DMA FW loading err: %x\n",
				stream_tag);
		return stream_tag;
	}

	ctx->dsp_ops.stream_tag = stream_tag;
	memcpy(ctx->dmab.area, fwdata, fwsize);

	/* make sure FW is flushed to DDR */
	clflush_cache_range(ctx->dmab.area, fwsize);

	/* Step 1: Power up core 0 and core1 */
	ret = skl_dsp_core_power_up(ctx, SKL_DSP_CORE0_MASK |
				SKL_DSP_CORE_MASK(1));
	if (ret < 0) {
		dev_err(ctx->dev, "dsp core0/1 power up failed\n");
		goto base_fw_load_failed;
	}

	/* Step 2: Purge FW request */

	/* Purge FW request */
	sst_dsp_shim_write(ctx, SKL_ADSP_REG_HIPCI, SKL_ADSP_REG_HIPCI_BUSY |
				(BXT_IPC_PURGE_FW | ((stream_tag - 1) << 9)));

	/* Step 3: Unset core0 reset state & unstall/run core0 */
	ret = skl_dsp_start_core(ctx, SKL_DSP_CORE0_MASK);
	if (ret < 0) {
		dev_err(ctx->dev, "Start dsp core failed ret: %d\n", ret);
		ret = -EIO;
		goto base_fw_load_failed;
	}

	/* Step 4: Wait for DONE Bit */
	ret = sst_dsp_register_poll(ctx, SKL_ADSP_REG_HIPCIE,
					SKL_ADSP_REG_HIPCIE_DONE,
					SKL_ADSP_REG_HIPCIE_DONE,
					BXT_INIT_TIMEOUT, "HIPCIE Done");
	if (ret < 0) {
		dev_err(ctx->dev, "Timeout for Purge Request%d\n", ret);
		goto base_fw_load_failed;
	}

	/* Step 5: power down core1 */
	ret = skl_dsp_core_power_down(ctx, SKL_DSP_CORE_MASK(1));
	if (ret < 0) {
		dev_err(ctx->dev, "dsp core1 power down failed\n");
		goto base_fw_load_failed;
	}

	/* Step 6: Enable Interrupt */
	skl_ipc_int_enable(ctx);
	skl_ipc_op_int_enable(ctx);

	/* Step 7: Wait for ROM init */
	ret = sst_dsp_register_poll(ctx, BXT_ADSP_FW_STATUS, SKL_FW_STS_MASK,
			SKL_FW_INIT, BXT_ROM_INIT_TIMEOUT, "ROM Load");
	if (ret < 0) {
		dev_err(ctx->dev, "Timeout for ROM init, ret:%d\n", ret);
		goto base_fw_load_failed;
	}

	return ret;

base_fw_load_failed:
	ctx->dsp_ops.cleanup(ctx->dev, &ctx->dmab, stream_tag,
						SNDRV_PCM_STREAM_PLAYBACK);

	skl_dsp_core_power_down(ctx, SKL_DSP_CORE_MASK(1));
	skl_dsp_disable_core(ctx, SKL_DSP_CORE0_MASK);
	return ret;
}

static int sst_transfer_fw_host_dma(struct sst_dsp *ctx)
{
	int ret;

	ctx->dsp_ops.trigger(ctx->dev, true, ctx->dsp_ops.stream_tag,
						SNDRV_PCM_STREAM_PLAYBACK);
	ret = sst_dsp_register_poll(ctx, BXT_ADSP_FW_STATUS, SKL_FW_STS_MASK,
			BXT_ROM_INIT, BXT_BASEFW_TIMEOUT, "Firmware boot");

	ctx->dsp_ops.trigger(ctx->dev, false, ctx->dsp_ops.stream_tag,
						SNDRV_PCM_STREAM_PLAYBACK);
	ctx->dsp_ops.cleanup(ctx->dev, &ctx->dmab, ctx->dsp_ops.stream_tag,
						SNDRV_PCM_STREAM_PLAYBACK);

	return ret;
}

static int bxt_load_base_firmware(struct sst_dsp *ctx)
{
	struct firmware stripped_fw;
	struct skl_sst *skl = ctx->thread_context;
	int ret, i;

	if (ctx->fw == NULL) {
		ret = request_firmware(&ctx->fw, ctx->fw_name, ctx->dev);
		if (ret < 0) {
			dev_err(ctx->dev, "Request firmware failed %d\n", ret);
			return ret;
		}
	}

	/* prase uuids on first boot */
	if (skl->is_first_boot) {
		ret = snd_skl_parse_uuids(ctx, ctx->fw, BXT_ADSP_FW_BIN_HDR_OFFSET, 0);
		if (ret < 0)
			goto sst_load_base_firmware_failed;
	}

	stripped_fw.data = ctx->fw->data;
	stripped_fw.size = ctx->fw->size;
	skl_dsp_strip_extended_manifest(&stripped_fw);


	for (i = 0; i < BXT_FW_ROM_INIT_RETRY; i++) {
		ret = sst_bxt_prepare_fw(ctx, stripped_fw.data, stripped_fw.size);
		if (ret == 0)
			break;
	}

	if (ret < 0) {
		dev_err(ctx->dev, "Error code=0x%x: FW status=0x%x\n",
			sst_dsp_shim_read(ctx, BXT_ADSP_ERROR_CODE),
			sst_dsp_shim_read(ctx, BXT_ADSP_FW_STATUS));

		dev_err(ctx->dev, "Core En/ROM load fail:%d\n", ret);
		goto sst_load_base_firmware_failed;
	}

	ret = sst_transfer_fw_host_dma(ctx);
	if (ret < 0) {
		dev_err(ctx->dev, "Transfer firmware failed %d\n", ret);
		dev_info(ctx->dev, "Error code=0x%x: FW status=0x%x\n",
			sst_dsp_shim_read(ctx, BXT_ADSP_ERROR_CODE),
			sst_dsp_shim_read(ctx, BXT_ADSP_FW_STATUS));

		skl_dsp_disable_core(ctx, SKL_DSP_CORE0_MASK);
	} else {
		dev_dbg(ctx->dev, "Firmware download successful\n");
		ret = wait_event_timeout(skl->boot_wait, skl->boot_complete,
					msecs_to_jiffies(SKL_IPC_BOOT_MSECS));
		if (ret == 0) {
			dev_err(ctx->dev, "DSP boot fail, FW Ready timeout\n");
			skl_dsp_disable_core(ctx, SKL_DSP_CORE0_MASK);
			ret = -EIO;
		} else {
			ret = 0;
			skl->fw_loaded = true;
		}
	}

	return ret;

sst_load_base_firmware_failed:
	release_firmware(ctx->fw);
	ctx->fw = NULL;
	return ret;
}

/*
 * Decide the D0i3 state that can be targeted based on the usecase
 * ref counts and DSP state
 *
 * Decision Matrix:  (X= dont care; state = target state)
 *
 * DSP state != SKL_DSP_RUNNING ; state = no d0i3
 *
 * DSP state == SKL_DSP_RUNNING , the following matrix applies
 * non_d0i3 >0; streaming =X; non_streaming =X; state = no d0i3
 * non_d0i3 =X; streaming =0; non_streaming =0; state = no d0i3
 * non_d0i3 =0; streaming >0; non_streaming =X; state = streaming d0i3
 * non_d0i3 =0; streaming =0; non_streaming =X; state = non-streaming d0i3
 */
static int bxt_d0i3_target_state(struct sst_dsp *ctx)
{
	struct skl_sst *skl = ctx->thread_context;
	struct skl_d0i3_data *d0i3 = &skl->d0i3;

	if (skl->cores.state[SKL_DSP_CORE0_ID] != SKL_DSP_RUNNING)
		return SKL_DSP_D0I3_NONE;

	if (d0i3->non_d0i3)
		return SKL_DSP_D0I3_NONE;
	else if (d0i3->streaming)
		return SKL_DSP_D0I3_STREAMING;
	else if (d0i3->non_streaming)
		return SKL_DSP_D0I3_NON_STREAMING;
	else
		return SKL_DSP_D0I3_NONE;
}

void bxt_set_dsp_D0i3(struct work_struct *work)
{
	int ret;
	struct skl_ipc_d0ix_msg msg;
	struct skl_sst *skl = container_of(work,
			struct skl_sst, d0i3.work.work);
	struct sst_dsp *ctx = skl->dsp;
	struct skl_d0i3_data *d0i3 = &skl->d0i3;
	int target_state;

	dev_dbg(ctx->dev, "In %s:\n", __func__);

	/* D0i3 entry allowed only if core 0 alone is running */
	if (skl_dsp_get_enabled_cores(ctx) !=  SKL_DSP_CORE0_MASK) {
		dev_warn(ctx->dev,
				"D0i3 allowed when only core0 running:Exit\n");
		return;
	}

	target_state = bxt_d0i3_target_state(ctx);
	if (target_state == SKL_DSP_D0I3_NONE)
		return;

	msg.instance_id = 0;
	msg.module_id = 0;
	msg.wake = 1;
	msg.streaming = 0;
	if (target_state == SKL_DSP_D0I3_STREAMING)
		msg.streaming = 1;

	ret =  skl_ipc_set_d0ix(&skl->ipc, &msg);

	if (ret < 0) {
		dev_err(ctx->dev, "Failed to set DSP to D0i3 state\n");
		return;
	}

	/* Set Vendor specific register D0I3C.I3 to enable D0i3*/
	if (skl->update_d0i3c)
		skl->update_d0i3c(skl->dev, true);

	d0i3->state = target_state;
	skl->cores.state[SKL_DSP_CORE0_ID] = SKL_DSP_RUNNING_D0I3;
}

int bxt_schedule_dsp_D0i3(struct sst_dsp *ctx)
{
	struct skl_sst *skl = ctx->thread_context;
	struct skl_d0i3_data *d0i3 = &skl->d0i3;

	/* Schedule D0i3 only if the usecase ref counts are appropriate */
	if (bxt_d0i3_target_state(ctx) != SKL_DSP_D0I3_NONE) {

		dev_dbg(ctx->dev, "%s: Schedule D0i3\n", __func__);

		schedule_delayed_work(&d0i3->work,
				msecs_to_jiffies(BXT_D0I3_DELAY));
	}

	return 0;
}

int bxt_set_dsp_D0i0(struct sst_dsp *ctx)
{
	int ret;
	struct skl_ipc_d0ix_msg msg;
	struct skl_sst *skl = ctx->thread_context;

	dev_dbg(ctx->dev, "In %s:\n", __func__);

	/* First Cancel any pending attempt to put DSP to D0i3 */
	cancel_delayed_work_sync(&skl->d0i3.work);

	/* If DSP is currently in D0i3, bring it to D0i0 */
	if (skl->cores.state[SKL_DSP_CORE0_ID] != SKL_DSP_RUNNING_D0I3)
		return 0;

	dev_dbg(ctx->dev, "Set DSP to D0i0\n");

	msg.instance_id = 0;
	msg.module_id = 0;
	msg.streaming = 0;
	msg.wake = 0;

	if (skl->d0i3.state == SKL_DSP_D0I3_STREAMING)
		msg.streaming = 1;

	/* Clear Vendor specific register D0I3C.I3 to disable D0i3*/
	if (skl->update_d0i3c)
		skl->update_d0i3c(skl->dev, false);

	ret =  skl_ipc_set_d0ix(&skl->ipc, &msg);
	if (ret < 0) {
		dev_err(ctx->dev, "Failed to set DSP to D0i0\n");
		return ret;
	}

	skl->cores.state[SKL_DSP_CORE0_ID] = SKL_DSP_RUNNING;
	skl->d0i3.state = SKL_DSP_D0I3_NONE;

	return 0;
}

static int bxt_set_dsp_D0(struct sst_dsp *ctx, unsigned int core_id)
{
	struct skl_sst *skl = ctx->thread_context;
	int ret;
	struct skl_ipc_dxstate_info dx;
	unsigned int core_mask = SKL_DSP_CORE_MASK(core_id);

	if (skl->fw_loaded == false) {
		skl->boot_complete = false;
		ret = bxt_load_base_firmware(ctx);
		if (ret < 0) {
			dev_err(ctx->dev, "reload fw failed: %d\n", ret);
			return ret;
		}

		if (skl->lib_count > 1) {
			ret = bxt_load_library(ctx, skl->lib_info,
						skl->lib_count);
			if (ret < 0) {
				dev_err(ctx->dev, "reload libs failed: %d\n", ret);
				return ret;
			}
		}
		skl->cores.state[core_id] = SKL_DSP_RUNNING;
		return ret;
	}

	/* If core 0 is being turned on, turn on core 1 as well */
	if (core_id == SKL_DSP_CORE0_ID)
		ret = skl_dsp_core_power_up(ctx, core_mask |
				SKL_DSP_CORE_MASK(1));
	else
		ret = skl_dsp_core_power_up(ctx, core_mask);

	if (ret < 0)
		goto err;

	if (core_id == SKL_DSP_CORE0_ID) {

		/*
		 * Enable interrupt after SPA is set and before
		 * DSP is unstalled
		 */
		skl_ipc_int_enable(ctx);
		skl_ipc_op_int_enable(ctx);
		skl->boot_complete = false;
	}

	ret = skl_dsp_start_core(ctx, core_mask);
	if (ret < 0)
		goto err;

	if (core_id == SKL_DSP_CORE0_ID) {
		ret = wait_event_timeout(skl->boot_wait,
				skl->boot_complete,
				msecs_to_jiffies(SKL_IPC_BOOT_MSECS));

	/* If core 1 was turned on for booting core 0, turn it off */
		skl_dsp_core_power_down(ctx, SKL_DSP_CORE_MASK(1));
		if (ret == 0) {
			dev_err(ctx->dev, "%s: DSP boot timeout\n", __func__);
			dev_err(ctx->dev, "Error code=0x%x: FW status=0x%x\n",
				sst_dsp_shim_read(ctx, BXT_ADSP_ERROR_CODE),
				sst_dsp_shim_read(ctx, BXT_ADSP_FW_STATUS));
			dev_err(ctx->dev, "Failed to set core0 to D0 state\n");
			ret = -EIO;
			goto err;
		}
	}

	/* Tell FW if additional core in now On */

	if (core_id != SKL_DSP_CORE0_ID) {
		dx.core_mask = core_mask;
		dx.dx_mask = core_mask;

		ret = skl_ipc_set_dx(&skl->ipc, BXT_INSTANCE_ID,
					BXT_BASE_FW_MODULE_ID, &dx);
		if (ret < 0) {
			dev_err(ctx->dev, "IPC set_dx for core %d fail: %d\n",
								core_id, ret);
			goto err;
		}
	}

	skl->cores.state[core_id] = SKL_DSP_RUNNING;
	return 0;
err:
	if (core_id == SKL_DSP_CORE0_ID)
		core_mask |= SKL_DSP_CORE_MASK(1);
	skl_dsp_disable_core(ctx, core_mask);

	return ret;
}

static int bxt_set_dsp_D3(struct sst_dsp *ctx, unsigned int core_id)
{
	int ret;
	struct skl_ipc_dxstate_info dx;
	struct skl_sst *skl = ctx->thread_context;
	unsigned int core_mask = SKL_DSP_CORE_MASK(core_id);

	dx.core_mask = core_mask;
	dx.dx_mask = SKL_IPC_D3_MASK;

	dev_dbg(ctx->dev, "core mask=%x dx_mask=%x\n",
			dx.core_mask, dx.dx_mask);

	ret = skl_ipc_set_dx(&skl->ipc, BXT_INSTANCE_ID,
				BXT_BASE_FW_MODULE_ID, &dx);
	if (ret < 0) {
		dev_err(ctx->dev,
		"Failed to set DSP to D3:core id = %d;Continue reset\n",
		core_id);
		/*
		 * In case of D3 failure, re-download the firmware, so set
		 * fw_loaded to false.
		 */
		skl->fw_loaded = false;
	}

	if (core_id == SKL_DSP_CORE0_ID) {
		/* disable Interrupt */
		skl_ipc_op_int_disable(ctx);
		skl_ipc_int_disable(ctx);
	}
	ret = skl_dsp_disable_core(ctx, core_mask);
	if (ret < 0) {
		dev_err(ctx->dev, "Failed to disable core %d\n", ret);
		return ret;
	}
	skl->cores.state[core_id] = SKL_DSP_RESET;
	return 0;
}

static struct skl_dsp_fw_ops bxt_fw_ops = {
	.set_state_D0 = bxt_set_dsp_D0,
	.set_state_D3 = bxt_set_dsp_D3,
	.set_state_D0i3 = bxt_schedule_dsp_D0i3,
	.set_state_D0i0 = bxt_set_dsp_D0i0,
	.load_fw = bxt_load_base_firmware,
	.get_fw_errcode = bxt_get_errorcode,
	.load_library = bxt_load_library,
};

static struct sst_ops skl_ops = {
	.irq_handler = skl_dsp_sst_interrupt,
	.write = sst_shim32_write,
	.read = sst_shim32_read,
	.ram_read = sst_memcpy_fromio_32,
	.ram_write = sst_memcpy_toio_32,
	.free = skl_dsp_free,
};

static struct sst_dsp_device skl_dev = {
	.thread = skl_dsp_irq_thread_handler,
	.ops = &skl_ops,
};

int bxt_sst_dsp_init(struct device *dev, void __iomem *mmio_base, int irq,
			const char *fw_name, struct skl_dsp_loader_ops dsp_ops,
			struct skl_sst **dsp, void *ptr)
{
	struct skl_sst *skl;
	struct sst_dsp *sst;
	u32 dsp_wp[] = {BXT_ADSP_WP_DSP0, BXT_ADSP_WP_DSP1};
	int ret;

	ret = skl_sst_ctx_init(dev, irq, fw_name, dsp_ops, dsp, &skl_dev);
	if (ret < 0) {
		dev_err(dev, "%s: no device\n", __func__);
		return ret;
	}

	skl = *dsp;
	sst = skl->dsp;
	sst->fw_ops = bxt_fw_ops;
	sst->addr.lpe = mmio_base;
	sst->addr.shim = mmio_base;
	sst->addr.sram0_base = BXT_ADSP_SRAM0_BASE;
	sst->addr.sram1_base = BXT_ADSP_SRAM1_BASE;
	sst->addr.w0_stat_sz = SKL_ADSP_W0_STAT_SZ;
	sst->addr.w0_up_sz = SKL_ADSP_W0_UP_SZ;

	sst_dsp_mailbox_init(sst, (BXT_ADSP_SRAM0_BASE + SKL_ADSP_W0_STAT_SZ),
			SKL_ADSP_W0_UP_SZ, BXT_ADSP_SRAM1_BASE, SKL_ADSP_W1_SZ);
<<<<<<< HEAD
=======
	ret = skl_dsp_init_trace_window(sst, dsp_wp, BXT_ADSP_SRAM2_BASE,
					BXT_ADSP_W2_SIZE, BXT_ADSP_NR_DSP);
	if (ret) {
		dev_err(dev, "FW tracing init failed : %x", ret);
		return ret;
	}
>>>>>>> 994233f1

	/* set the D0i3 check */
	skl->ipc.ops.check_dsp_lp_on = skl_ipc_check_D0i0;

	skl->boot_complete = false;
	init_waitqueue_head(&skl->boot_wait);
	INIT_DELAYED_WORK(&skl->d0i3.work, bxt_set_dsp_D0i3);
	skl->d0i3.state = SKL_DSP_D0I3_NONE;

	return 0;
}
EXPORT_SYMBOL_GPL(bxt_sst_dsp_init);

int bxt_sst_init_fw(struct device *dev, struct skl_sst *ctx)
{
	int ret;
	struct sst_dsp *sst = ctx->dsp;

	ret = sst->fw_ops.load_fw(sst);
	if (ret < 0) {
		dev_err(dev, "Load base fw failed: %x\n", ret);
		return ret;
	}

	skl_dsp_init_core_state(sst);

	if (ctx->lib_count > 1) {
		ret = sst->fw_ops.load_library(sst, ctx->lib_info,
						ctx->lib_count);
		if (ret < 0) {
			dev_err(dev, "Load Library failed : %x\n", ret);
			return ret;
		}
	}
	ctx->is_first_boot = false;

	return 0;
}
EXPORT_SYMBOL_GPL(bxt_sst_init_fw);

void bxt_sst_dsp_cleanup(struct device *dev, struct skl_sst *ctx)
{

	skl_release_library(ctx->lib_info, ctx->lib_count);
	if (ctx->dsp->fw)
		release_firmware(ctx->dsp->fw);
	skl_freeup_uuid_list(ctx);
	skl_ipc_free(&ctx->ipc);
	ctx->dsp->cl_dev.ops.cl_cleanup_controller(ctx->dsp);

	if (ctx->dsp->addr.lpe)
		iounmap(ctx->dsp->addr.lpe);

	ctx->dsp->ops->free(ctx->dsp);
}
EXPORT_SYMBOL_GPL(bxt_sst_dsp_cleanup);

MODULE_LICENSE("GPL v2");
MODULE_DESCRIPTION("Intel Broxton IPC driver");<|MERGE_RESOLUTION|>--- conflicted
+++ resolved
@@ -604,15 +604,12 @@
 
 	sst_dsp_mailbox_init(sst, (BXT_ADSP_SRAM0_BASE + SKL_ADSP_W0_STAT_SZ),
 			SKL_ADSP_W0_UP_SZ, BXT_ADSP_SRAM1_BASE, SKL_ADSP_W1_SZ);
-<<<<<<< HEAD
-=======
 	ret = skl_dsp_init_trace_window(sst, dsp_wp, BXT_ADSP_SRAM2_BASE,
 					BXT_ADSP_W2_SIZE, BXT_ADSP_NR_DSP);
 	if (ret) {
 		dev_err(dev, "FW tracing init failed : %x", ret);
 		return ret;
 	}
->>>>>>> 994233f1
 
 	/* set the D0i3 check */
 	skl->ipc.ops.check_dsp_lp_on = skl_ipc_check_D0i0;
