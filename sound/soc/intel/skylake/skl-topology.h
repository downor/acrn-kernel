/*
 *  skl_topology.h - Intel HDA Platform topology header file
 *
 *  Copyright (C) 2014-15 Intel Corp
 *  Author: Jeeja KP <jeeja.kp@intel.com>
 *  ~~~~~~~~~~~~~~~~~~~~~~~~~~~~~~~~~~~~~~~~~~~~~~~~~~~~~~~~~~~~~~~~~~~~~~~~~~
 *
 *  This program is free software; you can redistribute it and/or modify
 *  it under the terms of the GNU General Public License as published by
 *  the Free Software Foundation; version 2 of the License.
 *
 *  This program is distributed in the hope that it will be useful, but
 *  WITHOUT ANY WARRANTY; without even the implied warranty of
 *  MERCHANTABILITY or FITNESS FOR A PARTICULAR PURPOSE.  See the GNU
 *  General Public License for more details.
 *
 * ~~~~~~~~~~~~~~~~~~~~~~~~~~~~~~~~~~~~~~~~~~~~~~~~~~~~~~~~~~~~~~~~~~~~~~~~~~
 *
 */

#ifndef __SKL_TOPOLOGY_H__
#define __SKL_TOPOLOGY_H__

#include <linux/types.h>

#include <sound/hdaudio_ext.h>
#include <sound/soc.h>
#include "skl.h"
#include "skl-tplg-interface.h"

#define SKL_FIRST_PIPE		0
#define SKL_LAST_PIPE		1
#define SKL_INTERMEDIATE_PIPE	2

#define BITS_PER_BYTE 8
#define MAX_TS_GROUPS 8
#define MAX_DMIC_TS_GROUPS 4
#define MAX_FIXED_DMIC_PARAMS_SIZE 727
#define MAX_ADSP_SZ 1024

/* Maximum number of coefficients up down mixer module */
#define UP_DOWN_MIXER_MAX_COEFF		8

#define MODULE_MAX_IN_PINS	8
#define MODULE_MAX_OUT_PINS	8

#define SKL_MIC_CH_SUPPORT	4
#define SKL_MIC_MAX_CH_SUPPORT	8
#define SKL_DEFAULT_MIC_SEL_GAIN	0x3FF
#define SKL_MIC_SEL_SWITCH	0x3

#define SKL_OUTPUT_PIN 0
#define SKL_INPUT_PIN  1

enum skl_channel_index {
	SKL_CHANNEL_LEFT = 0,
	SKL_CHANNEL_RIGHT = 1,
	SKL_CHANNEL_CENTER = 2,
	SKL_CHANNEL_LEFT_SURROUND = 3,
	SKL_CHANNEL_CENTER_SURROUND = 3,
	SKL_CHANNEL_RIGHT_SURROUND = 4,
	SKL_CHANNEL_LFE = 7,
	SKL_CHANNEL_INVALID = 0xF,
};

enum skl_bitdepth {
	SKL_DEPTH_8BIT = 8,
	SKL_DEPTH_16BIT = 16,
	SKL_DEPTH_24BIT = 24,
	SKL_DEPTH_32BIT = 32,
	SKL_DEPTH_INVALID
};


enum skl_s_freq {
	SKL_FS_8000 = 8000,
	SKL_FS_11025 = 11025,
	SKL_FS_12000 = 12000,
	SKL_FS_16000 = 16000,
	SKL_FS_22050 = 22050,
	SKL_FS_24000 = 24000,
	SKL_FS_32000 = 32000,
	SKL_FS_44100 = 44100,
	SKL_FS_48000 = 48000,
	SKL_FS_64000 = 64000,
	SKL_FS_88200 = 88200,
	SKL_FS_96000 = 96000,
	SKL_FS_128000 = 128000,
	SKL_FS_176400 = 176400,
	SKL_FS_192000 = 192000,
	SKL_FS_INVALID
};

enum skl_widget_type {
	SKL_WIDGET_VMIXER = 1,
	SKL_WIDGET_MIXER = 2,
	SKL_WIDGET_PGA = 3,
	SKL_WIDGET_MUX = 4
};

enum skl_pipe_type {
	SKL_PIPE_SOURCE = 0,
	SKL_PIPE_INTERMEDIATE = 3,
	SKL_PIPE_SINK = 7
};

struct probe_pt_param {
	u32 params;
	u32 connection;
	u32 node_id;
};

struct skl_audio_data_format {
	enum skl_s_freq s_freq;
	enum skl_bitdepth bit_depth;
	u32 channel_map;
	enum skl_ch_cfg ch_cfg;
	enum skl_interleaving interleaving;
	u8 number_of_channels;
	u8 valid_bit_depth;
	u8 sample_type;
	u8 reserved[1];
} __packed;

struct skl_base_cfg {
	u32 cps;
	u32 ibs;
	u32 obs;
	u32 is_pages;
	struct skl_audio_data_format audio_fmt;
};

struct skl_probe_gtw_cfg {
	u32 node_id;
	u32 dma_buffer_size;
} __packed;

struct skl_probe_cfg {
	struct skl_base_cfg base_cfg;
	struct skl_probe_gtw_cfg prb_cfg;
} __packed;

struct skl_cpr_gtw_cfg {
	u32 node_id;
	u32 dma_buffer_size;
	u32 config_length;
	/* not mandatory; required only for DMIC/I2S */
	u32 config_data[1];
} __packed;

struct skl_dma_control {
	u32 node_id;
	u32 config_length;
	u32 config_data[0];
} __packed;

struct skl_cpr_cfg {
	struct skl_base_cfg base_cfg;
	struct skl_audio_data_format out_fmt;
	u32 cpr_feature_mask;
	struct skl_cpr_gtw_cfg gtw_cfg;
} __packed;


struct skl_src_module_cfg {
	struct skl_base_cfg base_cfg;
	enum skl_s_freq src_cfg;
} __packed;

struct notification_mask {
	u32 notify;
	u32 enable;
} __packed;

struct skl_up_down_mixer_cfg {
	struct skl_base_cfg base_cfg;
	enum skl_ch_cfg out_ch_cfg;
	/* This should be set to 1 if user coefficients are required */
	u32 coeff_sel;
	/* Pass the user coeff in this array */
	s32 coeff[UP_DOWN_MIXER_MAX_COEFF];
	u32 ch_map;
} __packed;

struct skl_algo_cfg {
	struct skl_base_cfg  base_cfg;
	char params[0];
} __packed;

struct skl_base_outfmt_cfg {
	struct skl_base_cfg base_cfg;
	struct skl_audio_data_format out_fmt;
} __packed;

enum skl_dma_type {
	SKL_DMA_HDA_HOST_OUTPUT_CLASS = 0,
	SKL_DMA_HDA_HOST_INPUT_CLASS = 1,
	SKL_DMA_HDA_HOST_INOUT_CLASS = 2,
	SKL_DMA_HDA_LINK_OUTPUT_CLASS = 8,
	SKL_DMA_HDA_LINK_INPUT_CLASS = 9,
	SKL_DMA_HDA_LINK_INOUT_CLASS = 0xA,
	SKL_DMA_DMIC_LINK_INPUT_CLASS = 0xB,
	SKL_DMA_I2S_LINK_OUTPUT_CLASS = 0xC,
	SKL_DMA_I2S_LINK_INPUT_CLASS = 0xD,
	SKL_DMA_SDW_LINK_OUTPUT_CLASS = 0x10,
	SKL_DMA_SDW_LINK_INPUT_CLASS = 0x11,
};

union skl_ssp_dma_node {
	u8 val;
	struct {
		u8 time_slot_index:4;
		u8 i2s_instance:4;
	} dma_node;
};

union skl_connector_node_id {
	u32 val;
	struct {
		u32 vindex:8;
		u32 dma_type:5;
		u32 rsvd:19;
	} node;
};

struct skl_module_cfg;

struct skl_mod_inst_map {
	u16 mod_id;
	u16 inst_id;
};

struct skl_kpb_params {
	u32 num_modules;
	struct skl_mod_inst_map map[0];
};

struct skl_module_inst_id {
	uuid_le mod_uuid;
	int module_id;
	u32 instance_id;
	int pvt_id;
};

enum skl_module_pin_state {
	SKL_PIN_UNBIND = 0,
	SKL_PIN_BIND_DONE = 1,
};

struct skl_module_pin {
	struct skl_module_inst_id id;
	bool is_dynamic;
	bool in_use;
	enum skl_module_pin_state pin_state;
	struct skl_module_cfg *tgt_mcfg;
};

struct skl_specific_cfg {
	u32 set_params;
	u32 param_id;
	u32 caps_size;
	u32 *caps;
};

enum skl_pipe_state {
	SKL_PIPE_INVALID = 0,
	SKL_PIPE_CREATED = 1,
	SKL_PIPE_PAUSED = 2,
	SKL_PIPE_STARTED = 3,
	SKL_PIPE_RESET = 4
};

struct skl_pipe_module {
	struct snd_soc_dapm_widget *w;
	struct list_head node;
};

struct skl_pipe_params {
	u8 host_dma_id;
	u8 link_dma_id;
	u32 ch;
	u32 s_freq;
	u32 s_fmt;
	u8 linktype;
	snd_pcm_format_t format;
	int link_index;
	int stream;
	unsigned int host_bps;
	unsigned int link_bps;
};

struct skl_pipe_fmt {
	u32 freq;
	u8 channels;
	u8 bps;
};

struct skl_pipe_mcfg {
	u8 res_idx;
	u8 fmt_idx;
};

struct skl_path_config {
	char name[SKL_MAX_NAME_LENGTH];
	u8 idx;
	u8 mem_pages;
	struct skl_pipe_fmt in_fmt;
	struct skl_pipe_fmt out_fmt;
};

struct skl_pipe {
	u8 ppl_id;
	u8 pipe_priority;
	u16 conn_type;
	u32 memory_pages;
	u8 lp_mode;
	char name[SKL_MAX_NAME_LENGTH];
	char device[32];
	u8 create_priority;
	u8 order;
	u8 direction;
	u8 pipe_mode;
	struct skl_pipe_params *p_params;
	enum skl_pipe_state state;
	u8 nr_modules;
	u8 cur_config_idx;
	u8 nr_cfgs;
	struct skl_path_config configs[SKL_MAX_PATH_CONFIGS];
	struct list_head w_list;
	bool passthru;
	u32 pipe_config_idx;
};

enum skl_module_state {
	SKL_MODULE_UNINIT = 0,
	SKL_MODULE_LOADED = 1,
	SKL_MODULE_INIT_DONE = 2,
	SKL_MODULE_BIND_DONE = 3,
	SKL_MODULE_UNLOADED = 4,
};

enum d0i3_capability {
	SKL_D0I3_NONE = 0,
	SKL_D0I3_STREAMING = 1,
	SKL_D0I3_NON_STREAMING = 2,
};

struct skl_sdw_agg_data {
	int alh_stream_num;
	int ch_mask;
};

struct skl_sdw_aggregation {
	int num_masters;
	struct skl_sdw_agg_data agg_data[4];
};

struct skl_module_fmt {
	u32 channels;
	u32 s_freq;
	u32 bit_depth;
	u32 valid_bit_depth;
	u32 ch_cfg;
	u32 interleaving_style;
	u32 sample_type;
	u32 ch_map;
};

struct skl_module_pin_fmt {
	u8 pin_id;
	struct skl_module_fmt pin_fmt;
};

struct skl_module_intf {
	u8 fmt_idx;
	u8 nr_input_fmt;
	u8 nr_output_fmt;
	struct skl_module_pin_fmt input[SKL_MAX_IN_QUEUE];
	struct	skl_module_pin_fmt output[SKL_MAX_OUT_QUEUE];
};

struct skl_module_pin_resources {
	u8 pin_index;
	u32 buf_size;
};

struct skl_module_res {
	u8 res_idx;
	u32 is_pages;
	u32 cps;
	u32 ibs;
	u32 obs;
	u32 dma_buffer_size;
	u32 cpc;
	u32 mod_flags;
	u32 obls;
	u8 nr_input_pins;
	u8 nr_output_pins;
	struct skl_module_pin_resources input[SKL_MAX_IN_QUEUE];
	struct skl_module_pin_resources output[SKL_MAX_OUT_QUEUE];
};

struct skl_module {
	u16 major_version;
	u16 minor_version;
	u16 hotfix_version;
	u16 build_version;
	uuid_le uuid;
	u8 loadable;
	u8 input_pin_type;
	u8 output_pin_type;
	u8 auto_start;
	u8 max_input_pins;
	u8 max_output_pins;
	u8 max_instance_count;
	char *library_name;
	u8 nr_resources;
	u8 nr_interfaces;
	struct skl_module_res resources[SKL_MAX_MODULE_RESOURCES];
	struct skl_module_intf formats[SKL_MAX_MODULE_FORMATS];
};

struct skl_module_cfg {
	u8 guid[16];
	struct skl_module_inst_id id;
	struct skl_module *module;
	int res_idx;
	int fmt_idx;
	u8 domain;
	u8 core_id;
	u8 dev_type;
	u8 dma_id;
	u8 time_slot;
	u8 dmic_ch_combo_index;
	u32 dmic_ch_type;
	u32 params_fixup;
	u32 converter;
	u32 vbus_id;
	u32 mem_pages;
	enum d0i3_capability d0i3_caps;
	u32 sdw_stream_num;
	bool sdw_agg_enable;
	struct skl_sdw_aggregation sdw_agg;
	u32 dma_buffer_size; /* in milli seconds */
	struct skl_module_pin *m_in_pin;
	struct skl_module_pin *m_out_pin;
	enum skl_module_type m_type;
	enum skl_hw_conn_type  hw_conn_type;
	enum skl_module_state m_state;
	struct skl_pipe *pipe;
	struct skl_specific_cfg formats_config;
	struct skl_pipe_mcfg mod_cfg[SKL_MAX_MODULES_IN_PIPE];
};

struct skl_algo_data {
	u32 param_id;
	u32 set_params;
	u32 max;
	u32 size;
	char *params;
};

struct skl_probe_data {
	/* connect or disconnect */
	u8 operation;
	/* extractor or injector or inject-reextract */
	u32 purpose;
	u32 probe_point_id;
	u32 node_id;
} __packed;

struct skl_probe_attach_inj_dma {
	union skl_connector_node_id node_id;
	u32 dma_buff_size;
} __packed;
struct skl_pipeline {
	struct skl_pipe *pipe;
	struct list_head node;
};

struct skl_module_deferred_bind {
	struct skl_module_cfg *src;
	struct skl_module_cfg *dst;
	struct list_head node;
};

struct skl_mic_sel_config {
	u16 mic_switch;
	u16 flags;
	u16 blob[SKL_MIC_MAX_CH_SUPPORT][SKL_MIC_MAX_CH_SUPPORT];
} __packed;

enum skl_channel {
	SKL_CH_MONO = 1,
	SKL_CH_STEREO = 2,
	SKL_CH_TRIO = 3,
	SKL_CH_QUATRO = 4,
};

static inline struct skl *get_skl_ctx(struct device *dev)
{
	struct hdac_ext_bus *ebus = dev_get_drvdata(dev);

	return ebus_to_skl(ebus);
}

struct skl_probe_config;

struct mod_set_get {
	u32 size;
	u32 primary;
	u32 extension;
	u32 mailbx[1024];
};

struct fw_ipc_data {
	u32 replysz;
	u32 adsp_id;
	u32 mailbx[MAX_ADSP_SZ];
	struct mutex mutex;
};

int skl_tplg_be_update_params(struct snd_soc_dai *dai,
	struct skl_pipe_params *params);
int skl_dsp_set_dma_clk_controls(struct skl_sst *ctx);
int skl_dsp_set_dma_control(struct skl_sst *ctx, u32 *caps,
			u32 caps_size, u32 node_id);
void skl_tplg_set_be_dmic_config(struct snd_soc_dai *dai,
	struct skl_pipe_params *params, int stream);
int skl_tplg_init(struct snd_soc_platform *platform,
				struct hdac_ext_bus *ebus);
struct skl_module_cfg *skl_tplg_fe_get_cpr_module(
		struct snd_soc_dai *dai, int stream);
int skl_tplg_update_pipe_params(struct device *dev,
		struct skl_module_cfg *mconfig, struct skl_pipe_params *params);

void skl_tplg_d0i3_get(struct skl *skl, enum d0i3_capability caps);
void skl_tplg_d0i3_put(struct skl *skl, enum d0i3_capability caps);

int skl_create_pipeline(struct skl_sst *ctx, struct skl_pipe *pipe);

int skl_run_pipe(struct skl_sst *ctx, struct skl_pipe *pipe);

int skl_pause_pipe(struct skl_sst *ctx, struct skl_pipe *pipe);

int skl_delete_pipe(struct skl_sst *ctx, struct skl_pipe *pipe);

int skl_stop_pipe(struct skl_sst *ctx, struct skl_pipe *pipe);

int skl_reset_pipe(struct skl_sst *ctx, struct skl_pipe *pipe);

int skl_init_module(struct skl_sst *ctx, struct skl_module_cfg *module_config);

int skl_init_probe_module(struct skl_sst *ctx, struct skl_module_cfg *module_config);

int skl_uninit_probe_module(struct skl_sst *ctx, struct skl_module_cfg *module_config);

int skl_probe_get_index(struct snd_soc_dai *dai,
				struct skl_probe_config *pconfig);

int skl_probe_attach_inj_dma(struct snd_soc_dapm_widget *w,
					struct skl_sst *ctx, int index);
int skl_probe_detach_inj_dma(struct skl_sst *ctx,
		struct snd_soc_dapm_widget *w, int index);
int skl_probe_point_set_config(struct snd_soc_dapm_widget *w,
						struct skl_sst *ctx, int direction,
						struct snd_soc_dai *dai);
int skl_tplg_set_module_params(struct snd_soc_dapm_widget *w,
						struct skl_sst *ctx);

int skl_bind_modules(struct skl_sst *ctx, struct skl_module_cfg
	*src_module, struct skl_module_cfg *dst_module);

int skl_unbind_modules(struct skl_sst *ctx, struct skl_module_cfg
	*src_module, struct skl_module_cfg *dst_module);
int skl_probe_point_disconnect_ext(struct skl_sst *ctx,
					struct snd_soc_dapm_widget *w);
int skl_probe_point_disconnect_inj(struct skl_sst *ctx,
			struct snd_soc_dapm_widget *w, int index);
int skl_set_module_params(struct skl_sst *ctx, u32 *params, int size,
			u32 param_id, struct skl_module_cfg *mcfg);
int skl_get_module_params(struct skl_sst *ctx, u32 *params, int size,
			  u32 param_id, struct skl_module_cfg *mcfg);

struct skl_module_cfg *skl_tplg_be_get_cpr_module(struct snd_soc_dai *dai,
								int stream);
int is_skl_dsp_widget_type(struct snd_soc_dapm_widget *w);

enum skl_bitdepth skl_get_bit_depth(int params);
int skl_pcm_host_dma_prepare(struct device *dev,
			struct skl_pipe_params *params);
int skl_pcm_link_dma_prepare(struct device *dev,
			struct skl_pipe_params *params);

int skl_dai_load(struct snd_soc_component *cmp,
		 struct snd_soc_dai_driver *pcm_dai);

int skl_tplg_dsp_log_get(struct snd_kcontrol *kcontrol,
			 struct snd_ctl_elem_value *ucontrol);
int skl_tplg_dsp_log_set(struct snd_kcontrol *kcontrol,
			 struct snd_ctl_elem_value *ucontrol);
int skl_dsp_crash_dump_read(struct skl_sst *ctx);

int skl_tplg_change_notification_get(struct snd_kcontrol *kcontrol,
			unsigned int __user *data, unsigned int size);
<<<<<<< HEAD
=======
struct snd_kcontrol *skl_search_notify_kctl(struct skl_sst *skl,
							u32 notify_id);
int skl_create_notify_kctl_list(struct skl_sst *skl_sst,
					struct snd_card *card);
void skl_delete_notify_kctl_list(struct skl_sst *skl_sst);
struct snd_kcontrol *skl_get_notify_kcontrol(struct skl_sst *skl,
				struct snd_card *card, u32 notify_id);

>>>>>>> e24be489
#endif<|MERGE_RESOLUTION|>--- conflicted
+++ resolved
@@ -603,8 +603,6 @@
 
 int skl_tplg_change_notification_get(struct snd_kcontrol *kcontrol,
 			unsigned int __user *data, unsigned int size);
-<<<<<<< HEAD
-=======
 struct snd_kcontrol *skl_search_notify_kctl(struct skl_sst *skl,
 							u32 notify_id);
 int skl_create_notify_kctl_list(struct skl_sst *skl_sst,
@@ -613,5 +611,4 @@
 struct snd_kcontrol *skl_get_notify_kcontrol(struct skl_sst *skl,
 				struct snd_card *card, u32 notify_id);
 
->>>>>>> e24be489
 #endif