--- conflicted
+++ resolved
@@ -384,11 +384,7 @@
 {
 	struct bra_conf *bra_data = &ctx->bra_pipe_data[mstr_num];
 	struct skl_pipe *host_cpr_pipe = NULL;
-<<<<<<< HEAD
-	struct skl_pipe_params host_cpr_params, link_cpr_params;
-=======
 	struct skl_pipe_params host_cpr_params;
->>>>>>> 4571c216
 	struct skl_module_cfg *host_cpr_cfg = NULL, *link_cpr_cfg = NULL;
 	struct skl_module *host_cpr_mod = NULL, *link_cpr_mod = NULL;
 	int ret;
@@ -546,11 +542,6 @@
 
 	memcpy(link_cpr_cfg, host_cpr_cfg,
 			sizeof(struct skl_module_cfg));
-<<<<<<< HEAD
-	memcpy(&link_cpr_params, &host_cpr_params,
-			sizeof(struct skl_pipe_params));
-=======
->>>>>>> 4571c216
 
 	link_cpr_cfg->id.instance_id = 2;
 	link_cpr_cfg->id.pvt_id = skl_get_pvt_id(ctx,
@@ -664,11 +655,7 @@
 {
 	struct bra_conf *bra_data = &ctx->bra_pipe_data[mstr_num];
 	struct skl_pipe *link_cpr_pipe = NULL;
-<<<<<<< HEAD
-	struct skl_pipe_params link_cpr_params, host_cpr_params;
-=======
 	struct skl_pipe_params link_cpr_params;
->>>>>>> 4571c216
 	struct skl_module *host_cpr_mod = NULL, *link_cpr_mod = NULL;
 	struct skl_module_cfg *link_cpr_cfg = NULL, *host_cpr_cfg = NULL;
 	int ret;
@@ -848,11 +835,6 @@
 
 	memcpy(host_cpr_cfg, link_cpr_cfg,
 			sizeof(struct skl_module_cfg));
-<<<<<<< HEAD
-	memcpy(&host_cpr_params, &link_cpr_params,
-			sizeof(struct skl_pipe_params));
-=======
->>>>>>> 4571c216
 
 	host_cpr_cfg->id.instance_id = 4;
 	host_cpr_cfg->id.pvt_id = skl_get_pvt_id(ctx,
@@ -864,10 +846,6 @@
 	host_cpr_cfg->dev_type = SKL_DEVICE_HDAHOST;
 	host_cpr_cfg->hw_conn_type = SKL_CONN_SINK;
 	link_cpr_params.host_dma_id = (bra_data->cp_stream_tag - 1);
-<<<<<<< HEAD
-	host_cpr_params.host_dma_id = (bra_data->cp_stream_tag - 1);
-=======
->>>>>>> 4571c216
 	host_cpr_cfg->formats_config.caps_size = 0;
 	host_cpr_cfg->m_in_pin = kcalloc(host_cpr_cfg->module->max_input_pins,
 					sizeof(*host_cpr_cfg->m_in_pin),
