/*
 *  skl-message.c - HDA DSP interface for FW registration, Pipe and Module
 *  configurations
 *
 *  Copyright (C) 2015 Intel Corp
 *  Author:Rafal Redzimski <rafal.f.redzimski@intel.com>
 *	   Jeeja KP <jeeja.kp@intel.com>
 *  ~~~~~~~~~~~~~~~~~~~~~~~~~~~~~~~~~~~~~~~~~~~~~~~~~~~~~~~~~~~~~~~~~~~~~~~~~~
 *
 * This program is free software; you can redistribute it and/or modify
 * it under the terms of the GNU General Public License as version 2, as
 * published by the Free Software Foundation.
 *
 * This program is distributed in the hope that it will be useful, but
 * WITHOUT ANY WARRANTY; without even the implied warranty of
 * MERCHANTABILITY or FITNESS FOR A PARTICULAR PURPOSE.  See the GNU
 * General Public License for more details.
 */

#include <linux/slab.h>
#include <linux/pci.h>
#include <sound/core.h>
#include <sound/pcm.h>
#include <sound/soc.h>
#include <linux/delay.h>
#include "skl-sst-dsp.h"
#include "cnl-sst-dsp.h"
#include "skl-sst-ipc.h"
#include "skl.h"
#include "../common/sst-dsp.h"
#include "../common/sst-dsp-priv.h"
#include "skl-topology.h"
#include "skl-tplg-interface.h"
#include <linux/sdw/sdw_cnl.h>
#include <linux/sdw_bus.h>
#include <asm/cacheflush.h>

static int skl_alloc_dma_buf(struct device *dev,
		struct snd_dma_buffer *dmab, size_t size)
{
	struct hdac_ext_bus *ebus = dev_get_drvdata(dev);
	struct hdac_bus *bus = ebus_to_hbus(ebus);

	if (!bus)
		return -ENODEV;

	return  bus->io_ops->dma_alloc_pages(bus, SNDRV_DMA_TYPE_DEV, size, dmab);
}

static int skl_free_dma_buf(struct device *dev, struct snd_dma_buffer *dmab)
{
	struct hdac_ext_bus *ebus = dev_get_drvdata(dev);
	struct hdac_bus *bus = ebus_to_hbus(ebus);

	if (!bus)
		return -ENODEV;

	bus->io_ops->dma_free_pages(bus, dmab);

	return 0;
}

#define ENABLE_LOGS		6
#define FW_LOGGING_AGING_TIMER_PERIOD 100
#define FW_LOG_FIFO_FULL_TIMER_PERIOD 100

/* set firmware logging state via IPC */
int skl_dsp_enable_logging(struct sst_generic_ipc *ipc, int core, int enable)
{
	struct skl_log_state_msg log_msg;
	struct skl_ipc_large_config_msg msg = {0};
	int ret = 0;

	log_msg.aging_timer_period = FW_LOGGING_AGING_TIMER_PERIOD;
	log_msg.fifo_full_timer_period = FW_LOG_FIFO_FULL_TIMER_PERIOD;

	log_msg.core_mask = (1 << core);
	log_msg.logs_core[core].enable = enable;
	log_msg.logs_core[core].priority = ipc->dsp->trace_wind.log_priority;

	msg.large_param_id = ENABLE_LOGS;
	msg.param_data_size = sizeof(log_msg);

	ret = skl_ipc_set_large_config(ipc, &msg, (u32 *)&log_msg);

	return ret;
}

#define SYSTEM_TIME		20

/* set system time to DSP via IPC */
int skl_dsp_set_system_time(struct skl_sst *skl_sst)
{
	struct sst_generic_ipc *ipc = &skl_sst->ipc;
	struct SystemTime sys_time_msg;
	struct skl_ipc_large_config_msg msg = {0};
	struct timeval tv;
	u64 sys_time;
	u64 mask = 0x00000000FFFFFFFF;
	int ret;

	do_gettimeofday(&tv);

	/* DSP firmware expects UTC time in micro seconds */
	sys_time = tv.tv_sec*1000*1000 + tv.tv_usec;
	sys_time_msg.val_l = sys_time & mask;
	sys_time_msg.val_u = (sys_time & (~mask)) >> 32;

	msg.large_param_id = SYSTEM_TIME;
	msg.param_data_size = sizeof(sys_time_msg);

	ret = skl_ipc_set_large_config(ipc, &msg, (u32 *)&sys_time_msg);
	return ret;
}

#define NOTIFICATION_PARAM_ID 3
#define NOTIFICATION_MASK 0xf

/* disable notfication for underruns/overruns from firmware module */
void skl_dsp_enable_notification(struct skl_sst *ctx, bool enable)
{
	struct notification_mask mask;
	struct skl_ipc_large_config_msg	msg = {0};

	mask.notify = NOTIFICATION_MASK;
	mask.enable = enable;

	msg.large_param_id = NOTIFICATION_PARAM_ID;
	msg.param_data_size = sizeof(mask);

	skl_ipc_set_large_config(&ctx->ipc, &msg, (u32 *)&mask);
}

static int skl_dsp_setup_spib(struct device *dev, unsigned int size,
				int stream_tag, int enable)
{
	struct hdac_ext_bus *ebus = dev_get_drvdata(dev);
	struct hdac_bus *bus = ebus_to_hbus(ebus);
	struct hdac_stream *stream = snd_hdac_get_stream(bus,
			SNDRV_PCM_STREAM_PLAYBACK, stream_tag);
	struct hdac_ext_stream *estream;

	if (!stream)
		return -EINVAL;

	estream = stream_to_hdac_ext_stream(stream);
	/* enable/disable SPIB for this hdac stream */
	snd_hdac_ext_stream_spbcap_enable(ebus, enable, stream->index);

	/* set the spib value */
	snd_hdac_ext_stream_set_spib(ebus, estream, size);

	return 0;
}

static int skl_dsp_prepare(struct device *dev, unsigned int format,
						unsigned int size,
						struct snd_dma_buffer *dmab,
						int direction)
{
	struct hdac_ext_bus *ebus = dev_get_drvdata(dev);
	struct hdac_bus *bus = ebus_to_hbus(ebus);
	struct hdac_ext_stream *estream;
	struct hdac_stream *stream;
	struct snd_pcm_substream substream;
	int ret;

	if (!bus)
		return -ENODEV;

	memset(&substream, 0, sizeof(substream));

	substream.stream = direction;

	estream = snd_hdac_ext_stream_assign(ebus, &substream,
					HDAC_EXT_STREAM_TYPE_HOST);
	if (!estream)
		return -ENODEV;

	stream = hdac_stream(estream);

	/* assign decouple host dma channel */
	ret = snd_hdac_dsp_prepare(stream, format, size, dmab);
	if (ret < 0)
		return ret;

	skl_dsp_setup_spib(dev, size, stream->stream_tag, true);

	return stream->stream_tag;
}

static int skl_dsp_trigger(struct device *dev, bool start, int stream_tag,
							int direction)
{
	struct hdac_ext_bus *ebus = dev_get_drvdata(dev);
	struct hdac_stream *stream;
	struct hdac_bus *bus = ebus_to_hbus(ebus);

	if (!bus)
		return -ENODEV;

	stream = snd_hdac_get_stream(bus, direction, stream_tag);
	if (!stream)
		return -EINVAL;

	snd_hdac_dsp_trigger(stream, start);

	return 0;
}

static int skl_dsp_cleanup(struct device *dev, struct snd_dma_buffer *dmab,
				int stream_tag, int direction)
{
	struct hdac_ext_bus *ebus = dev_get_drvdata(dev);
	struct hdac_stream *stream;
	struct hdac_ext_stream *estream;
	struct hdac_bus *bus = ebus_to_hbus(ebus);

	if (!bus)
		return -ENODEV;

	stream = snd_hdac_get_stream(bus, direction, stream_tag);
	if (!stream)
		return -EINVAL;

	estream = stream_to_hdac_ext_stream(stream);
	skl_dsp_setup_spib(dev, 0, stream_tag, false);
	snd_hdac_ext_stream_release(estream, HDAC_EXT_STREAM_TYPE_HOST);

	snd_hdac_dsp_cleanup(stream, dmab);

	return 0;
}

static struct skl_dsp_loader_ops skl_get_loader_ops(void)
{
	struct skl_dsp_loader_ops loader_ops;

	memset(&loader_ops, 0, sizeof(struct skl_dsp_loader_ops));

	loader_ops.alloc_dma_buf = skl_alloc_dma_buf;
	loader_ops.free_dma_buf = skl_free_dma_buf;

	return loader_ops;
};

static struct skl_dsp_loader_ops bxt_get_loader_ops(void)
{
	struct skl_dsp_loader_ops loader_ops;

	memset(&loader_ops, 0, sizeof(loader_ops));

	loader_ops.alloc_dma_buf = skl_alloc_dma_buf;
	loader_ops.free_dma_buf = skl_free_dma_buf;
	loader_ops.prepare = skl_dsp_prepare;
	loader_ops.trigger = skl_dsp_trigger;
	loader_ops.cleanup = skl_dsp_cleanup;

	return loader_ops;
};

static const struct skl_dsp_ops dsp_ops[] = {
	{
		.id = 0x9d70,
		.num_cores = 2,
		.loader_ops = skl_get_loader_ops,
		.init = skl_sst_dsp_init,
		.init_fw = skl_sst_init_fw,
		.cleanup = skl_sst_dsp_cleanup
	},
	{
		.id = 0x9d71,
		.num_cores = 2,
		.loader_ops = skl_get_loader_ops,
		.init = kbl_sst_dsp_init,
		.init_fw = skl_sst_init_fw,
		.cleanup = skl_sst_dsp_cleanup
	},
	{
		.id = 0x5a98,
		.num_cores = 2,
		.loader_ops = bxt_get_loader_ops,
		.init = bxt_sst_dsp_init,
		.init_fw = bxt_sst_init_fw,
		.cleanup = bxt_sst_dsp_cleanup
	},
	{
		.id = 0x1a98,
		.loader_ops = bxt_get_loader_ops,
		.init = bxt_sst_dsp_init,
		.cleanup = bxt_sst_dsp_cleanup
	},
	{
		.id = 0x3198,
		.num_cores = 2,
		.loader_ops = bxt_get_loader_ops,
		.init = bxt_sst_dsp_init,
		.init_fw = bxt_sst_init_fw,
		.cleanup = bxt_sst_dsp_cleanup
	},
	{
		.id = 0x9df0,
		.num_cores = 4,
		.loader_ops = bxt_get_loader_ops,
		.init = cnl_sst_dsp_init,
		.init_fw = cnl_sst_init_fw,
		.cleanup = cnl_sst_dsp_cleanup
	},
	{
		.id = 0x9dc8,
		.num_cores = 4,
		.loader_ops = bxt_get_loader_ops,
		.init = cnl_sst_dsp_init,
		.init_fw = cnl_sst_init_fw,
		.cleanup = cnl_sst_dsp_cleanup
	},
	{
		.id = 0x34c8,
		.num_cores = 4,
		.loader_ops = bxt_get_loader_ops,
		.init = cnl_sst_dsp_init,
		.init_fw = cnl_sst_init_fw,
		.cleanup = cnl_sst_dsp_cleanup
	},
	{
		.id = 0x24f0,
		.num_cores = 2,
		.loader_ops = bxt_get_loader_ops,
		.init = cnl_sst_dsp_init,
		.init_fw = cnl_sst_init_fw,
		.cleanup = cnl_sst_dsp_cleanup
	},
};

static int cnl_sdw_bra_pipe_trigger(struct skl_sst *ctx, bool enable,
				unsigned int mstr_num)
{
	struct bra_conf *bra_data = &ctx->bra_pipe_data[mstr_num];
	int ret;

	if (enable) {

		/* Run CP Pipeline */
		ret = skl_run_pipe(ctx, bra_data->cp_pipe);
		if (ret < 0) {
			dev_err(ctx->dev, "BRA: RX run pipeline failed: 0x%x\n", ret);
			goto error;
		}

		/* Run PB Pipeline */
		ret = skl_run_pipe(ctx, bra_data->pb_pipe);
		if (ret < 0) {
			dev_err(ctx->dev, "BRA: TX run pipeline failed: 0x%x\n", ret);
			goto error;
		}

	} else {

		/* Stop playback pipeline */
		ret = skl_stop_pipe(ctx, bra_data->pb_pipe);
		if (ret < 0) {
			dev_err(ctx->dev, "BRA: TX stop pipeline failed: 0x%x\n", ret);
			goto error;
		}

		/* Stop capture pipeline */
		ret = skl_stop_pipe(ctx, bra_data->cp_pipe);
		if (ret < 0) {
			dev_err(ctx->dev, "BRA: RX stop pipeline failed: 0x%x\n", ret);
			goto error;
		}
	}

error:
	return ret;
}

static int cnl_sdw_bra_pipe_cfg_pb(struct skl_sst *ctx,
					unsigned int mstr_num)
{
	struct bra_conf *bra_data = &ctx->bra_pipe_data[mstr_num];
	struct skl_pipe *host_cpr_pipe = NULL;
	struct skl_pipe_params host_cpr_params, link_cpr_params;
	struct skl_module_cfg host_cpr_cfg, link_cpr_cfg;
	struct skl_module host_cpr_mod, link_cpr_mod;
	int ret;
	struct skl_module_fmt *in_fmt, *out_fmt;
	u8 guid[16] = { 131, 12, 160, 155, 18, 202, 131,
			74, 148, 60, 31, 162, 232, 47, 157, 218 };

	link_cpr_cfg.module = &link_cpr_mod;
	host_cpr_cfg.module = &host_cpr_mod;

	/*
	 * To get the pvt id, UUID of the module config is
	 * necessary. Hence hardocde this to the UUID fof copier
	 * module
	 */
	memcpy(&host_cpr_cfg.guid, &guid, 16);
	memcpy(&link_cpr_cfg.guid, &guid, 16);
	in_fmt = &host_cpr_cfg.module->formats[0].input[0].pin_fmt;
	out_fmt = &host_cpr_cfg.module->formats[0].output[0].pin_fmt;

	/* Playback pipeline */
	host_cpr_pipe = kzalloc(sizeof(struct skl_pipe), GFP_KERNEL);
	if (!host_cpr_pipe) {
		ret = -ENOMEM;
		goto error;
	}

	host_cpr_cfg.fmt_idx = 0;
	host_cpr_cfg.res_idx = 0;
	link_cpr_cfg.fmt_idx = 0;
	link_cpr_cfg.res_idx = 0;
	bra_data->pb_pipe = host_cpr_pipe;

	host_cpr_pipe->p_params = &host_cpr_params;
	host_cpr_cfg.pipe = host_cpr_pipe;

	host_cpr_pipe->ppl_id = 1;
	host_cpr_pipe->pipe_priority = 0;
	host_cpr_pipe->conn_type = 0;
	host_cpr_pipe->memory_pages = 2;

	ret = skl_create_pipeline(ctx, host_cpr_cfg.pipe);
	if (ret < 0)
		goto error;

	host_cpr_params.host_dma_id = (bra_data->pb_stream_tag - 1);
	host_cpr_params.link_dma_id = 0;
	host_cpr_params.ch = 1;
	host_cpr_params.s_freq = 96000;
	host_cpr_params.s_fmt = 32;
	host_cpr_params.linktype = 0;
	host_cpr_params.stream = 0;
	host_cpr_cfg.id.module_id = skl_get_module_id(ctx,
					(uuid_le *)host_cpr_cfg.guid);

	host_cpr_cfg.id.instance_id = 1;
	host_cpr_cfg.id.pvt_id = skl_get_pvt_id(ctx,
		(uuid_le *)host_cpr_cfg.guid, host_cpr_cfg.id.instance_id);
	if (host_cpr_cfg.id.pvt_id < 0)
		return -EINVAL;

	host_cpr_cfg.module->resources[0].cps = 100000;
	host_cpr_cfg.module->resources[0].is_pages = 0;
	host_cpr_cfg.module->resources[0].ibs = 384;
	host_cpr_cfg.module->resources[0].obs = 384;
	host_cpr_cfg.core_id = 0;
	host_cpr_cfg.module->max_input_pins = 1;
	host_cpr_cfg.module->max_output_pins = 1;
	host_cpr_cfg.module->loadable = 0;
	host_cpr_cfg.domain = 0;
	host_cpr_cfg.m_type = SKL_MODULE_TYPE_COPIER;
	host_cpr_cfg.dev_type = SKL_DEVICE_HDAHOST;
	host_cpr_cfg.hw_conn_type = SKL_CONN_SOURCE;
	host_cpr_cfg.formats_config.caps_size = 0;
	host_cpr_cfg.module->resources[0].dma_buffer_size = 2;
	host_cpr_cfg.converter = 0;
	host_cpr_cfg.vbus_id = 0;
	host_cpr_cfg.sdw_agg_enable = 0;
	host_cpr_cfg.formats_config.caps_size = 0;

	in_fmt->channels = 1;
	in_fmt->s_freq = 96000;
	in_fmt->bit_depth = 32;
	in_fmt->valid_bit_depth = 24;
	in_fmt->ch_cfg = 0;
	in_fmt->interleaving_style = 0;
	in_fmt->sample_type = 0;
	in_fmt->ch_map = 0xFFFFFFF1;

	out_fmt->channels = 1;
	out_fmt->s_freq = 96000;
	out_fmt->bit_depth = 32;
	out_fmt->valid_bit_depth = 24;
	out_fmt->ch_cfg = 0;
	out_fmt->interleaving_style = 0;
	out_fmt->sample_type = 0;
	out_fmt->ch_map = 0xFFFFFFF1;

	host_cpr_cfg.m_in_pin = kcalloc(host_cpr_cfg.module->max_input_pins,
					sizeof(*host_cpr_cfg.m_in_pin),
					GFP_KERNEL);
	if (!host_cpr_cfg.m_in_pin) {
		ret =  -ENOMEM;
		goto error;
	}

	host_cpr_cfg.m_out_pin = kcalloc(host_cpr_cfg.module->max_output_pins,
					sizeof(*host_cpr_cfg.m_out_pin),
					GFP_KERNEL);
	if (!host_cpr_cfg.m_out_pin) {
		ret =  -ENOMEM;
		goto error;
	}

	host_cpr_cfg.m_in_pin[0].id.module_id =
		host_cpr_cfg.id.module_id;
	host_cpr_cfg.m_in_pin[0].id.instance_id =
		host_cpr_cfg.id.instance_id;
	host_cpr_cfg.m_in_pin[0].in_use = false;
	host_cpr_cfg.m_in_pin[0].is_dynamic = true;
	host_cpr_cfg.m_in_pin[0].pin_state = SKL_PIN_UNBIND;

	host_cpr_cfg.m_out_pin[0].id.module_id =
		host_cpr_cfg.id.module_id;
	host_cpr_cfg.m_out_pin[0].id.instance_id =
		host_cpr_cfg.id.instance_id;
	host_cpr_cfg.m_out_pin[0].in_use = false;
	host_cpr_cfg.m_out_pin[0].is_dynamic = true;
	host_cpr_cfg.m_out_pin[0].pin_state = SKL_PIN_UNBIND;

	memcpy(&link_cpr_cfg, &host_cpr_cfg,
			sizeof(struct skl_module_cfg));
	memcpy(&link_cpr_params, &host_cpr_params,
			sizeof(struct skl_pipe_params));

	link_cpr_cfg.id.instance_id = 2;
	link_cpr_cfg.id.pvt_id = skl_get_pvt_id(ctx,
		(uuid_le *)link_cpr_cfg.guid, link_cpr_cfg.id.instance_id);
	if (link_cpr_cfg.id.pvt_id < 0)
		return -EINVAL;

	link_cpr_cfg.dev_type = SKL_DEVICE_SDW_PCM;
#if IS_ENABLED(CONFIG_SND_SOC_INTEL_CNL_FPGA)
	link_cpr_cfg.sdw_stream_num = 0x3;
#else
	link_cpr_cfg.sdw_stream_num = 0x13;
#endif
	link_cpr_cfg.hw_conn_type = SKL_CONN_SOURCE;

	link_cpr_cfg.m_in_pin = kcalloc(link_cpr_cfg.module->max_input_pins,
					sizeof(*link_cpr_cfg.m_in_pin),
					GFP_KERNEL);
	if (!link_cpr_cfg.m_in_pin) {
		ret =  -ENOMEM;
		goto error;
	}

	link_cpr_cfg.m_out_pin = kcalloc(link_cpr_cfg.module->max_output_pins,
					sizeof(*link_cpr_cfg.m_out_pin),
					GFP_KERNEL);
	if (!link_cpr_cfg.m_out_pin) {
		ret =  -ENOMEM;
		goto error;
	}

	link_cpr_cfg.m_in_pin[0].id.module_id =
		link_cpr_cfg.id.module_id;
	link_cpr_cfg.m_in_pin[0].id.instance_id =
		link_cpr_cfg.id.instance_id;
	link_cpr_cfg.m_in_pin[0].in_use = false;
	link_cpr_cfg.m_in_pin[0].is_dynamic = true;
	link_cpr_cfg.m_in_pin[0].pin_state = SKL_PIN_UNBIND;

	link_cpr_cfg.m_out_pin[0].id.module_id =
		link_cpr_cfg.id.module_id;
	link_cpr_cfg.m_out_pin[0].id.instance_id =
		link_cpr_cfg.id.instance_id;
	link_cpr_cfg.m_out_pin[0].in_use = false;
	link_cpr_cfg.m_out_pin[0].is_dynamic = true;
	link_cpr_cfg.m_out_pin[0].pin_state = SKL_PIN_UNBIND;

	link_cpr_cfg.formats_config.caps_size = (sizeof(u32) * 4);
	link_cpr_cfg.formats_config.caps = kzalloc((sizeof(u32) * 4),
			GFP_KERNEL);
	if (!link_cpr_cfg.formats_config.caps) {
		ret = -ENOMEM;
		goto error;
	}

	link_cpr_cfg.formats_config.caps[0] = 0x0;
	link_cpr_cfg.formats_config.caps[1] = 0x1;
#if IS_ENABLED(CONFIG_SND_SOC_INTEL_CNL_FPGA)
	link_cpr_cfg.formats_config.caps[2] = 0x1003;
#else
	link_cpr_cfg.formats_config.caps[2] = 0x1013;
#endif
	link_cpr_cfg.formats_config.caps[3] = 0x0;

	/* Init PB CPR1 module */
	ret = skl_init_module(ctx, &host_cpr_cfg);
	if (ret < 0)
		goto error;

	/* Init PB CPR2 module */
	ret = skl_init_module(ctx, &link_cpr_cfg);
	if (ret < 0)
		goto error;

	/* Bind PB CPR1 and CPR2 module */
	ret = skl_bind_modules(ctx, &host_cpr_cfg, &link_cpr_cfg);
	if (ret < 0)
		goto error;

error:
	/* Free up all memory allocated */
	kfree(host_cpr_cfg.m_in_pin);
	kfree(host_cpr_cfg.m_out_pin);
	kfree(link_cpr_cfg.m_in_pin);
	kfree(link_cpr_cfg.m_out_pin);
	kfree(link_cpr_cfg.formats_config.caps);

	return ret;
}

static int cnl_sdw_bra_pipe_cfg_cp(struct skl_sst *ctx,
					unsigned int mstr_num)
{
	struct bra_conf *bra_data = &ctx->bra_pipe_data[mstr_num];
	struct skl_pipe *link_cpr_pipe = NULL;
	struct skl_pipe_params link_cpr_params, host_cpr_params;
	struct skl_module host_cpr_mod, link_cpr_mod;
	struct skl_module_cfg link_cpr_cfg, host_cpr_cfg;
	int ret;
	struct skl_module_fmt *in_fmt, *out_fmt;
	u8 guid[16] = { 131, 12, 160, 155, 18, 202, 131,
			74, 148, 60, 31, 162, 232, 47, 157, 218 };

	link_cpr_cfg.module = &link_cpr_mod;
	host_cpr_cfg.module = &host_cpr_mod;


	/*
	 * To get the pvt id, UUID of the module config is
	 * necessary. Hence hardocde this to the UUID fof copier
	 * module
	 */
	memcpy(&host_cpr_cfg.guid, &guid, 16);
	memcpy(&link_cpr_cfg.guid, &guid, 16);
	in_fmt = &link_cpr_cfg.module->formats[0].input[0].pin_fmt;
	out_fmt = &link_cpr_cfg.module->formats[0].output[0].pin_fmt;

	/* Capture Pipeline */
	link_cpr_pipe = kzalloc(sizeof(struct skl_pipe), GFP_KERNEL);
	if (!link_cpr_pipe) {
		ret = -ENOMEM;
		goto error;
	}

	link_cpr_cfg.fmt_idx = 0;
	link_cpr_cfg.res_idx = 0;
	host_cpr_cfg.fmt_idx = 0;
	host_cpr_cfg.res_idx = 0;
	bra_data->cp_pipe = link_cpr_pipe;
	link_cpr_pipe->p_params = &link_cpr_params;
	link_cpr_cfg.pipe = link_cpr_pipe;

	link_cpr_pipe->ppl_id = 2;
	link_cpr_pipe->pipe_priority = 0;
	link_cpr_pipe->conn_type = 0;
	link_cpr_pipe->memory_pages = 2;

	/* Create Capture Pipeline */
	ret = skl_create_pipeline(ctx, link_cpr_cfg.pipe);
	if (ret < 0)
		goto error;

	link_cpr_params.host_dma_id = 0;
	link_cpr_params.link_dma_id = 0;
	link_cpr_params.ch = 6;
	link_cpr_params.s_freq = 48000;
	link_cpr_params.s_fmt = 32;
	link_cpr_params.linktype = 0;
	link_cpr_params.stream = 0;
	host_cpr_cfg.id.module_id = skl_get_module_id(ctx,
					(uuid_le *)host_cpr_cfg.guid);

	link_cpr_cfg.id.instance_id = 3;
	link_cpr_cfg.id.pvt_id = skl_get_pvt_id(ctx,
		(uuid_le *)link_cpr_cfg.guid, link_cpr_cfg.id.instance_id);
	if (link_cpr_cfg.id.pvt_id < 0)
		return -EINVAL;

	link_cpr_cfg.module->resources[0].cps = 100000;
	link_cpr_cfg.module->resources[0].is_pages = 0;
	link_cpr_cfg.module->resources[0].ibs = 1152;
	link_cpr_cfg.module->resources[0].obs = 1152;
	link_cpr_cfg.core_id = 0;
	link_cpr_cfg.module->max_input_pins = 1;
	link_cpr_cfg.module->max_output_pins = 1;
	link_cpr_cfg.module->loadable = 0;
	link_cpr_cfg.domain = 0;
	link_cpr_cfg.m_type = SKL_MODULE_TYPE_COPIER;
	link_cpr_cfg.dev_type = SKL_DEVICE_SDW_PCM;
#if IS_ENABLED(CONFIG_SND_SOC_INTEL_CNL_FPGA)
	link_cpr_cfg.sdw_stream_num = 0x4;
#else
	link_cpr_cfg.sdw_stream_num = 0x14;
#endif
	link_cpr_cfg.hw_conn_type = SKL_CONN_SINK;

	link_cpr_cfg.formats_config.caps_size = 0;
	link_cpr_cfg.module->resources[0].dma_buffer_size = 2;
	link_cpr_cfg.converter = 0;
	link_cpr_cfg.vbus_id = 0;
	link_cpr_cfg.sdw_agg_enable = 0;
	link_cpr_cfg.formats_config.caps_size = (sizeof(u32) * 4);
	link_cpr_cfg.formats_config.caps = kzalloc((sizeof(u32) * 4),
			GFP_KERNEL);
	if (!link_cpr_cfg.formats_config.caps) {
		ret = -ENOMEM;
		goto error;
	}

	link_cpr_cfg.formats_config.caps[0] = 0x0;
	link_cpr_cfg.formats_config.caps[1] = 0x1;
#if IS_ENABLED(CONFIG_SND_SOC_INTEL_CNL_FPGA)
	link_cpr_cfg.formats_config.caps[2] = 0x1104;
#else
	link_cpr_cfg.formats_config.caps[2] = 0x1114;
#endif
	link_cpr_cfg.formats_config.caps[3] = 0x1;

	in_fmt->channels = 6;
	in_fmt->s_freq = 48000;
	in_fmt->bit_depth = 32;
	in_fmt->valid_bit_depth = 24;
	in_fmt->ch_cfg = 8;
	in_fmt->interleaving_style = 0;
	in_fmt->sample_type = 0;
	in_fmt->ch_map = 0xFF657120;

	out_fmt->channels = 6;
	out_fmt->s_freq = 48000;
	out_fmt->bit_depth = 32;
	out_fmt->valid_bit_depth = 24;
	out_fmt->ch_cfg = 8;
	out_fmt->interleaving_style = 0;
	out_fmt->sample_type = 0;
	out_fmt->ch_map = 0xFF657120;

	link_cpr_cfg.m_in_pin = kcalloc(link_cpr_cfg.module->max_input_pins,
					sizeof(*link_cpr_cfg.m_in_pin),
					GFP_KERNEL);
	if (!link_cpr_cfg.m_in_pin) {
		ret =  -ENOMEM;
		goto error;
	}

	link_cpr_cfg.m_out_pin = kcalloc(link_cpr_cfg.module->max_output_pins,
					sizeof(*link_cpr_cfg.m_out_pin),
					GFP_KERNEL);
	if (!link_cpr_cfg.m_out_pin) {
		ret =  -ENOMEM;
		goto error;
	}

	link_cpr_cfg.m_in_pin[0].id.module_id =
		link_cpr_cfg.id.module_id;
	link_cpr_cfg.m_in_pin[0].id.instance_id =
		link_cpr_cfg.id.instance_id;
	link_cpr_cfg.m_in_pin[0].in_use = false;
	link_cpr_cfg.m_in_pin[0].is_dynamic = true;
	link_cpr_cfg.m_in_pin[0].pin_state = SKL_PIN_UNBIND;

	link_cpr_cfg.m_out_pin[0].id.module_id =
		link_cpr_cfg.id.module_id;
	link_cpr_cfg.m_out_pin[0].id.instance_id =
		link_cpr_cfg.id.instance_id;
	link_cpr_cfg.m_out_pin[0].in_use = false;
	link_cpr_cfg.m_out_pin[0].is_dynamic = true;
	link_cpr_cfg.m_out_pin[0].pin_state = SKL_PIN_UNBIND;

	memcpy(&host_cpr_cfg, &link_cpr_cfg,
			sizeof(struct skl_module_cfg));
	memcpy(&host_cpr_params, &link_cpr_params,
			sizeof(struct skl_pipe_params));

	host_cpr_cfg.id.instance_id = 4;
	host_cpr_cfg.id.pvt_id = skl_get_pvt_id(ctx,
		(uuid_le *)host_cpr_cfg.guid, host_cpr_cfg.id.instance_id);
	if (host_cpr_cfg.id.pvt_id < 0)
		return -EINVAL;

	host_cpr_cfg.dev_type = SKL_DEVICE_HDAHOST;
	host_cpr_cfg.hw_conn_type = SKL_CONN_SINK;
	link_cpr_params.host_dma_id = (bra_data->cp_stream_tag - 1);
	host_cpr_params.host_dma_id = (bra_data->cp_stream_tag - 1);
	host_cpr_cfg.formats_config.caps_size = 0;
	host_cpr_cfg.m_in_pin = kcalloc(host_cpr_cfg.module->max_input_pins,
					sizeof(*host_cpr_cfg.m_in_pin),
					GFP_KERNEL);
	if (!host_cpr_cfg.m_in_pin) {
		ret =  -ENOMEM;
		goto error;
	}

	host_cpr_cfg.m_out_pin = kcalloc(host_cpr_cfg.module->max_output_pins,
					sizeof(*host_cpr_cfg.m_out_pin),
					GFP_KERNEL);
	if (!host_cpr_cfg.m_out_pin) {
		ret =  -ENOMEM;
		goto error;
	}

	host_cpr_cfg.m_in_pin[0].id.module_id =
		host_cpr_cfg.id.module_id;
	host_cpr_cfg.m_in_pin[0].id.instance_id =
		host_cpr_cfg.id.instance_id;
	host_cpr_cfg.m_in_pin[0].in_use = false;
	host_cpr_cfg.m_in_pin[0].is_dynamic = true;
	host_cpr_cfg.m_in_pin[0].pin_state = SKL_PIN_UNBIND;

	host_cpr_cfg.m_out_pin[0].id.module_id =
		host_cpr_cfg.id.module_id;
	host_cpr_cfg.m_out_pin[0].id.instance_id =
		host_cpr_cfg.id.instance_id;
	host_cpr_cfg.m_out_pin[0].in_use = false;
	host_cpr_cfg.m_out_pin[0].is_dynamic = true;
	host_cpr_cfg.m_out_pin[0].pin_state = SKL_PIN_UNBIND;

	/* Init CP CPR1 module */
	ret = skl_init_module(ctx, &link_cpr_cfg);
	if (ret < 0)
		goto error;

	/* Init CP CPR2 module */
	ret = skl_init_module(ctx, &host_cpr_cfg);
	if (ret < 0)
		goto error;

	/* Bind CP CPR1 and CPR2 module */
	ret = skl_bind_modules(ctx, &link_cpr_cfg, &host_cpr_cfg);
	if (ret < 0)
		goto error;


error:
	/* Free up all memory allocated */
	kfree(link_cpr_cfg.formats_config.caps);
	kfree(link_cpr_cfg.m_in_pin);
	kfree(link_cpr_cfg.m_out_pin);
	kfree(host_cpr_cfg.m_in_pin);
	kfree(host_cpr_cfg.m_out_pin);

	return ret;
}

static int cnl_sdw_bra_pipe_setup(struct skl_sst *ctx, bool enable,
						unsigned int mstr_num)
{
	struct bra_conf *bra_data = &ctx->bra_pipe_data[mstr_num];
	int ret;

	/*
	 * This function creates TX and TX pipelines for BRA transfers.
	 * TODO: Currently the pipelines are created manually. All the
	 * values needs to be received from XML based on the configuration
	 * used.
	 */

	if (enable) {

		/* Create playback pipeline */
		ret = cnl_sdw_bra_pipe_cfg_pb(ctx, mstr_num);
		if (ret < 0)
			goto error;

		/* Create capture pipeline */
		ret = cnl_sdw_bra_pipe_cfg_cp(ctx, mstr_num);
		if (ret < 0)
			goto error;
	} else {

		/* Delete playback pipeline */
		ret = skl_delete_pipe(ctx, bra_data->pb_pipe);
		if (ret < 0)
			goto error;

		/* Delete capture pipeline */
		ret = skl_delete_pipe(ctx, bra_data->cp_pipe);
		if (ret < 0)
			goto error;
	}

	if (enable)
		return 0;
error:
	/* Free up all memory allocated */
	kfree(bra_data->pb_pipe);
	kfree(bra_data->cp_pipe);

	return ret;
}

static int cnl_sdw_bra_dma_trigger(struct skl_sst *ctx, bool enable,
			unsigned int mstr_num)
{
	struct sst_dsp *dsp_ctx = ctx->dsp;
	struct bra_conf *bra_data = &ctx->bra_pipe_data[mstr_num];
	int ret;

	if (enable) {

		ret = dsp_ctx->dsp_ops.trigger(dsp_ctx->dev, true,
						bra_data->cp_stream_tag,
						SNDRV_PCM_STREAM_CAPTURE);
		if (ret < 0) {
			dev_err(ctx->dev, "BRA: RX DMA trigger failed: 0x%x\n", ret);
			goto bra_dma_failed;
		}

		ret = dsp_ctx->dsp_ops.trigger(dsp_ctx->dev, true,
						bra_data->pb_stream_tag,
						SNDRV_PCM_STREAM_PLAYBACK);
		if (ret < 0) {
			dev_err(ctx->dev, "BRA: TX DMA trigger failed: 0x%x\n", ret);
			goto bra_dma_failed;
		}

	} else {

		ret = dsp_ctx->dsp_ops.trigger(dsp_ctx->dev, false,
						bra_data->cp_stream_tag,
						SNDRV_PCM_STREAM_CAPTURE);
		if (ret < 0) {
			dev_err(ctx->dev, "BRA: RX DMA trigger stop failed: 0x%x\n", ret);
			goto bra_dma_failed;
		}
		ret = dsp_ctx->dsp_ops.trigger(dsp_ctx->dev, false,
						bra_data->pb_stream_tag,
						SNDRV_PCM_STREAM_PLAYBACK);
		if (ret < 0) {
			dev_err(ctx->dev, "BRA: TX DMA trigger stop failed: 0x%x\n", ret);
			goto bra_dma_failed;
		}
	}

	if (enable)
		return 0;

bra_dma_failed:

	/* Free up resources */
	dsp_ctx->dsp_ops.cleanup(dsp_ctx->dev, &bra_data->pb_dmab,
						bra_data->pb_stream_tag,
						SNDRV_PCM_STREAM_PLAYBACK);
	dsp_ctx->dsp_ops.cleanup(dsp_ctx->dev, &bra_data->cp_dmab,
						bra_data->cp_stream_tag,
						SNDRV_PCM_STREAM_CAPTURE);

	return ret;
}


static int cnl_sdw_bra_dma_setup(struct skl_sst *ctx, bool enable,
						struct bra_info *info)
{
	struct sst_dsp *dsp_ctx = ctx->dsp;
	struct bra_conf *bra_data = &ctx->bra_pipe_data[info->mstr_num];
	struct snd_dma_buffer *pb_dmab = &bra_data->pb_dmab;
	struct snd_dma_buffer *cp_dmab = &bra_data->cp_dmab;
	u32 pb_pages = 0, cp_pages = 0;
	int pb_block_size = info->tx_block_size;
	int cp_block_size = info->rx_block_size;
	int ret = 0;

	/*
	 * TODO: In future below approach can be replaced by component
	 * framework
	 */
	if (enable) {

		/*
		 * Take below number for BRA DMA format
		 * Format = (32 * 2 = 64) = 0x40 Size = 0x80
		 */

		/* Prepare TX Host DMA */
		bra_data->pb_stream_tag = dsp_ctx->dsp_ops.prepare(dsp_ctx->dev,
						0x40, pb_block_size,
						pb_dmab,
						SNDRV_PCM_STREAM_PLAYBACK);
		if (bra_data->pb_stream_tag <= 0) {
			dev_err(dsp_ctx->dev, "BRA: PB DMA prepare failed: 0x%x\n",
						bra_data->pb_stream_tag);
			ret = -EINVAL;
			goto bra_dma_failed;
		}

		pb_pages = (pb_block_size + PAGE_SIZE - 1) >> PAGE_SHIFT;
		set_memory_uc((unsigned long) pb_dmab->area, pb_pages);
		memcpy(pb_dmab->area, info->tx_ptr, pb_block_size);

		/* Prepare RX Host DMA */
		bra_data->cp_stream_tag = dsp_ctx->dsp_ops.prepare(dsp_ctx->dev,
						0x40, cp_block_size,
						cp_dmab,
						SNDRV_PCM_STREAM_CAPTURE);
		if (bra_data->cp_stream_tag <= 0) {
			dev_err(dsp_ctx->dev, "BRA: CP DMA prepare failed: 0x%x\n",
						bra_data->cp_stream_tag);
			ret = -EINVAL;
			goto bra_dma_failed;
		}

		cp_pages = (cp_block_size + PAGE_SIZE - 1) >> PAGE_SHIFT;
		set_memory_uc((unsigned long) cp_dmab->area, cp_pages);

	} else {

		ret = dsp_ctx->dsp_ops.cleanup(dsp_ctx->dev, &bra_data->pb_dmab,
						bra_data->pb_stream_tag,
						SNDRV_PCM_STREAM_PLAYBACK);
		if (ret < 0)
			goto bra_dma_failed;

		ret = dsp_ctx->dsp_ops.cleanup(dsp_ctx->dev, &bra_data->cp_dmab,
						bra_data->cp_stream_tag,
						SNDRV_PCM_STREAM_CAPTURE);
		if (ret < 0)
			goto bra_dma_failed;

	}

bra_dma_failed:

	return ret;
}

static int cnl_sdw_bra_setup(void *context, bool enable,
			struct bra_info *info)
{
	struct skl_sst *ctx = context;
	int ret;

	if (enable) {

		/* Setup Host DMA */
		ret = cnl_sdw_bra_dma_setup(ctx, true, info);
		if (ret < 0)
			goto error;

		/* Create Pipeline */
		ret = cnl_sdw_bra_pipe_setup(ctx, true, info->mstr_num);
		if (ret < 0)
			goto error;

	} else {

		/* De-setup Host DMA */
		ret = cnl_sdw_bra_dma_setup(ctx, false, info);
		if (ret < 0)
			goto error;

		/* Delete Pipeline */
		ret = cnl_sdw_bra_pipe_setup(ctx, false, info->mstr_num);
		if (ret < 0)
			goto error;

	}

error:
	return ret;
}


static int cnl_sdw_bra_xfer(void *context, bool enable,
						struct bra_info *info)
{

	struct skl_sst *ctx = context;
	struct bra_conf *bra_data = &ctx->bra_pipe_data[info->mstr_num];
	struct snd_dma_buffer *cp_dmab = &bra_data->cp_dmab;
	int ret;

	if (enable) {

		/*
		 * TODO: Need to check on how to check on RX buffer
		 * completion. Approaches can be used:
		 * 1. Check any of LPIB, SPIB or DPIB register for
		 * xfer completion.
		 * 2. Add Interrupt of completion (IOC) for RX DMA buffer.
		 * This needs to adds changes in common infrastructure code
		 * only for BRA feature.
		 * Currenly we are just sleeping for 100 ms and copying
		 * data to appropriate RX buffer.
		 */

		/* Trigger Host DMA */
		ret = cnl_sdw_bra_dma_trigger(ctx, true, info->mstr_num);
		if (ret < 0)
			goto error;

		/* Trigger Pipeline */
		ret = cnl_sdw_bra_pipe_trigger(ctx, true, info->mstr_num);
		if (ret < 0)
			goto error;


		/* Sleep for 100 ms */
		msleep(100);

		/* TODO: Remove below hex dump print */
		print_hex_dump(KERN_DEBUG, "BRA CP DMA BUFFER DUMP RCVD:", DUMP_PREFIX_OFFSET, 8, 4,
			     cp_dmab->area, cp_dmab->bytes, false);

		/* Copy data in RX buffer */
		memcpy(info->rx_ptr, cp_dmab->area, info->rx_block_size);

	} else {

		/* Stop Host DMA */
		ret = cnl_sdw_bra_dma_trigger(ctx, false, info->mstr_num);
		if (ret < 0)
			goto error;

		/* Stop Pipeline */
		ret = cnl_sdw_bra_pipe_trigger(ctx, false, info->mstr_num);
		if (ret < 0)
			goto error;
	}

error:
	return ret;
}


struct cnl_bra_operation cnl_sdw_bra_ops = {
	.bra_platform_setup = cnl_sdw_bra_setup,
	.bra_platform_xfer = cnl_sdw_bra_xfer,
};


const struct skl_dsp_ops *skl_get_dsp_ops(int pci_id)
{
	int i;

	for (i = 0; i < ARRAY_SIZE(dsp_ops); i++) {
		if (dsp_ops[i].id == pci_id)
			return &dsp_ops[i];
	}

	return NULL;
}

int skl_init_dsp(struct skl *skl)
{
	void __iomem *mmio_base;
	struct hdac_ext_bus *ebus = &skl->ebus;
	struct hdac_bus *bus = ebus_to_hbus(ebus);
	struct skl_dsp_loader_ops loader_ops;
	int irq = bus->irq;
	const struct skl_dsp_ops *ops;
	int ret;

	/* enable ppcap interrupt */
	snd_hdac_ext_bus_ppcap_enable(&skl->ebus, true);
	snd_hdac_ext_bus_ppcap_int_enable(&skl->ebus, true);

	/* read the BAR of the ADSP MMIO */
	mmio_base = pci_ioremap_bar(skl->pci, 4);
	if (mmio_base == NULL) {
		dev_err(bus->dev, "ioremap error\n");
		return -ENXIO;
	}

	ops = skl_get_dsp_ops(skl->pci->device);
	if (!ops)
		return -EIO;

	loader_ops = ops->loader_ops();
	ret = ops->init(bus->dev, mmio_base, irq, skl->fw_name, loader_ops,
					&skl->skl_sst, &cnl_sdw_bra_ops);

	if (ret < 0)
		return ret;

	skl->skl_sst->dsp_ops = ops;
	skl->skl_sst->cores.count = ops->num_cores;
	skl_dsp_enable_notification(skl->skl_sst, false);
	dev_dbg(bus->dev, "dsp registration status=%d\n", ret);

	/* Set DMA clock controls */
	ret = skl_dsp_set_dma_clk_controls(skl->skl_sst);
	if (ret < 0)
		return ret;

	return ret;
}

int skl_free_dsp(struct skl *skl)
{
	struct hdac_ext_bus *ebus = &skl->ebus;
	struct hdac_bus *bus = ebus_to_hbus(ebus);
	struct skl_sst *ctx = skl->skl_sst;
	struct skl_fw_property_info fw_property = skl->skl_sst->fw_property;
	struct skl_scheduler_config sch_config = fw_property.scheduler_config;

	/* disable  ppcap interrupt */
	snd_hdac_ext_bus_ppcap_int_enable(&skl->ebus, false);

	skl_module_sysfs_exit(skl->skl_sst);
	ctx->dsp_ops->cleanup(bus->dev, ctx);

	if (ctx->dsp->addr.lpe)
		iounmap(ctx->dsp->addr.lpe);

	kfree(fw_property.dma_config);
	kfree(sch_config.sys_tick_cfg);

	return 0;
}

/*
 * In the case of "suspend_active" i.e, the Audio IP being active
 * during system suspend, immediately excecute any pending D0i3 work
 * before suspending. This is needed for the IP to work in low power
 * mode during system suspend. In the case of normal suspend, cancel
 * any pending D0i3 work.
 */
int skl_suspend_late_dsp(struct skl *skl)
{
	struct skl_sst *ctx = skl->skl_sst;
	struct delayed_work *dwork;

	if (!ctx)
		return 0;

	dwork = &ctx->d0i3.work;

	if (dwork->work.func) {
		if (skl->supend_active)
			flush_delayed_work(dwork);
		else
			cancel_delayed_work_sync(dwork);
	}

	return 0;
}

int skl_suspend_dsp(struct skl *skl)
{
	struct skl_sst *ctx = skl->skl_sst;
	int ret;

	/* if ppcap is not supported return 0 */
	if (!skl->ebus.bus.ppcap)
		return 0;

	ret = skl_dsp_sleep(ctx->dsp);
	if (ret < 0)
		return ret;

	/* disable ppcap interrupt */
	snd_hdac_ext_bus_ppcap_int_enable(&skl->ebus, false);
	snd_hdac_ext_bus_ppcap_enable(&skl->ebus, false);

	return 0;
}

int skl_resume_dsp(struct skl *skl)
{
	struct skl_sst *ctx = skl->skl_sst;
	int ret;

	/* if ppcap is not supported return 0 */
	if (!skl->ebus.bus.ppcap)
		return 0;

	/* enable ppcap interrupt */
	snd_hdac_ext_bus_ppcap_enable(&skl->ebus, true);
	snd_hdac_ext_bus_ppcap_int_enable(&skl->ebus, true);

	/* check if DSP 1st boot is done */
	if (skl->skl_sst->is_first_boot == true)
		return 0;

	ret = skl_dsp_wake(ctx->dsp);
	if (ret < 0)
		return ret;

	skl_dsp_enable_notification(skl->skl_sst, false);

	/* Set DMA clock controls */
	return skl_dsp_set_dma_clk_controls(skl->skl_sst);
}

enum skl_bitdepth skl_get_bit_depth(int params)
{
	switch (params) {
	case 8:
		return SKL_DEPTH_8BIT;

	case 16:
		return SKL_DEPTH_16BIT;

	case 24:
		return SKL_DEPTH_24BIT;

	case 32:
		return SKL_DEPTH_32BIT;

	default:
		return SKL_DEPTH_INVALID;

	}
}

static struct
skl_module_fmt *skl_get_pin_format(struct skl_module_cfg *mconfig,
					u8 pin_direction, u8 pin_idx)
{
	struct skl_module *module = mconfig->module;
	int fmt_idx = mconfig->fmt_idx;
	struct skl_module_intf *intf;
	struct skl_module_fmt *pin_fmt;

	intf = &module->formats[fmt_idx];

	if (pin_direction == SKL_INPUT_PIN)
		pin_fmt = &intf->input[pin_idx].pin_fmt;
	else
		pin_fmt = &intf->output[pin_idx].pin_fmt;

	return pin_fmt;
}


/*
 * Each module in DSP expects a base module configuration, which consists of
 * PCM format information, which we calculate in driver and resource values
 * which are read from widget information passed through topology binary
 * This is send when we create a module with INIT_INSTANCE IPC msg
 */
static void skl_set_base_module_format(struct skl_sst *ctx,
			struct skl_module_cfg *mconfig,
			struct skl_base_cfg *base_cfg)
{
	struct skl_module *module = mconfig->module;
	int res_idx = mconfig->res_idx;
	struct skl_module_res *res;
	struct  skl_module_fmt *format;

	res = &module->resources[res_idx];

	format = skl_get_pin_format(mconfig, SKL_INPUT_PIN, 0);
	base_cfg->audio_fmt.number_of_channels = format->channels;

	base_cfg->audio_fmt.s_freq = format->s_freq;
	base_cfg->audio_fmt.bit_depth = format->bit_depth;
	base_cfg->audio_fmt.valid_bit_depth = format->valid_bit_depth;
	base_cfg->audio_fmt.ch_cfg = format->ch_cfg;
	base_cfg->audio_fmt.sample_type = format->sample_type;

	dev_dbg(ctx->dev, "bit_depth=%x valid_bd=%x ch_config=%x sample_type:%x\n",
			format->bit_depth, format->valid_bit_depth,
			format->ch_cfg, format->sample_type);

	base_cfg->audio_fmt.channel_map = format->ch_map;

	base_cfg->audio_fmt.interleaving = format->interleaving_style;

	base_cfg->cps = res->cps;
	base_cfg->ibs = res->ibs;
	base_cfg->obs = res->obs;
	base_cfg->is_pages = res->is_pages;
}

/*
 * Copies copier capabilities into copier module and updates copier module
 * config size.
 */
static void skl_copy_copier_caps(struct skl_module_cfg *mconfig,
				struct skl_cpr_cfg *cpr_mconfig)
{
	if (mconfig->formats_config.caps_size == 0)
		return;

	memcpy(cpr_mconfig->gtw_cfg.config_data,
			mconfig->formats_config.caps,
			mconfig->formats_config.caps_size);

	cpr_mconfig->gtw_cfg.config_length =
			(mconfig->formats_config.caps_size) / 4;
}

#define SKL_NON_GATEWAY_CPR_NODE_ID 0xFFFFFFFF
/*
 * Calculate the gatewat settings required for copier module, type of
 * gateway and index of gateway to use
 */
static u32 skl_get_node_id(struct skl_sst *ctx,
			struct skl_module_cfg *mconfig)
{
	union skl_connector_node_id node_id = {0};
	union skl_ssp_dma_node ssp_node  = {0};
	struct skl_pipe_params *params = mconfig->pipe->p_params;

	switch (mconfig->dev_type) {
	case SKL_DEVICE_BT:
		node_id.node.dma_type =
			(SKL_CONN_SOURCE == mconfig->hw_conn_type) ?
			SKL_DMA_I2S_LINK_OUTPUT_CLASS :
			SKL_DMA_I2S_LINK_INPUT_CLASS;
		node_id.node.vindex = params->host_dma_id +
					(mconfig->vbus_id << 3);
		break;

	case SKL_DEVICE_I2S:
		node_id.node.dma_type =
			(SKL_CONN_SOURCE == mconfig->hw_conn_type) ?
			SKL_DMA_I2S_LINK_OUTPUT_CLASS :
			SKL_DMA_I2S_LINK_INPUT_CLASS;
		ssp_node.dma_node.time_slot_index = mconfig->time_slot;
		ssp_node.dma_node.i2s_instance = mconfig->vbus_id;
		node_id.node.vindex = ssp_node.val;
		break;

	case SKL_DEVICE_DMIC:
		node_id.node.dma_type = SKL_DMA_DMIC_LINK_INPUT_CLASS;
		node_id.node.vindex = mconfig->vbus_id +
					 (mconfig->time_slot);
		break;

	case SKL_DEVICE_HDALINK:
		node_id.node.dma_type =
			(SKL_CONN_SOURCE == mconfig->hw_conn_type) ?
			SKL_DMA_HDA_LINK_OUTPUT_CLASS :
			SKL_DMA_HDA_LINK_INPUT_CLASS;
		node_id.node.vindex = params->link_dma_id;
		break;

	case SKL_DEVICE_HDAHOST:
		node_id.node.dma_type =
			(SKL_CONN_SOURCE == mconfig->hw_conn_type) ?
			SKL_DMA_HDA_HOST_OUTPUT_CLASS :
			SKL_DMA_HDA_HOST_INPUT_CLASS;
		node_id.node.vindex = params->host_dma_id;
		break;
	case SKL_DEVICE_SDW_PCM:
	case SKL_DEVICE_SDW_PDM:
		node_id.node.dma_type =
			(SKL_CONN_SOURCE == mconfig->hw_conn_type) ?
			SKL_DMA_SDW_LINK_OUTPUT_CLASS :
			SKL_DMA_SDW_LINK_INPUT_CLASS;
		if (mconfig->sdw_agg_enable)
			node_id.node.vindex = 0x50;
		else
			node_id.node.vindex = mconfig->sdw_stream_num;
		break;

	default:
		node_id.val = 0xFFFFFFFF;
		break;
	}

	return node_id.val;
}

static void skl_setup_cpr_gateway_cfg(struct skl_sst *ctx,
			struct skl_module_cfg *mconfig,
			struct skl_cpr_cfg *cpr_mconfig)
{
	u32 dma_io_buf;
	struct skl_module_res *res;
	int res_idx = mconfig->res_idx;
	struct skl *skl = get_skl_ctx(ctx->dev);

	cpr_mconfig->gtw_cfg.node_id = skl_get_node_id(ctx, mconfig);

	if (cpr_mconfig->gtw_cfg.node_id == SKL_NON_GATEWAY_CPR_NODE_ID) {
		cpr_mconfig->cpr_feature_mask = 0;
		return;
	}

	if (skl->nr_modules == 0) {
		res = &mconfig->module->resources[res_idx];
	} else {
		res = &mconfig->module->resources[mconfig->res_idx];
		cpr_mconfig->gtw_cfg.dma_buffer_size = res->dma_buffer_size;
		goto skip_buf_size_calc;
	}
	
	switch (mconfig->hw_conn_type) {
	case SKL_CONN_SOURCE:
		if (mconfig->dev_type == SKL_DEVICE_HDAHOST)
			dma_io_buf =  res->ibs;
		else
			dma_io_buf =  res->obs;
		break;
<<<<<<< HEAD

	case SKL_CONN_SINK:
		if (mconfig->dev_type == SKL_DEVICE_HDAHOST)
			dma_io_buf =  res->obs;
		else
			dma_io_buf =  res->ibs;
		break;

	default: /* This should not occur */
		dma_io_buf =  res->obs;
	}

	cpr_mconfig->gtw_cfg.dma_buffer_size =
					mconfig->dma_buffer_size * dma_io_buf;

=======

	case SKL_CONN_SINK:
		if (mconfig->dev_type == SKL_DEVICE_HDAHOST)
			dma_io_buf =  res->obs;
		else
			dma_io_buf =  res->ibs;
		break;

	default: /* This should not occur */
		dma_io_buf =  res->obs;
	}

	cpr_mconfig->gtw_cfg.dma_buffer_size =
					mconfig->dma_buffer_size * dma_io_buf;

>>>>>>> 6d28c3ec
skip_buf_size_calc:
	cpr_mconfig->cpr_feature_mask = 0;
	cpr_mconfig->gtw_cfg.config_length  = 0;

	skl_copy_copier_caps(mconfig, cpr_mconfig);
}

#define DMA_CONTROL_ID 5
#define DMA_I2S_BLOB_SIZE 21

int skl_dsp_set_dma_control(struct skl_sst *ctx, u32 *caps,
				u32 caps_size, u32 node_id)
{
	struct skl_dma_control *dma_ctrl;
	struct skl_ipc_large_config_msg msg = {0};
	int err = 0;


	/*
	 * if blob size zero, then return
	 */
	if (caps_size == 0)
		return 0;

	msg.large_param_id = DMA_CONTROL_ID;
	msg.param_data_size = sizeof(struct skl_dma_control) + caps_size;

	dma_ctrl = kzalloc(msg.param_data_size, GFP_KERNEL);
	if (dma_ctrl == NULL)
		return -ENOMEM;

	dma_ctrl->node_id = node_id;

	/*
	 * NHLT blob may contain additional configs along with i2s blob.
	 * firmware expects only the I2S blob size as the config_length. So fix to i2s
	 * blob size.
	 *
	 * size in dwords.
	 */
	dma_ctrl->config_length = DMA_I2S_BLOB_SIZE;

	memcpy(dma_ctrl->config_data, caps, caps_size);

	err = skl_ipc_set_large_config(&ctx->ipc, &msg, (u32 *)dma_ctrl);

	kfree(dma_ctrl);

	return err;
}

static u32 skl_prepare_i2s_node_id(u32 instance, u8 dev_type,
				u32 dir, u32 time_slot)
{
	union skl_connector_node_id node_id = {0};
	union skl_ssp_dma_node ssp_node  = {0};

	node_id.node.dma_type = (dir == SNDRV_PCM_STREAM_PLAYBACK) ?
					SKL_DMA_I2S_LINK_OUTPUT_CLASS :
					SKL_DMA_I2S_LINK_INPUT_CLASS;
	ssp_node.dma_node.time_slot_index = time_slot;
	ssp_node.dma_node.i2s_instance = instance;
	node_id.node.vindex = ssp_node.val;

	return node_id.val;
}

int skl_dsp_set_dma_clk_controls(struct skl_sst *ctx)
{
	struct nhlt_specific_cfg *cfg = NULL;
	struct skl *skl = get_skl_ctx(ctx->dev);
	struct skl_dmactrl_config *dmactrl_cfg = &skl->cfg.dmactrl_cfg;
	struct skl_dmctrl_hdr *hdr;
	u8 *dma_ctrl_config;
	void *i2s_config = NULL;
	u32 i2s_config_size, node_id;
	int i, ret = 0;

	if (!skl->cfg.dmactrl_cfg.size)
		return 0;

	for (i = 0; i < SKL_MAX_DMACTRL_CFG; i++) {
		hdr = &dmactrl_cfg->hdr[i];

		/* get nhlt specific config info */
		cfg = skl_get_nhlt_specific_cfg(skl, hdr->vbus_id,
					NHLT_LINK_SSP, hdr->fmt,
					hdr->ch, hdr->freq,
					hdr->direction, NHLT_DEVICE_I2S);

		if (cfg && hdr->data_size) {
			print_hex_dump(KERN_DEBUG, "NHLT blob Info:",
					DUMP_PREFIX_OFFSET, 8, 4,
					cfg->caps, cfg->size, false);

			i2s_config_size = cfg->size + hdr->data_size;
			i2s_config = kzalloc(i2s_config_size, GFP_KERNEL);
			if (!i2s_config)
				return -ENOMEM;

			/* copy blob */
			memcpy(i2s_config, cfg->caps, cfg->size);

			/* copy additional dma controls informatioin */
			dma_ctrl_config = (u8 *)i2s_config + cfg->size;
			memcpy(dma_ctrl_config, hdr->data, hdr->data_size);

			print_hex_dump(KERN_DEBUG, "Blob + DMA Control Info:",
					DUMP_PREFIX_OFFSET, 8, 4,
					i2s_config, i2s_config_size, false);

			/* get node id */
			node_id = skl_prepare_i2s_node_id(hdr->vbus_id,
							SKL_DEVICE_I2S,
							hdr->direction,
							hdr->tdm_slot);

			ret = skl_dsp_set_dma_control(ctx, (u32 *)i2s_config,
							i2s_config_size, node_id);

			kfree(i2s_config);

			if (ret < 0)
				return ret;

		} else {
			dev_err(ctx->dev, "Failed to get NHLT config: vbusi_id=%d ch=%d fmt=%d s_rate=%d\n",
				hdr->vbus_id, hdr->ch, hdr->fmt, hdr->freq);
			return -EIO;
		}
	}

	return 0;
}

static void skl_setup_out_format(struct skl_sst *ctx,
			struct skl_module_cfg *mconfig,
			struct skl_audio_data_format *out_fmt)
{
	struct skl_module_fmt *format;

	format = skl_get_pin_format(mconfig, SKL_OUTPUT_PIN, 0);

	out_fmt->number_of_channels = (u8)format->channels;
	out_fmt->s_freq = format->s_freq;
	out_fmt->bit_depth = format->bit_depth;
	out_fmt->valid_bit_depth = format->valid_bit_depth;
	out_fmt->ch_cfg = format->ch_cfg;

	out_fmt->channel_map = format->ch_map;
	out_fmt->interleaving = format->interleaving_style;
	out_fmt->sample_type = format->sample_type;

	dev_dbg(ctx->dev, "copier out format chan=%d fre=%d bitdepth=%d\n",
		out_fmt->number_of_channels, format->s_freq, format->bit_depth);
}

/*
 * DSP needs SRC module for frequency conversion, SRC takes base module
 * configuration and the target frequency as extra parameter passed as src
 * config
 */
static void skl_set_src_format(struct skl_sst *ctx,
			struct skl_module_cfg *mconfig,
			struct skl_src_module_cfg *src_mconfig)
{
	struct skl_module_fmt *format;

	format = skl_get_pin_format(mconfig, SKL_OUTPUT_PIN, 0);

	skl_set_base_module_format(ctx, mconfig,
		(struct skl_base_cfg *)src_mconfig);

	src_mconfig->src_cfg = format->s_freq;
}

/*
 * DSP needs updown module to do channel conversion. updown module take base
 * module configuration and channel configuration
 * It also take coefficients and now we have defaults applied here
 */
static void skl_set_updown_mixer_format(struct skl_sst *ctx,
			struct skl_module_cfg *mconfig,
			struct skl_up_down_mixer_cfg *mixer_mconfig)
{
	int i = 0;
	struct skl_module_fmt *format;

	format = skl_get_pin_format(mconfig, SKL_OUTPUT_PIN, 0);

	skl_set_base_module_format(ctx,	mconfig,
		(struct skl_base_cfg *)mixer_mconfig);
	mixer_mconfig->out_ch_cfg = format->ch_cfg;

	/* Select F/W default coefficient */
	mixer_mconfig->coeff_sel = 0x0;
	mixer_mconfig->ch_map = format->ch_map;

	/* User coeff, don't care since we are selecting F/W defaults */
	for (i = 0; i < UP_DOWN_MIXER_MAX_COEFF; i++)
		mixer_mconfig->coeff[i] = 0x0;
}

/*
 * 'copier' is DSP internal module which copies data from Host DMA (HDA host
 * dma) or link (hda link, SSP, PDM)
 * Here we calculate the copier module parameters, like PCM format, output
 * format, gateway settings
 * copier_module_config is sent as input buffer with INIT_INSTANCE IPC msg
 */
static void skl_set_copier_format(struct skl_sst *ctx,
			struct skl_module_cfg *mconfig,
			struct skl_cpr_cfg *cpr_mconfig)
{
	struct skl_audio_data_format *out_fmt = &cpr_mconfig->out_fmt;
	struct skl_base_cfg *base_cfg = (struct skl_base_cfg *)cpr_mconfig;

	skl_set_base_module_format(ctx, mconfig, base_cfg);

	skl_setup_out_format(ctx, mconfig, out_fmt);
	skl_setup_cpr_gateway_cfg(ctx, mconfig, cpr_mconfig);
}

static void skl_setup_probe_gateway_cfg(struct skl_sst *ctx,
			struct skl_module_cfg *mconfig,
			struct skl_probe_cfg *probe_cfg)
{
	union skl_connector_node_id node_id = {0};
	struct skl_probe_config *pconfig = &ctx->probe_config;

	node_id.node.dma_type = pconfig->edma_type;
	node_id.node.vindex = pconfig->edma_id;
	probe_cfg->prb_cfg.dma_buffer_size = pconfig->edma_buffsize;

	memcpy(&(probe_cfg->prb_cfg.node_id), &node_id, sizeof(u32));
}

static void skl_set_probe_format(struct skl_sst *ctx,
			struct skl_module_cfg *mconfig,
			struct skl_probe_cfg *probe_mconfig)
{
	struct skl_base_cfg *base_cfg = (struct skl_base_cfg *)probe_mconfig;

	skl_set_base_module_format(ctx, mconfig, base_cfg);
	skl_setup_probe_gateway_cfg(ctx, mconfig, probe_mconfig);
}

/*
 * Algo module are DSP pre processing modules. Algo module take base module
 * configuration and params
 */

static void skl_set_algo_format(struct skl_sst *ctx,
			struct skl_module_cfg *mconfig,
			struct skl_algo_cfg *algo_mcfg)
{
	struct skl_base_cfg *base_cfg = (struct skl_base_cfg *)algo_mcfg;

	skl_set_base_module_format(ctx, mconfig, base_cfg);

	if (mconfig->formats_config.caps_size == 0)
		return;

	memcpy(algo_mcfg->params,
			mconfig->formats_config.caps,
			mconfig->formats_config.caps_size);

}

/*
 * Mic select module allows selecting one or many input channels, thus
 * acting as a demux.
 *
 * Mic select module take base module configuration and out-format
 * configuration
 */
static void skl_set_base_outfmt_format(struct skl_sst *ctx,
			struct skl_module_cfg *mconfig,
			struct skl_base_outfmt_cfg *base_outfmt_mcfg)
{
	struct skl_audio_data_format *out_fmt = &base_outfmt_mcfg->out_fmt;
	struct skl_base_cfg *base_cfg =
				(struct skl_base_cfg *)base_outfmt_mcfg;

	skl_set_base_module_format(ctx, mconfig, base_cfg);
	skl_setup_out_format(ctx, mconfig, out_fmt);
}

static u16 skl_get_module_param_size(struct skl_sst *ctx,
			struct skl_module_cfg *mconfig)
{
	u16 param_size;

	switch (mconfig->m_type) {
	case SKL_MODULE_TYPE_COPIER:
		param_size = sizeof(struct skl_cpr_cfg);
		param_size += mconfig->formats_config.caps_size;
		return param_size;

	case SKL_MODULE_TYPE_PROBE:
		return sizeof(struct skl_probe_cfg);

	case SKL_MODULE_TYPE_SRCINT:
		return sizeof(struct skl_src_module_cfg);

	case SKL_MODULE_TYPE_UPDWMIX:
		return sizeof(struct skl_up_down_mixer_cfg);

	case SKL_MODULE_TYPE_ALGO:
		param_size = sizeof(struct skl_base_cfg);
		param_size += mconfig->formats_config.caps_size;
		return param_size;

	case SKL_MODULE_TYPE_BASE_OUTFMT:
	case SKL_MODULE_TYPE_MIC_SELECT:
	case SKL_MODULE_TYPE_KPB:
		return sizeof(struct skl_base_outfmt_cfg);

	default:
		/*
		 * return only base cfg when no specific module type is
		 * specified
		 */
		return sizeof(struct skl_base_cfg);
	}

	return 0;
}

/*
 * DSP firmware supports various modules like copier, SRC, updown etc.
 * These modules required various parameters to be calculated and sent for
 * the module initialization to DSP. By default a generic module needs only
 * base module format configuration
 */

static int skl_set_module_format(struct skl_sst *ctx,
			struct skl_module_cfg *module_config,
			u16 *module_config_size,
			void **param_data)
{
	u16 param_size;

	param_size  = skl_get_module_param_size(ctx, module_config);

	*param_data = kzalloc(param_size, GFP_KERNEL);
	if (NULL == *param_data)
		return -ENOMEM;

	*module_config_size = param_size;

	switch (module_config->m_type) {
	case SKL_MODULE_TYPE_COPIER:
		skl_set_copier_format(ctx, module_config, *param_data);
		break;

	case SKL_MODULE_TYPE_PROBE:
		skl_set_probe_format(ctx, module_config, *param_data);
		break;

	case SKL_MODULE_TYPE_SRCINT:
		skl_set_src_format(ctx, module_config, *param_data);
		break;

	case SKL_MODULE_TYPE_UPDWMIX:
		skl_set_updown_mixer_format(ctx, module_config, *param_data);
		break;

	case SKL_MODULE_TYPE_ALGO:
		skl_set_algo_format(ctx, module_config, *param_data);
		break;

	case SKL_MODULE_TYPE_BASE_OUTFMT:
	case SKL_MODULE_TYPE_MIC_SELECT:
	case SKL_MODULE_TYPE_KPB:
		skl_set_base_outfmt_format(ctx, module_config, *param_data);
		break;

	default:
		skl_set_base_module_format(ctx, module_config, *param_data);
		break;

	}

	dev_dbg(ctx->dev, "Module type=%d config size: %d bytes\n",
			module_config->id.module_id, param_size);
	print_hex_dump_debug("Module params:", DUMP_PREFIX_OFFSET, 8, 4,
			*param_data, param_size, false);
	return 0;
}

static int skl_get_queue_index(struct skl_module_pin *mpin,
				struct skl_module_inst_id id, int max)
{
	int i;

	for (i = 0; i < max; i++)  {
		if (mpin[i].id.module_id == id.module_id &&
			mpin[i].id.instance_id == id.instance_id)
			return i;
	}

	return -EINVAL;
}

/*
 * Allocates queue for each module.
 * if dynamic, the pin_index is allocated 0 to max_pin.
 * In static, the pin_index is fixed based on module_id and instance id
 */
static int skl_alloc_queue(struct skl_module_pin *mpin,
			struct skl_module_cfg *tgt_cfg, int max)
{
	int i;
	struct skl_module_inst_id id = tgt_cfg->id;
	/*
	 * if pin in dynamic, find first free pin
	 * otherwise find match module and instance id pin as topology will
	 * ensure a unique pin is assigned to this so no need to
	 * allocate/free
	 */
	for (i = 0; i < max; i++)  {
		if (mpin[i].is_dynamic) {
			if (!mpin[i].in_use &&
				mpin[i].pin_state == SKL_PIN_UNBIND) {

				mpin[i].in_use = true;
				mpin[i].id.module_id = id.module_id;
				mpin[i].id.instance_id = id.instance_id;
				mpin[i].id.pvt_id = id.pvt_id;
				mpin[i].tgt_mcfg = tgt_cfg;
				return i;
			}
		} else {
			if (mpin[i].id.module_id == id.module_id &&
				mpin[i].id.instance_id == id.instance_id &&
				mpin[i].pin_state == SKL_PIN_UNBIND) {

				mpin[i].tgt_mcfg = tgt_cfg;
				return i;
			}
		}
	}

	return -EINVAL;
}

static void skl_free_queue(struct skl_module_pin *mpin, int q_index)
{
	if (mpin[q_index].is_dynamic) {
		mpin[q_index].in_use = false;
		mpin[q_index].id.module_id = 0;
		mpin[q_index].id.instance_id = 0;
		mpin[q_index].id.pvt_id = 0;
	}
	mpin[q_index].pin_state = SKL_PIN_UNBIND;
	mpin[q_index].tgt_mcfg = NULL;
}

/* Module state will be set to unint, if all the out pin state is UNBIND */

static void skl_clear_module_state(struct skl_module_pin *mpin, int max,
						struct skl_module_cfg *mcfg)
{
	int i;
	bool found = false;

	for (i = 0; i < max; i++)  {
		if (mpin[i].pin_state == SKL_PIN_UNBIND)
			continue;
		found = true;
		break;
	}

	if (!found)
		mcfg->m_state = SKL_MODULE_INIT_DONE;
	return;
}

/*
 * A module needs to be instanataited in DSP. A mdoule is present in a
 * collection of module referred as a PIPE.
 * We first calculate the module format, based on module type and then
 * invoke the DSP by sending IPC INIT_INSTANCE using ipc helper
 */
int skl_init_module(struct skl_sst *ctx,
			struct skl_module_cfg *mconfig)
{
	u16 module_config_size = 0;
	void *param_data = NULL;
	int ret;
	struct skl_ipc_init_instance_msg msg;

	dev_dbg(ctx->dev, "%s: module_id = %d instance=%d\n", __func__,
		 mconfig->id.module_id, mconfig->id.pvt_id);

	if (mconfig->pipe->state != SKL_PIPE_CREATED) {
		dev_err(ctx->dev, "Pipe not created state= %d pipe_id= %d\n",
				 mconfig->pipe->state, mconfig->pipe->ppl_id);
		return -EIO;
	}

	ret = skl_set_module_format(ctx, mconfig,
			&module_config_size, &param_data);
	if (ret < 0) {
		dev_err(ctx->dev, "Failed to set module format ret=%d\n", ret);
		return ret;
	}

	msg.module_id = mconfig->id.module_id;
	msg.instance_id = mconfig->id.pvt_id;
	msg.ppl_instance_id = mconfig->pipe->ppl_id;
	msg.param_data_size = module_config_size;
	msg.core_id = mconfig->core_id;
	msg.domain = mconfig->domain;

	ret = skl_ipc_init_instance(&ctx->ipc, &msg, param_data);
	if (ret < 0) {
		dev_err(ctx->dev, "Failed to init instance ret=%d\n", ret);
		kfree(param_data);
		return ret;
	}
	mconfig->m_state = SKL_MODULE_INIT_DONE;
	kfree(param_data);
	return ret;
}

int skl_init_probe_module(struct skl_sst *ctx,
			struct skl_module_cfg *mconfig)
{
	u16 module_config_size = 0;
	void *param_data = NULL;
	int ret;
	struct skl_ipc_init_instance_msg msg;

	dev_dbg(ctx->dev, "%s: module_id = %d instance=%d\n", __func__,
		 mconfig->id.module_id, mconfig->id.instance_id);


	ret = skl_set_module_format(ctx, mconfig,
			&module_config_size, &param_data);
	if (ret < 0) {
		dev_err(ctx->dev, "Failed to set module format ret=%d\n", ret);
		return ret;
	}

	msg.module_id = mconfig->id.module_id;
	msg.instance_id = mconfig->id.instance_id;
	msg.ppl_instance_id = -1;
	msg.param_data_size = module_config_size;
	msg.core_id = mconfig->core_id;
	msg.domain = mconfig->domain;

	ret = skl_ipc_init_instance(&ctx->ipc, &msg, param_data);
	if (ret < 0) {
		dev_err(ctx->dev, "Failed to init instance ret=%d\n", ret);
		kfree(param_data);
		return ret;
	}
	mconfig->m_state = SKL_MODULE_INIT_DONE;
	kfree(param_data);
	return ret;
}

int skl_uninit_probe_module(struct skl_sst *ctx,
			struct skl_module_cfg *mconfig)
{
	u16 module_config_size = 0;
	int ret;
	struct skl_ipc_init_instance_msg msg;

	dev_dbg(ctx->dev, "%s: module_id = %d instance=%d\n", __func__,
		 mconfig->id.module_id, mconfig->id.instance_id);

	msg.module_id = mconfig->id.module_id;
	msg.instance_id = mconfig->id.instance_id;
	msg.ppl_instance_id = -1;
	msg.param_data_size = module_config_size;
	msg.core_id = mconfig->core_id;
	msg.domain = mconfig->domain;

	ret = skl_ipc_delete_instance(&ctx->ipc, &msg);
	if (ret < 0) {
		dev_err(ctx->dev, "Failed to delete instance ret=%d\n", ret);
		return ret;
	}
	mconfig->m_state = SKL_MODULE_UNINIT;

	return ret;
}

static void skl_dump_bind_info(struct skl_sst *ctx, struct skl_module_cfg
	*src_module, struct skl_module_cfg *dst_module)
{
	dev_dbg(ctx->dev, "%s: src module_id = %d  src_instance=%d\n",
		__func__, src_module->id.module_id, src_module->id.pvt_id);
	dev_dbg(ctx->dev, "%s: dst_module=%d dst_instacne=%d\n", __func__,
		 dst_module->id.module_id, dst_module->id.pvt_id);

	dev_dbg(ctx->dev, "src_module state = %d dst module state = %d\n",
		src_module->m_state, dst_module->m_state);
}

int skl_probe_point_disconnect_ext(struct skl_sst *ctx,
				struct snd_soc_dapm_widget *w)
{
	struct skl_ipc_large_config_msg msg;
	struct skl_probe_config *pconfig = &ctx->probe_config;
	struct skl_module_cfg *mcfg;
	u32 probe_point[NO_OF_EXTRACTOR] = {0};
	int store_prb_pt_index[NO_OF_EXTRACTOR] = {0};
	int n = 0, i;
	int ret = 0;
	int no_of_extractor = pconfig->no_extractor;

	dev_dbg(ctx->dev, "Disconnecting extractor probe points\n");
	mcfg = w->priv;
	msg.module_id = mcfg->id.module_id;
	msg.instance_id = mcfg->id.instance_id;
	msg.large_param_id = SKL_PROBE_DISCONNECT;

	for (i = 0; i < no_of_extractor; i++) {
		if (pconfig->eprobe[i].state == SKL_PROBE_STATE_EXT_CONNECTED) {
			probe_point[n] = pconfig->eprobe[i].probe_point_id;
			store_prb_pt_index[i] = 1;
			n++;
		}
	}
	if (n == 0)
		return ret;

	msg.param_data_size = n * sizeof(u32);
	dev_dbg(ctx->dev, "setting module params size=%d\n",
					msg.param_data_size);
	ret = skl_ipc_set_large_config(&ctx->ipc, &msg, probe_point);
	if (ret < 0)
		return -EINVAL;

	for (i = 0; i < pconfig->no_extractor; i++) {
		if (store_prb_pt_index[i]) {
			pconfig->eprobe[i].state = SKL_PROBE_STATE_EXT_NONE;
			dev_dbg(ctx->dev, "eprobe[%d].state %d\n",
					i, pconfig->eprobe[i].state);
		}
	}

	return ret;
}

int skl_probe_point_disconnect_inj(struct skl_sst *ctx,
				struct snd_soc_dapm_widget *w, int index)
{
	struct skl_ipc_large_config_msg msg;
	struct skl_probe_config *pconfig = &ctx->probe_config;
	struct skl_module_cfg *mcfg;
	u32 probe_point = 0;
	int ret = 0;

	if (pconfig->iprobe[index].state == SKL_PROBE_STATE_INJ_CONNECTED) {
		dev_dbg(ctx->dev, "Disconnecting injector probe point\n");
		mcfg = w->priv;
		msg.module_id = mcfg->id.module_id;
		msg.instance_id = mcfg->id.instance_id;
		msg.large_param_id = SKL_PROBE_DISCONNECT;
		probe_point = pconfig->iprobe[index].probe_point_id;
		msg.param_data_size = sizeof(u32);

		dev_dbg(ctx->dev, "setting module params size=%d\n",
						msg.param_data_size);
		ret = skl_ipc_set_large_config(&ctx->ipc, &msg, &probe_point);
		if (ret < 0)
			return -EINVAL;

		pconfig->iprobe[index].state = SKL_PROBE_STATE_INJ_DISCONNECTED;
		dev_dbg(ctx->dev, "iprobe[%d].state %d\n",
				index, pconfig->iprobe[index].state);
	}

	return ret;

}
/*
 * On module freeup, we need to unbind the module with modules
 * it is already bind.
 * Find the pin allocated and unbind then using bind_unbind IPC
 */
int skl_unbind_modules(struct skl_sst *ctx,
			struct skl_module_cfg *src_mcfg,
			struct skl_module_cfg *dst_mcfg)
{
	int ret;
	struct skl_ipc_bind_unbind_msg msg;
	struct skl_module_inst_id src_id = src_mcfg->id;
	struct skl_module_inst_id dst_id = dst_mcfg->id;
	int in_max = dst_mcfg->module->max_input_pins;
	int out_max = src_mcfg->module->max_output_pins;
	int src_index, dst_index, src_pin_state, dst_pin_state;

	skl_dump_bind_info(ctx, src_mcfg, dst_mcfg);

	/* get src queue index */
	src_index = skl_get_queue_index(src_mcfg->m_out_pin, dst_id, out_max);
	if (src_index < 0)
		return 0;

	msg.src_queue = src_index;

	/* get dst queue index */
	dst_index  = skl_get_queue_index(dst_mcfg->m_in_pin, src_id, in_max);
	if (dst_index < 0)
		return 0;

	msg.dst_queue = dst_index;

	src_pin_state = src_mcfg->m_out_pin[src_index].pin_state;
	dst_pin_state = dst_mcfg->m_in_pin[dst_index].pin_state;

	if (src_pin_state != SKL_PIN_BIND_DONE ||
		dst_pin_state != SKL_PIN_BIND_DONE)
		return 0;

	msg.module_id = src_mcfg->id.module_id;
	msg.instance_id = src_mcfg->id.pvt_id;
	msg.dst_module_id = dst_mcfg->id.module_id;
	msg.dst_instance_id = dst_mcfg->id.pvt_id;
	msg.bind = false;

	ret = skl_ipc_bind_unbind(&ctx->ipc, &msg);
	if (!ret) {
		/* free queue only if unbind is success */
		skl_free_queue(src_mcfg->m_out_pin, src_index);
		skl_free_queue(dst_mcfg->m_in_pin, dst_index);

		/*
		 * check only if src module bind state, bind is
		 * always from src -> sink
		 */
		skl_clear_module_state(src_mcfg->m_out_pin, out_max, src_mcfg);
	}

	return ret;
}

/*
 * This function checks for source module and destination module format
 * mismatch
 */
static void skl_module_format_mismatch_detection(struct skl_sst *ctx,
					struct skl_module_cfg *src_mcfg,
					struct skl_module_cfg *dst_mcfg,
					int src_index, int dst_index)
{
	struct skl_module_fmt *src_fmt, *dst_fmt;

	src_fmt = skl_get_pin_format(src_mcfg, SKL_OUTPUT_PIN, src_index);
	dst_fmt = skl_get_pin_format(dst_mcfg, SKL_INPUT_PIN, dst_index);

	if(memcmp(src_fmt, dst_fmt, sizeof(*src_fmt))) {
		dev_warn(ctx->dev, "#### src and dst format mismatch: ####\n");
		dev_warn(ctx->dev, "pipe=%d src module_id=%d src instance_id=%d\n",
					src_mcfg->pipe->ppl_id,
					src_mcfg->id.module_id,
					src_mcfg->id.pvt_id);

		dev_warn(ctx->dev, "pipe=%d dst module_id=%d dst instance_id=%d\n",
					dst_mcfg->pipe->ppl_id,
					dst_mcfg->id.module_id,
					dst_mcfg->id.pvt_id);

		dev_warn(ctx->dev, "channels: src=%d dst=%d\n",
				src_fmt->channels, dst_fmt->channels);
		dev_warn(ctx->dev, "s_freq: src=%d dst=%d\n",
				src_fmt->s_freq, dst_fmt->s_freq);
		dev_warn(ctx->dev, "bit_depth: src=%d dst=%d\n",
				src_fmt->bit_depth, dst_fmt->bit_depth);
		dev_warn(ctx->dev, "valid_bit_depth: src=%d dst=%d\n",
				src_fmt->valid_bit_depth, dst_fmt->valid_bit_depth);
		dev_warn(ctx->dev, "ch_cfg: src=%d dst=%d\n",
				src_fmt->ch_cfg, dst_fmt->ch_cfg);
		dev_warn(ctx->dev, "interleaving_style: src=%d dst=%d\n",
				src_fmt->interleaving_style, dst_fmt->interleaving_style);
		dev_warn(ctx->dev, "sample_type: src=%d dst=%d\n",
				src_fmt->sample_type, dst_fmt->sample_type);
		dev_warn(ctx->dev, "ch_map: src=%d dst=%d\n",
				src_fmt->ch_map, dst_fmt->ch_map);
	}
}

/*
 * Once a module is instantiated it need to be 'bind' with other modules in
 * the pipeline. For binding we need to find the module pins which are bind
 * together
 * This function finds the pins and then sends bund_unbind IPC message to
 * DSP using IPC helper
 */
int skl_bind_modules(struct skl_sst *ctx,
			struct skl_module_cfg *src_mcfg,
			struct skl_module_cfg *dst_mcfg)
{
	int ret;
	struct skl_ipc_bind_unbind_msg msg;
	int in_max = dst_mcfg->module->max_input_pins;
	int out_max = src_mcfg->module->max_output_pins;
	int src_index, dst_index;

	skl_dump_bind_info(ctx, src_mcfg, dst_mcfg);

	if (src_mcfg->m_state < SKL_MODULE_INIT_DONE ||
		dst_mcfg->m_state < SKL_MODULE_INIT_DONE)
		return 0;

	src_index = skl_alloc_queue(src_mcfg->m_out_pin, dst_mcfg, out_max);
	if (src_index < 0)
		return -EINVAL;

	msg.src_queue = src_index;
	dst_index = skl_alloc_queue(dst_mcfg->m_in_pin, src_mcfg, in_max);
	if (dst_index < 0) {
		skl_free_queue(src_mcfg->m_out_pin, src_index);
		return -EINVAL;
	}

	msg.dst_queue = dst_index;

	dev_dbg(ctx->dev, "src queue = %d dst queue =%d\n",
			 msg.src_queue, msg.dst_queue);

	skl_module_format_mismatch_detection(ctx, src_mcfg, dst_mcfg,
						src_index, dst_index);

	msg.module_id = src_mcfg->id.module_id;
	msg.instance_id = src_mcfg->id.pvt_id;
	msg.dst_module_id = dst_mcfg->id.module_id;
	msg.dst_instance_id = dst_mcfg->id.pvt_id;
	msg.bind = true;

	ret = skl_ipc_bind_unbind(&ctx->ipc, &msg);

	if (!ret) {
		src_mcfg->m_state = SKL_MODULE_BIND_DONE;
		src_mcfg->m_out_pin[src_index].pin_state = SKL_PIN_BIND_DONE;
		dst_mcfg->m_in_pin[dst_index].pin_state = SKL_PIN_BIND_DONE;
	} else {
		/* error case , if IPC fails, clear the queue index */
		skl_free_queue(src_mcfg->m_out_pin, src_index);
		skl_free_queue(dst_mcfg->m_in_pin, dst_index);
	}

	return ret;
}

static int skl_set_pipe_state(struct skl_sst *ctx, struct skl_pipe *pipe,
	enum skl_ipc_pipeline_state state)
{
	dev_dbg(ctx->dev, "%s: pipe_satate = %d\n", __func__, state);

	return skl_ipc_set_pipeline_state(&ctx->ipc, pipe->ppl_id, state);
}

/*
 * A pipeline is a collection of modules. Before a module in instantiated a
 * pipeline needs to be created for it.
 * This function creates pipeline, by sending create pipeline IPC messages
 * to FW
 */
int skl_create_pipeline(struct skl_sst *ctx, struct skl_pipe *pipe)
{
	int ret;

	dev_dbg(ctx->dev, "%s: pipe_id = %d\n", __func__, pipe->ppl_id);

	ret = skl_ipc_create_pipeline(&ctx->ipc, pipe->memory_pages,
				pipe->pipe_priority, pipe->ppl_id,
				pipe->lp_mode);
	if (ret < 0) {
		dev_err(ctx->dev, "Failed to create pipeline\n");
		return ret;
	}

	pipe->state = SKL_PIPE_CREATED;
	skl_dbg_event(ctx, pipe->state);

	return 0;
}

/*
 * A pipeline needs to be deleted on cleanup. If a pipeline is running, then
 * pause the pipeline first and then delete it
 * The pipe delete is done by sending delete pipeline IPC. DSP will stop the
 * DMA engines and releases resources
 */
int skl_delete_pipe(struct skl_sst *ctx, struct skl_pipe *pipe)
{
	int ret;

	dev_dbg(ctx->dev, "%s: pipe = %d\n", __func__, pipe->ppl_id);

	/* If pipe is started, do stop the pipe in FW. */
	if (pipe->state >= SKL_PIPE_STARTED) {
		ret = skl_set_pipe_state(ctx, pipe, PPL_PAUSED);
		if (ret < 0) {
			dev_err(ctx->dev, "Failed to stop pipeline\n");
			return ret;
		}

		pipe->state = SKL_PIPE_PAUSED;
	}

	/* If pipe was not created in FW, do not try to delete it */
	if (pipe->state < SKL_PIPE_CREATED)
		return 0;

	ret = skl_ipc_delete_pipeline(&ctx->ipc, pipe->ppl_id);
	if (ret < 0) {
		dev_err(ctx->dev, "Failed to delete pipeline\n");
		return ret;
	}

	pipe->state = SKL_PIPE_INVALID;
	skl_dbg_event(ctx, pipe->state);
<<<<<<< HEAD
=======
	ret = skl_notify_tplg_change(ctx, SKL_TPLG_CHG_NOTIFY_PIPELINE_DELETE);
	if (ret < 0)
		dev_warn(ctx->dev,
			"update of topology event delete pipe failed\n");
>>>>>>> 6d28c3ec

	return ret;
}

/*
 * A pipeline is also a scheduling entity in DSP which can be run, stopped
 * For processing data the pipe need to be run by sending IPC set pipe state
 * to DSP
 */
int skl_run_pipe(struct skl_sst *ctx, struct skl_pipe *pipe)
{
	int ret;

	dev_dbg(ctx->dev, "%s: pipe = %d\n", __func__, pipe->ppl_id);

	/* If pipe was not created in FW, do not try to pause or delete */
	if (pipe->state < SKL_PIPE_CREATED)
		return 0;

	/* Pipe has to be paused before it is started */
	ret = skl_set_pipe_state(ctx, pipe, PPL_PAUSED);
	if (ret < 0) {
		dev_err(ctx->dev, "Failed to pause pipe\n");
		return ret;
	}

	pipe->state = SKL_PIPE_PAUSED;

	ret = skl_set_pipe_state(ctx, pipe, PPL_RUNNING);
	if (ret < 0) {
		dev_err(ctx->dev, "Failed to start pipe\n");
		return ret;
	}

	pipe->state = SKL_PIPE_STARTED;
	ret = skl_notify_tplg_change(ctx, SKL_TPLG_CHG_NOTIFY_PIPELINE_START);
	if (ret < 0)
		dev_warn(ctx->dev,
			"update of topology event run pipe failed\n");

	return 0;
}

/*
 * Stop the pipeline by sending set pipe state IPC
 * DSP doesnt implement stop so we always send pause message
 */
int skl_stop_pipe(struct skl_sst *ctx, struct skl_pipe *pipe)
{
	int ret;

	dev_dbg(ctx->dev, "In %s pipe=%d\n", __func__, pipe->ppl_id);

	/* If pipe was not created in FW, do not try to pause or delete */
	if (pipe->state < SKL_PIPE_PAUSED)
		return 0;

	ret = skl_set_pipe_state(ctx, pipe, PPL_PAUSED);
	if (ret < 0) {
		dev_dbg(ctx->dev, "Failed to stop pipe\n");
		return ret;
	}

	pipe->state = SKL_PIPE_PAUSED;

	return 0;
}

/*
 * Reset the pipeline by sending set pipe state IPC this will reset the DMA
 * from the DSP side
 */
int skl_reset_pipe(struct skl_sst *ctx, struct skl_pipe *pipe)
{
	int ret;

	/* If pipe was not created in FW, do not try to pause or delete */
	if (pipe->state < SKL_PIPE_PAUSED)
		return 0;

	ret = skl_set_pipe_state(ctx, pipe, PPL_RESET);
	if (ret < 0) {
		dev_dbg(ctx->dev, "Failed to reset pipe ret=%d\n", ret);
		return ret;
	}

	pipe->state = SKL_PIPE_RESET;

	return 0;
}

/* Algo parameter set helper function */
int skl_set_module_params(struct skl_sst *ctx, u32 *params, int size,
				u32 param_id, struct skl_module_cfg *mcfg)
{
	struct skl_ipc_large_config_msg msg;

	msg.module_id = mcfg->id.module_id;
	msg.instance_id = mcfg->id.pvt_id;
	msg.param_data_size = size;
	msg.large_param_id = param_id;

	return skl_ipc_set_large_config(&ctx->ipc, &msg, params);
}

int skl_get_module_params(struct skl_sst *ctx, u32 *params, int size,
			  u32 param_id, struct skl_module_cfg *mcfg)
{
	struct skl_ipc_large_config_msg msg;

	msg.module_id = mcfg->id.module_id;
	msg.instance_id = mcfg->id.pvt_id;
	msg.param_data_size = size;
	msg.large_param_id = param_id;

	return skl_ipc_get_large_config(&ctx->ipc, &msg, params, NULL,
			0, NULL);
}<|MERGE_RESOLUTION|>--- conflicted
+++ resolved
@@ -1482,7 +1482,6 @@
 		else
 			dma_io_buf =  res->obs;
 		break;
-<<<<<<< HEAD
 
 	case SKL_CONN_SINK:
 		if (mconfig->dev_type == SKL_DEVICE_HDAHOST)
@@ -1498,23 +1497,6 @@
 	cpr_mconfig->gtw_cfg.dma_buffer_size =
 					mconfig->dma_buffer_size * dma_io_buf;
 
-=======
-
-	case SKL_CONN_SINK:
-		if (mconfig->dev_type == SKL_DEVICE_HDAHOST)
-			dma_io_buf =  res->obs;
-		else
-			dma_io_buf =  res->ibs;
-		break;
-
-	default: /* This should not occur */
-		dma_io_buf =  res->obs;
-	}
-
-	cpr_mconfig->gtw_cfg.dma_buffer_size =
-					mconfig->dma_buffer_size * dma_io_buf;
-
->>>>>>> 6d28c3ec
 skip_buf_size_calc:
 	cpr_mconfig->cpr_feature_mask = 0;
 	cpr_mconfig->gtw_cfg.config_length  = 0;
@@ -2435,13 +2417,10 @@
 
 	pipe->state = SKL_PIPE_INVALID;
 	skl_dbg_event(ctx, pipe->state);
-<<<<<<< HEAD
-=======
 	ret = skl_notify_tplg_change(ctx, SKL_TPLG_CHG_NOTIFY_PIPELINE_DELETE);
 	if (ret < 0)
 		dev_warn(ctx->dev,
 			"update of topology event delete pipe failed\n");
->>>>>>> 6d28c3ec
 
 	return ret;
 }
