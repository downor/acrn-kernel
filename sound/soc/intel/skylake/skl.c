/*
 *  skl.c - Implementation of ASoC Intel SKL HD Audio driver
 *
 *  Copyright (C) 2014-2015 Intel Corp
 *  Author: Jeeja KP <jeeja.kp@intel.com>
 *
 *  Derived mostly from Intel HDA driver with following copyrights:
 *  Copyright (c) 2004 Takashi Iwai <tiwai@suse.de>
 *                     PeiSen Hou <pshou@realtek.com.tw>
 *  ~~~~~~~~~~~~~~~~~~~~~~~~~~~~~~~~~~~~~~~~~~~~~~~~~~~~~~~~~~~~~~~~~~~~~~~~~~
 *
 *  This program is free software; you can redistribute it and/or modify
 *  it under the terms of the GNU General Public License as published by
 *  the Free Software Foundation; version 2 of the License.
 *
 *  This program is distributed in the hope that it will be useful, but
 *  WITHOUT ANY WARRANTY; without even the implied warranty of
 *  MERCHANTABILITY or FITNESS FOR A PARTICULAR PURPOSE.  See the GNU
 *  General Public License for more details.
 *
 * ~~~~~~~~~~~~~~~~~~~~~~~~~~~~~~~~~~~~~~~~~~~~~~~~~~~~~~~~~~~~~~~~~~~~~~~~~~
 */

#include <linux/module.h>
#include <linux/pci.h>
#include <linux/pm_runtime.h>
#include <linux/platform_device.h>
#include <linux/firmware.h>
#include <linux/delay.h>
#include <sound/pcm.h>
#include "../common/sst-acpi.h"
#include <sound/hda_register.h>
#include <sound/hdaudio.h>
#include <sound/hda_i915.h>
#include <sound/compress_driver.h>

#include "skl-sst-dsp.h"
#include "skl-sst-ipc.h"
#include "skl.h"
#include "skl-topology.h"

static struct skl_machine_pdata skl_dmic_data;

/*
 * initialize the PCI registers
 */
static void skl_update_pci_byte(struct pci_dev *pci, unsigned int reg,
			    unsigned char mask, unsigned char val)
{
	unsigned char data;

	pci_read_config_byte(pci, reg, &data);
	data &= ~mask;
	data |= (val & mask);
	pci_write_config_byte(pci, reg, data);
}

static void skl_init_pci(struct skl *skl)
{
	struct hdac_ext_bus *ebus = &skl->ebus;

	/*
	 * Clear bits 0-2 of PCI register TCSEL (at offset 0x44)
	 * TCSEL == Traffic Class Select Register, which sets PCI express QOS
	 * Ensuring these bits are 0 clears playback static on some HD Audio
	 * codecs.
	 * The PCI register TCSEL is defined in the Intel manuals.
	 */
	dev_dbg(ebus_to_hbus(ebus)->dev, "Clearing TCSEL\n");
	skl_update_pci_byte(skl->pci, AZX_PCIREG_TCSEL, 0x07, 0);
}

static void update_pci_dword(struct pci_dev *pci,
			unsigned int reg, u32 mask, u32 val)
{
	u32 data = 0;

	pci_read_config_dword(pci, reg, &data);
	data &= ~mask;
	data |= (val & mask);
	pci_write_config_dword(pci, reg, data);
}

/*
 * skl_enable_miscbdcge - enable/dsiable CGCTL.MISCBDCGE bits
 *
 * @dev: device pointer
 * @enable: enable/disable flag
 */
static void skl_enable_miscbdcge(struct device *dev, bool enable)
{
	struct pci_dev *pci = to_pci_dev(dev);
	u32 val;

	val = enable ? AZX_CGCTL_MISCBDCGE_MASK : 0;

	update_pci_dword(pci, AZX_PCIREG_CGCTL, AZX_CGCTL_MISCBDCGE_MASK, val);
}

/*
 * While performing reset, controller may not come back properly causing
 * issues, so recommendation is to set CGCTL.MISCBDCGE to 0 then do reset
 * (init chip) and then again set CGCTL.MISCBDCGE to 1
 */
static int skl_init_chip(struct hdac_bus *bus, bool full_reset)
{
	int ret;

	skl_enable_miscbdcge(bus->dev, false);
	ret = snd_hdac_bus_init_chip(bus, full_reset);
	skl_enable_miscbdcge(bus->dev, true);

	return ret;
}

void skl_update_d0i3c(struct device *dev, bool enable)
{
	struct pci_dev *pci = to_pci_dev(dev);
	struct hdac_ext_bus *ebus = pci_get_drvdata(pci);
	struct hdac_bus *bus = ebus_to_hbus(ebus);
	u8 reg;
	int timeout = 50;

	reg = snd_hdac_chip_readb(bus, VS_D0I3C);
	/* Do not write to D0I3C until command in progress bit is cleared */
	while ((reg & AZX_REG_VS_D0I3C_CIP) && --timeout) {
		udelay(10);
		reg = snd_hdac_chip_readb(bus, VS_D0I3C);
	}

	/* Highly unlikely. But if it happens, flag error explicitly */
	if (!timeout) {
		dev_err(bus->dev, "Before D0I3C update: D0I3C CIP timeout\n");
		return;
	}

	if (enable)
		reg = reg | AZX_REG_VS_D0I3C_I3;
	else
		reg = reg & (~AZX_REG_VS_D0I3C_I3);

	snd_hdac_chip_writeb(bus, VS_D0I3C, reg);

	timeout = 50;
	/* Wait for cmd in progress to be cleared before exiting the function */
	reg = snd_hdac_chip_readb(bus, VS_D0I3C);
	while ((reg & AZX_REG_VS_D0I3C_CIP) && --timeout) {
		udelay(10);
		reg = snd_hdac_chip_readb(bus, VS_D0I3C);
	}

	/* Highly unlikely. But if it happens, flag error explicitly */
	if (!timeout) {
		dev_err(bus->dev, "After D0I3C update: D0I3C CIP timeout\n");
		return;
	}

	dev_dbg(bus->dev, "D0I3C register = 0x%x\n",
			snd_hdac_chip_readb(bus, VS_D0I3C));
}

static void skl_get_total_bytes_transferred(struct hdac_stream *hstr)
{
	int pos, no_of_bytes;
	unsigned int prev_pos;

	div_u64_rem(hstr->curr_pos,
		   hstr->stream->runtime->buffer_size, &prev_pos);
	pos = snd_hdac_stream_get_pos_posbuf(hstr);

	if (pos < prev_pos)
		no_of_bytes = (hstr->stream->runtime->buffer_size - prev_pos) +  pos;
	else
		no_of_bytes = pos - prev_pos;

	hstr->curr_pos += no_of_bytes;
}

/*
 * skl_dum_set - Set the DUM bit in EM2 register to fix the IP bug
 * of incorrect postion reporting for capture stream.
 */
static void skl_dum_set(struct hdac_ext_bus *ebus)
{
	struct hdac_bus *bus = ebus_to_hbus(ebus);
	u32 reg;
	u8 val;

	/*
	 * For the DUM bit to be set, CRST needs to be out of reset state
	 */
	val = snd_hdac_chip_readb(bus, GCTL) & AZX_GCTL_RESET;
	if (!val) {
		skl_enable_miscbdcge(bus->dev, false);
		snd_hdac_bus_exit_link_reset(bus);
		skl_enable_miscbdcge(bus->dev, true);
	}
	/*
	 * Set the DUM bit in EM2 register to fix the IP bug of incorrect
	 * postion reporting for capture stream.
	 */
	reg  = snd_hdac_chip_readl(bus, VS_EM2);
	snd_hdac_chip_writel(bus, VS_EM2, (reg | AZX_EM2_DUM_MASK));
}

/* called from IRQ */
static void skl_stream_update(struct hdac_bus *bus, struct hdac_stream *hstr)
{
	if (hstr->substream)
		snd_pcm_period_elapsed(hstr->substream);
	else if (hstr->stream) {
		skl_get_total_bytes_transferred(hstr);
		snd_compr_fragment_elapsed(hstr->stream);
	}
}

static irqreturn_t skl_interrupt(int irq, void *dev_id)
{
	struct hdac_ext_bus *ebus = dev_id;
	struct hdac_bus *bus = ebus_to_hbus(ebus);
	u32 status;
	u32 mask, int_enable;
	int ret = IRQ_NONE;

	if (!pm_runtime_active(bus->dev))
		return ret;

	spin_lock(&bus->reg_lock);

	status = snd_hdac_chip_readl(bus, INTSTS);
	if (status == 0 || status == 0xffffffff) {
		spin_unlock(&bus->reg_lock);
		return ret;
	}

	/* clear rirb int */
	status = snd_hdac_chip_readb(bus, RIRBSTS);
	if (status & RIRB_INT_MASK) {
		if (status & RIRB_INT_RESPONSE)
			snd_hdac_bus_update_rirb(bus);
		snd_hdac_chip_writeb(bus, RIRBSTS, RIRB_INT_MASK);
	}

	mask = (0x1 << ebus->num_streams) - 1;

	status = snd_hdac_chip_readl(bus, INTSTS);
	status &= mask;
	if (status) {
		/* Disable stream interrupts; Re-enable in bottom half */
		int_enable = snd_hdac_chip_readl(bus, INTCTL);
		snd_hdac_chip_writel(bus, INTCTL, (int_enable & (~mask)));
		ret = IRQ_WAKE_THREAD;
	} else
		ret = IRQ_HANDLED;

	spin_unlock(&bus->reg_lock);
	return ret;

}

static irqreturn_t skl_threaded_handler(int irq, void *dev_id)
{
	struct hdac_ext_bus *ebus = dev_id;
	struct hdac_bus *bus = ebus_to_hbus(ebus);
	u32 status;
	u32 int_enable;
	u32 mask;
	unsigned long flags;

	status = snd_hdac_chip_readl(bus, INTSTS);

	snd_hdac_bus_handle_stream_irq(bus, status, skl_stream_update);

	/* Re-enable stream interrupts */
	mask = (0x1 << ebus->num_streams) - 1;
	spin_lock_irqsave(&bus->reg_lock, flags);
	int_enable = snd_hdac_chip_readl(bus, INTCTL);
	snd_hdac_chip_writel(bus, INTCTL, (int_enable | mask));
	spin_unlock_irqrestore(&bus->reg_lock, flags);
	return IRQ_HANDLED;
}

static int skl_acquire_irq(struct hdac_ext_bus *ebus, int do_disconnect)
{
	struct skl *skl = ebus_to_skl(ebus);
	struct hdac_bus *bus = ebus_to_hbus(ebus);
	int ret;

	ret = request_threaded_irq(skl->pci->irq, skl_interrupt,
			skl_threaded_handler,
			IRQF_SHARED,
			KBUILD_MODNAME, ebus);
	if (ret) {
		dev_err(bus->dev,
			"unable to grab IRQ %d, disabling device\n",
			skl->pci->irq);
		return ret;
	}

	bus->irq = skl->pci->irq;
	pci_intx(skl->pci, 1);

	return 0;
}

static int skl_suspend_late(struct device *dev)
{
	struct pci_dev *pci = to_pci_dev(dev);
	struct hdac_ext_bus *ebus = pci_get_drvdata(pci);
	struct skl *skl = ebus_to_skl(ebus);

	return skl_suspend_late_dsp(skl);
}

#ifdef CONFIG_PM
static int _skl_suspend(struct hdac_ext_bus *ebus)
{
	struct skl *skl = ebus_to_skl(ebus);
	struct hdac_bus *bus = ebus_to_hbus(ebus);
	struct pci_dev *pci = to_pci_dev(bus->dev);
	int ret;

	snd_hdac_ext_bus_link_power_down_all(ebus);

	ret = skl_suspend_dsp(skl);
	if (ret < 0)
		return ret;

	snd_hdac_bus_stop_chip(bus);
	update_pci_dword(pci, AZX_PCIREG_PGCTL,
		AZX_PGCTL_LSRMD_MASK, AZX_PGCTL_LSRMD_MASK);
	skl_enable_miscbdcge(bus->dev, false);
	snd_hdac_bus_enter_link_reset(bus);
	skl_enable_miscbdcge(bus->dev, true);
	skl_cleanup_resources(skl);

	return 0;
}

static int _skl_resume(struct hdac_ext_bus *ebus)
{
	struct skl *skl = ebus_to_skl(ebus);
	struct hdac_bus *bus = ebus_to_hbus(ebus);

	skl_init_pci(skl);
	skl_init_chip(bus, true);

	return skl_resume_dsp(skl);
}
#endif

#ifdef CONFIG_PM_SLEEP
/*
 * power management
 */
static int skl_suspend(struct device *dev)
{
	struct pci_dev *pci = to_pci_dev(dev);
	struct hdac_ext_bus *ebus = pci_get_drvdata(pci);
	struct skl *skl  = ebus_to_skl(ebus);
	struct hdac_bus *bus = ebus_to_hbus(ebus);
	int ret = 0;

	/*
	 * Do not suspend if streams which are marked ignore suspend are
	 * running, we need to save the state for these and continue
	 */
	if (skl->supend_active) {
		/* turn off the links and stop the CORB/RIRB DMA if it is On */
		snd_hdac_ext_bus_link_power_down_all(ebus);

		if (ebus->cmd_dma_state)
			snd_hdac_bus_stop_cmd_io(&ebus->bus);

		enable_irq_wake(bus->irq);
		pci_save_state(pci);
	} else {
		ret = _skl_suspend(ebus);
		if (ret < 0)
			return ret;
		skl->skl_sst->fw_loaded = false;
	}

	if (IS_ENABLED(CONFIG_SND_SOC_HDAC_HDMI)) {
		ret = snd_hdac_display_power(bus, false);
		if (ret < 0)
			dev_err(bus->dev,
				"Cannot turn OFF display power on i915\n");
	}

	return ret;
}

static int skl_resume(struct device *dev)
{
	struct pci_dev *pci = to_pci_dev(dev);
	struct hdac_ext_bus *ebus = pci_get_drvdata(pci);
	struct skl *skl  = ebus_to_skl(ebus);
	struct hdac_bus *bus = ebus_to_hbus(ebus);
	struct hdac_ext_link *hlink = NULL;
	int ret = 0;

	/* Turned OFF in HDMI codec driver after codec reconfiguration */
	if (IS_ENABLED(CONFIG_SND_SOC_HDAC_HDMI)) {
		ret = snd_hdac_display_power(bus, true);
		if (ret < 0) {
			dev_err(bus->dev,
				"Cannot turn on display power on i915\n");
			return ret;
		}
	}

	/*
	 * resume only when we are not in suspend active, otherwise need to
	 * restore the device
	 */
	if (skl->supend_active) {
		pci_restore_state(pci);
		snd_hdac_ext_bus_link_power_up_all(ebus);
		disable_irq_wake(bus->irq);
		/*
		 * turn On the links which are On before active suspend
		 * and start the CORB/RIRB DMA if On before
		 * active suspend.
		 */
		list_for_each_entry(hlink, &ebus->hlink_list, list) {
			if (hlink->ref_count)
				snd_hdac_ext_bus_link_power_up(hlink);
		}

		if (ebus->cmd_dma_state)
			snd_hdac_bus_init_cmd_io(&ebus->bus);
	} else {
		ret = _skl_resume(ebus);

		/* turn off the links which are off before suspend */
		list_for_each_entry(hlink, &ebus->hlink_list, list) {
			if (!hlink->ref_count)
				snd_hdac_ext_bus_link_power_down(hlink);
		}

		if (!ebus->cmd_dma_state)
			snd_hdac_bus_stop_cmd_io(&ebus->bus);
	}

	return ret;
}
#endif /* CONFIG_PM_SLEEP */

#ifdef CONFIG_PM
static int skl_runtime_suspend(struct device *dev)
{
	struct pci_dev *pci = to_pci_dev(dev);
	struct hdac_ext_bus *ebus = pci_get_drvdata(pci);
	struct hdac_bus *bus = ebus_to_hbus(ebus);

	dev_dbg(bus->dev, "in %s\n", __func__);

	return _skl_suspend(ebus);
}

static int skl_runtime_resume(struct device *dev)
{
	struct pci_dev *pci = to_pci_dev(dev);
	struct hdac_ext_bus *ebus = pci_get_drvdata(pci);
	struct hdac_bus *bus = ebus_to_hbus(ebus);

	dev_dbg(bus->dev, "in %s\n", __func__);

	return _skl_resume(ebus);
}
#endif /* CONFIG_PM */

static const struct dev_pm_ops skl_pm = {
	SET_SYSTEM_SLEEP_PM_OPS(skl_suspend, skl_resume)
	SET_RUNTIME_PM_OPS(skl_runtime_suspend, skl_runtime_resume, NULL)
	.suspend_late = skl_suspend_late,
};

/*
 * destructor
 */
static int skl_free(struct hdac_ext_bus *ebus)
{
	struct skl *skl  = ebus_to_skl(ebus);
	struct hdac_bus *bus = ebus_to_hbus(ebus);

	skl->init_done = 0; /* to be sure */

	snd_hdac_ext_stop_streams(ebus);

	if (bus->irq >= 0)
		free_irq(bus->irq, (void *)bus);
	snd_hdac_bus_free_stream_pages(bus);
	snd_hdac_stream_free_all(ebus);
	snd_hdac_link_free_all(ebus);

	if (bus->remap_addr)
		iounmap(bus->remap_addr);

	pci_release_regions(skl->pci);
	pci_disable_device(skl->pci);

	snd_hdac_ext_bus_exit(ebus);

	cancel_work_sync(&skl->probe_work);
	if (IS_ENABLED(CONFIG_SND_SOC_HDAC_HDMI))
		snd_hdac_i915_exit(&ebus->bus);

	return 0;
}

/* FIXME fill codec acpi name */
static struct sst_acpi_mach sst_cnl_devdata[] = {
	{
#if (IS_ENABLED(CONFIG_SND_SOC_SVFPGA) || IS_ENABLED(CONFIG_SND_SOC_CS42L42) \
	|| IS_ENABLED(CONFIG_SND_SOC_RT700) \
	|| (IS_ENABLED(CONFIG_SND_SOC_WM5110) && \
	IS_ENABLED(CONFIG_SND_SOC_INTEL_CNL_FPGA)))
		.id = "dummy",
#else
		.id = "INT34C2",
#endif
#if IS_ENABLED(CONFIG_SND_SOC_SVFPGA)
		.drv_name = "cnl_svfpga",
#elif IS_ENABLED(CONFIG_SND_SOC_CS42L42)
		.drv_name = "cnl_cs42l42",
#elif IS_ENABLED(CONFIG_SND_SOC_RT700)
		.drv_name = "cnl_rt700",
#elif (IS_ENABLED(CONFIG_SND_SOC_WM5110) && \
	IS_ENABLED(CONFIG_SND_SOC_INTEL_CNL_FPGA))
		.drv_name = "cnl_florida",
#else
		.drv_name = "cnl_rt274",
#endif
		.fw_filename = "intel/dsp_fw_cnl.bin",
	},
};

static struct sst_acpi_mach sst_glv_devdata[] = {
	{ "dummy", "glv_wm8281", "intel/dsp_fw_glv.bin", NULL, NULL, NULL },
};

static int skl_machine_device_register(struct skl *skl, void *driver_data)
{
	struct hdac_bus *bus = ebus_to_hbus(&skl->ebus);
	struct platform_device *pdev;
	struct sst_acpi_mach *mach = driver_data;
	int ret;

	if ((skl->pci->device == 0x9df0) || (skl->pci->device == 0x9dc8)
	    || (skl->pci->device == 0x34c8) || (skl->pci->device == 0x24f0))
		goto out;

	mach = sst_acpi_find_machine(mach);
	if (mach == NULL) {
		dev_err(bus->dev, "No matching machine driver found\n");
		return -ENODEV;
	}
out:
	skl->fw_name = mach->fw_filename;

	pdev = platform_device_alloc(mach->drv_name, -1);
	if (pdev == NULL) {
		dev_err(bus->dev, "platform device alloc failed\n");
		return -EIO;
	}

	ret = platform_device_add(pdev);
	if (ret) {
		dev_err(bus->dev, "failed to add machine device\n");
		platform_device_put(pdev);
		return -EIO;
	}

	if (mach->pdata)
		dev_set_drvdata(&pdev->dev, mach->pdata);

	skl->i2s_dev = pdev;

	return 0;
}

static void skl_machine_device_unregister(struct skl *skl)
{
	if (skl->i2s_dev)
		platform_device_unregister(skl->i2s_dev);
}

static int skl_dmic_device_register(struct skl *skl)
{
	struct hdac_bus *bus = ebus_to_hbus(&skl->ebus);
	struct platform_device *pdev;
	int ret;

	/* SKL has one dmic port, so allocate dmic device for this */
	pdev = platform_device_alloc("dmic-codec", -1);
	if (!pdev) {
		dev_err(bus->dev, "failed to allocate dmic device\n");
		return -ENOMEM;
	}

	ret = platform_device_add(pdev);
	if (ret) {
		dev_err(bus->dev, "failed to add dmic device: %d\n", ret);
		platform_device_put(pdev);
		return ret;
	}
	skl->dmic_dev = pdev;

	return 0;
}

static void skl_dmic_device_unregister(struct skl *skl)
{
	if (skl->dmic_dev)
		platform_device_unregister(skl->dmic_dev);
}

/*
 * Probe the given codec address
 */
static int probe_codec(struct hdac_ext_bus *ebus, int addr)
{
	struct hdac_bus *bus = ebus_to_hbus(ebus);
	unsigned int cmd = (addr << 28) | (AC_NODE_ROOT << 20) |
		(AC_VERB_PARAMETERS << 8) | AC_PAR_VENDOR_ID;
	unsigned int res = -1;

	mutex_lock(&bus->cmd_mutex);
	snd_hdac_bus_send_cmd(bus, cmd);
	snd_hdac_bus_get_response(bus, addr, &res);
	mutex_unlock(&bus->cmd_mutex);
	if (res == -1)
		return -EIO;
	dev_dbg(bus->dev, "codec #%d probed OK\n", addr);

	return snd_hdac_ext_bus_device_init(ebus, addr);
}

/* Codec initialization */
static int skl_codec_create(struct hdac_ext_bus *ebus)
{
	struct hdac_bus *bus = ebus_to_hbus(ebus);
	int c, max_slots;

	max_slots = HDA_MAX_CODECS;

	/* First try to probe all given codec slots */
	for (c = 0; c < max_slots; c++) {
		if ((bus->codec_mask & (1 << c))) {
			if (probe_codec(ebus, c) < 0) {
				/*
				 * Some BIOSen give you wrong codec addresses
				 * that don't exist
				 */
				dev_warn(bus->dev,
					 "Codec #%d probe error; disabling it...\n", c);
				bus->codec_mask &= ~(1 << c);
				/*
				 * More badly, accessing to a non-existing
				 * codec often screws up the controller bus,
				 * and disturbs the further communications.
				 * Thus if an error occurs during probing,
				 * better to reset the controller bus to get
				 * back to the sanity state.
				 */
				snd_hdac_bus_stop_chip(bus);
				skl_init_chip(bus, true);
			}
		}
	}

	return 0;
}

static const struct hdac_bus_ops bus_core_ops = {
	.command = snd_hdac_bus_send_cmd,
	.get_response = snd_hdac_bus_get_response,
};

static int skl_i915_init(struct hdac_bus *bus)
{
	int err;

	/*
	 * The HDMI codec is in GPU so we need to ensure that it is powered
	 * up and ready for probe
	 */
	err = snd_hdac_i915_init(bus);
	if (err < 0)
		return err;

	err = snd_hdac_display_power(bus, true);
	if (err < 0)
		dev_err(bus->dev, "Cannot turn on display power on i915\n");

	return err;
}

static void skl_probe_work(struct work_struct *work)
{
	struct skl *skl = container_of(work, struct skl, probe_work);
	struct hdac_ext_bus *ebus = &skl->ebus;
	struct hdac_bus *bus = ebus_to_hbus(ebus);
	struct hdac_ext_link *hlink = NULL;
	int err;

	err = skl_init_chip(bus, false);
	if (err < 0) {
		dev_err(bus->dev, "Init chip failed with err: %d\n", err);
		goto out_err;
	}

	/* codec detection */
	if (!bus->codec_mask)
		dev_info(bus->dev, "no hda codecs found!\n");

	if (!(skl->pci->device == 0x9df0 ||
	      skl->pci->device == 0x34c8 || skl->pci->device == 0x24f0)) {
		/* create codec instances */
		err = skl_codec_create(ebus);
		if (err < 0)
			goto out_err;
	}

	if (IS_ENABLED(CONFIG_SND_SOC_HDAC_HDMI)) {
		err = snd_hdac_display_power(bus, false);
		if (err < 0) {
			dev_err(bus->dev, "Cannot turn off display power on i915\n");
			return;
		}
	}

	/* register platform dai and controls */
	err = skl_platform_register(bus->dev);
	if (err < 0)
		return;
	/*
	 * we are done probing so decrement link counts
	 */
	list_for_each_entry(hlink, &ebus->hlink_list, list)
		snd_hdac_ext_bus_link_put(ebus, hlink);

	/* init debugfs */
	skl->debugfs = skl_debugfs_init(skl);

	/* configure PM */
	pm_runtime_put_noidle(bus->dev);
	pm_runtime_allow(bus->dev);
	skl->init_done = 1;

	return;

out_err:
	if (IS_ENABLED(CONFIG_SND_SOC_HDAC_HDMI))
		err = snd_hdac_display_power(bus, false);
}

/*
 * constructor
 */
static int skl_create(struct pci_dev *pci,
		      const struct hdac_io_ops *io_ops,
		      struct skl **rskl)
{
	struct skl *skl;
	struct hdac_ext_bus *ebus;

	int err;

	*rskl = NULL;

	err = pci_enable_device(pci);
	if (err < 0)
		return err;

	skl = devm_kzalloc(&pci->dev, sizeof(*skl), GFP_KERNEL);
	if (!skl) {
		pci_disable_device(pci);
		return -ENOMEM;
	}
	ebus = &skl->ebus;
	snd_hdac_ext_bus_init(ebus, &pci->dev, &bus_core_ops, io_ops);
	ebus->bus.use_posbuf = 1;
	skl->pci = pci;
	INIT_WORK(&skl->probe_work, skl_probe_work);

	ebus->bus.bdl_pos_adj = 0;

	*rskl = skl;

	return 0;
}

static int skl_first_init(struct hdac_ext_bus *ebus)
{
	struct skl *skl = ebus_to_skl(ebus);
	struct hdac_bus *bus = ebus_to_hbus(ebus);
	struct pci_dev *pci = skl->pci;
	int err;
	unsigned short gcap;
	int cp_streams, pb_streams, start_idx;

	err = pci_request_regions(pci, "Skylake HD audio");
	if (err < 0)
		return err;

	bus->addr = pci_resource_start(pci, 0);
	bus->remap_addr = pci_ioremap_bar(pci, 0);
	if (bus->remap_addr == NULL) {
		dev_err(bus->dev, "ioremap error\n");
		return -ENXIO;
	}

	if (IS_ENABLED(CONFIG_SND_SOC_HDAC_HDMI)) {
		err = skl_i915_init(bus);
		if (err < 0)
			return err;
	}

	skl_enable_miscbdcge(bus->dev, false);
	snd_hdac_chip_writew(bus, STATESTS, STATESTS_INT_MASK);
	/* reset controller */
	snd_hdac_bus_enter_link_reset(bus);
	/* Bring controller out of reset */
	snd_hdac_bus_exit_link_reset(bus);
	skl_enable_miscbdcge(bus->dev, true);

	snd_hdac_bus_parse_capabilities(bus);

	if (skl_acquire_irq(ebus, 0) < 0)
		return -EBUSY;

	pci_set_master(pci);
	synchronize_irq(bus->irq);

	gcap = snd_hdac_chip_readw(bus, GCAP);
	dev_dbg(bus->dev, "chipset global capabilities = 0x%x\n", gcap);

	/* allow 64bit DMA address if supported by H/W */
	if (!dma_set_mask(bus->dev, DMA_BIT_MASK(64))) {
		dma_set_coherent_mask(bus->dev, DMA_BIT_MASK(64));
	} else {
		dma_set_mask(bus->dev, DMA_BIT_MASK(32));
		dma_set_coherent_mask(bus->dev, DMA_BIT_MASK(32));
	}

	/* read number of streams from GCAP register */
	cp_streams = (gcap >> 8) & 0x0f;
	pb_streams = (gcap >> 12) & 0x0f;

	if (!pb_streams && !cp_streams)
		return -EIO;

	ebus->num_streams = cp_streams + pb_streams;

	/* initialize streams */
	snd_hdac_ext_stream_init_all
		(ebus, 0, cp_streams, SNDRV_PCM_STREAM_CAPTURE);
	start_idx = cp_streams;
	snd_hdac_ext_stream_init_all
		(ebus, start_idx, pb_streams, SNDRV_PCM_STREAM_PLAYBACK);

	err = snd_hdac_bus_alloc_stream_pages(bus);
	if (err < 0)
		return err;

	/* initialize chip */
	skl_init_pci(skl);

	skl_dum_set(ebus);

	return skl_init_chip(bus, true);
}

static int skl_probe(struct pci_dev *pci,
		     const struct pci_device_id *pci_id)
{
	struct skl *skl;
	struct hdac_ext_bus *ebus = NULL;
	struct hdac_bus *bus = NULL;
#ifdef CONFIG_SND_SOC_INTEL_CNL_FPGA
	const struct firmware *nhlt_fw = NULL;
#endif
	int err;

	/* we use ext core ops, so provide NULL for ops here */
	err = skl_create(pci, NULL, &skl);
	if (err < 0)
		return err;

	ebus = &skl->ebus;
	bus = ebus_to_hbus(ebus);

	err = skl_first_init(ebus);
	if (err < 0)
		goto out_free;

	skl->pci_id = pci->device;

	device_disable_async_suspend(bus->dev);

#ifndef CONFIG_SND_SOC_INTEL_CNL_FPGA
	skl->nhlt_version = skl_get_nhlt_version(bus->dev);
	skl->nhlt = skl_nhlt_init(bus->dev);

	if (skl->nhlt == NULL) {
		err = -ENODEV;
		goto out_free;
	}

	err = skl_nhlt_create_sysfs(skl);
	if (err < 0)
		goto out_nhlt_free;

#endif

#ifdef CONFIG_SND_SOC_INTEL_CNL_FPGA
	if (0 > request_firmware(&nhlt_fw, "intel/nhlt_blob.bin", bus->dev)) {
		dev_err(bus->dev, "Request nhlt fw failed, continuing..\n");
		goto nhlt_continue;
	}

	skl->nhlt = devm_kzalloc(&pci->dev, nhlt_fw->size, GFP_KERNEL);
	if (skl->nhlt == NULL)
		return -ENOMEM;
	memcpy(skl->nhlt, nhlt_fw->data, nhlt_fw->size);
	release_firmware(nhlt_fw);

nhlt_continue:
#endif
	skl_nhlt_update_topology_bin(skl);

	pci_set_drvdata(skl->pci, ebus);
#ifndef CONFIG_SND_SOC_INTEL_CNL_FPGA

	skl_dmic_data.dmic_num = skl_get_dmic_geo(skl);
#endif

	/* check if dsp is there */
	WARN_ON(!bus->ppcap);

	if (bus->ppcap) {
		err = skl_machine_device_register(skl,
				  (void *)pci_id->driver_data);
		if (err < 0)
			goto out_nhlt_free;

		err = skl_init_dsp(skl);
		if (err < 0) {
			dev_dbg(bus->dev, "error failed to register dsp\n");
			goto out_mach_free;
		}
		skl->skl_sst->enable_miscbdcge = skl_enable_miscbdcge;

	}
	if (bus->mlcap)
		snd_hdac_ext_bus_get_ml_capabilities(ebus);

	snd_hdac_bus_stop_chip(bus);

	/* create device for soc dmic */
	err = skl_dmic_device_register(skl);
	if (err < 0)
		goto out_dsp_free;

	schedule_work(&skl->probe_work);

	return 0;

out_dsp_free:
	skl_free_dsp(skl);
out_mach_free:
	skl_machine_device_unregister(skl);
out_nhlt_free:
	skl_nhlt_free(skl->nhlt);
out_free:
	skl_free(ebus);

	return err;
}

static void skl_shutdown(struct pci_dev *pci)
{
	struct hdac_ext_bus *ebus = pci_get_drvdata(pci);
	struct hdac_bus *bus = ebus_to_hbus(ebus);
	struct hdac_stream *s;
	struct hdac_ext_stream *stream;
	struct skl *skl;

	if (ebus == NULL)
		return;

	skl = ebus_to_skl(ebus);

	if (!skl->init_done)
		return;

	snd_hdac_ext_stop_streams(ebus);
	list_for_each_entry(s, &bus->stream_list, list) {
		stream = stream_to_hdac_ext_stream(s);
		snd_hdac_ext_stream_decouple(ebus, stream, false);
	}

	snd_hdac_bus_stop_chip(bus);
}

static void skl_remove(struct pci_dev *pci)
{
	struct hdac_ext_bus *ebus = pci_get_drvdata(pci);
	struct skl *skl = ebus_to_skl(ebus);

	skl_delete_notify_kctl_list(skl->skl_sst);
	release_firmware(skl->tplg);

	pm_runtime_get_noresume(&pci->dev);

	/* codec removal, invoke bus_device_remove */
	snd_hdac_ext_bus_device_remove(ebus);

	skl_debugfs_exit(skl->debugfs);
	skl->debugfs = NULL;
	skl_platform_unregister(&pci->dev);
	skl_free_dsp(skl);
	skl_machine_device_unregister(skl);
	skl_dmic_device_unregister(skl);
	skl_nhlt_remove_sysfs(skl);
	skl_nhlt_free(skl->nhlt);
	skl_free(ebus);
	dev_set_drvdata(&pci->dev, NULL);
}

static struct sst_codecs skl_codecs = { 1, {"NAU88L25"} };
static struct sst_codecs kbl_codecs = { 1, {"NAU88L25"} };
static struct sst_codecs bxt_codecs = { 1, {"MX98357A"} };
static struct sst_codecs kbl_poppy_codecs = { 1, {"10EC5663"} };

static struct sst_acpi_mach sst_skl_devdata[] = {
	{
		.id = "INT343A",
		.drv_name = "skl_alc286s_i2s",
		.fw_filename = "intel/dsp_fw_release.bin",
	},
	{
		.id = "INT343B",
		.drv_name = "skl_n88l25_s4567",
		.fw_filename = "intel/dsp_fw_release.bin",
		.machine_quirk = sst_acpi_codec_list,
		.quirk_data = &skl_codecs,
		.pdata = &skl_dmic_data
	},
	{
		.id = "MX98357A",
		.drv_name = "skl_n88l25_m98357a",
		.fw_filename = "intel/dsp_fw_release.bin",
		.machine_quirk = sst_acpi_codec_list,
		.quirk_data = &skl_codecs,
		.pdata = &skl_dmic_data
	},
	{}
};

static struct sst_acpi_mach sst_bxtp_devdata[] = {
	{
		.id = "INT343A",
		.drv_name = "bxt_alc298s_i2s",
		.fw_filename = "intel/dsp_fw_bxtn.bin",
	},
	{
		.id = "DLGS7219",
		.drv_name = "bxt_da7219_max98357a_i2s",
		.fw_filename = "intel/dsp_fw_bxtn.bin",
		.machine_quirk = sst_acpi_codec_list,
		.quirk_data = &bxt_codecs,
	},
<<<<<<< HEAD
=======
#if IS_ENABLED(CONFIG_SND_SOC_INTEL_BXT_TDF8532_MACH)
>>>>>>> afa59d3c
	{
		.id = "INT34C3",
		.drv_name = "bxt_tdf8532",
		.fw_filename = "intel/dsp_fw_bxtn.bin",
	},
<<<<<<< HEAD
=======
#elif IS_ENABLED(CONFIG_SND_SOC_INTEL_BXT_ULL_MACH)
>>>>>>> afa59d3c
	{
		.id = "INT34C3",
		.drv_name = "bxt_ivi_ull",
		.fw_filename = "intel/dsp_fw_ull_bxtn.bin",
	},
<<<<<<< HEAD
=======
#endif
>>>>>>> afa59d3c
	{}
};

static struct sst_acpi_mach sst_kbl_devdata[] = {
	{
		.id = "INT343A",
		.drv_name = "kbl_alc286s_i2s",
		.fw_filename = "intel/dsp_fw_kbl.bin",
	},
	{
		.id = "INT343B",
		.drv_name = "kbl_n88l25_s4567",
		.fw_filename = "intel/dsp_fw_kbl.bin",
		.machine_quirk = sst_acpi_codec_list,
		.quirk_data = &kbl_codecs,
		.pdata = &skl_dmic_data
	},
	{
		.id = "MX98357A",
		.drv_name = "kbl_n88l25_m98357a",
		.fw_filename = "intel/dsp_fw_kbl.bin",
		.machine_quirk = sst_acpi_codec_list,
		.quirk_data = &kbl_codecs,
		.pdata = &skl_dmic_data
	},
	{
		.id = "MX98927",
		.drv_name = "kbl_rt5663_m98927",
		.fw_filename = "intel/dsp_fw_kbl.bin",
		.machine_quirk = sst_acpi_codec_list,
		.quirk_data = &kbl_poppy_codecs,
		.pdata = &skl_dmic_data
	},

	{}
};

static struct sst_acpi_mach sst_bxtm_devdata[] = {
	{ "INT34E0", "mrgfld_florida", "intel/dsp_fw_bxtn.bin", NULL, NULL, NULL },
	{}
};

static struct sst_acpi_mach sst_glk_devdata[] = {
	{
		.id = "INT343A",
		.drv_name = "glk_alc298s_i2s",
		.fw_filename = "intel/dsp_fw_glk.bin",
	},
};

static struct sst_acpi_mach sst_icl_devdata[] = {
#if IS_ENABLED(CONFIG_SND_SOC_RT700)
	{ "dummy", "icl_rt700", "intel/dsp_fw_icl.bin", NULL, NULL, NULL },
#elif IS_ENABLED(CONFIG_SND_SOC_WM5110)
	{ "dummy", "icl_wm8281", "intel/dsp_fw_icl.bin", NULL, NULL, NULL },
#else
	{ "dummy", "icl_rt274", "intel/dsp_fw_icl.bin", NULL, NULL, NULL },
#endif
	{}
};

/* PCI IDs */
static const struct pci_device_id skl_ids[] = {
	/* Sunrise Point-LP */
	{ PCI_DEVICE(0x8086, 0x9d70),
		.driver_data = (unsigned long)&sst_skl_devdata},
	/* BXT-P */
	{ PCI_DEVICE(0x8086, 0x5a98),
		.driver_data = (unsigned long)&sst_bxtp_devdata},
	/* KBL */
	{ PCI_DEVICE(0x8086, 0x9D71),
		.driver_data = (unsigned long)&sst_kbl_devdata},
	/* BXT-M */
	{ PCI_DEVICE(0x8086, 0x1a98),
		.driver_data = (unsigned long)&sst_bxtm_devdata},
	/* GLK */
	{ PCI_DEVICE(0x8086, 0x3198),
		.driver_data = (unsigned long)&sst_glk_devdata},
	/* CNL */
	{ PCI_DEVICE(0x8086, 0x9df0),
		.driver_data = (unsigned long)&sst_cnl_devdata},
	/* CNL Z0 */
	{ PCI_DEVICE(0x8086, 0x9dc8),
		.driver_data = (unsigned long)&sst_cnl_devdata},
	/* ICL */
	{ PCI_DEVICE(0x8086, 0x34c8),
		.driver_data = (unsigned long)&sst_icl_devdata},
	/* GLV */
	{ PCI_DEVICE(0x8086, 0x24f0),
		.driver_data = (unsigned long)&sst_glv_devdata},
	{ 0, }
};
MODULE_DEVICE_TABLE(pci, skl_ids);

/* pci_driver definition */
static struct pci_driver skl_driver = {
	.name = KBUILD_MODNAME,
	.id_table = skl_ids,
	.probe = skl_probe,
	.remove = skl_remove,
	.shutdown = skl_shutdown,
	.driver = {
		.pm = &skl_pm,
	},
};
module_pci_driver(skl_driver);

MODULE_LICENSE("GPL v2");
MODULE_DESCRIPTION("Intel Skylake ASoC HDA driver");<|MERGE_RESOLUTION|>--- conflicted
+++ resolved
@@ -1074,28 +1074,19 @@
 		.machine_quirk = sst_acpi_codec_list,
 		.quirk_data = &bxt_codecs,
 	},
-<<<<<<< HEAD
-=======
 #if IS_ENABLED(CONFIG_SND_SOC_INTEL_BXT_TDF8532_MACH)
->>>>>>> afa59d3c
 	{
 		.id = "INT34C3",
 		.drv_name = "bxt_tdf8532",
 		.fw_filename = "intel/dsp_fw_bxtn.bin",
 	},
-<<<<<<< HEAD
-=======
 #elif IS_ENABLED(CONFIG_SND_SOC_INTEL_BXT_ULL_MACH)
->>>>>>> afa59d3c
 	{
 		.id = "INT34C3",
 		.drv_name = "bxt_ivi_ull",
 		.fw_filename = "intel/dsp_fw_ull_bxtn.bin",
 	},
-<<<<<<< HEAD
-=======
 #endif
->>>>>>> afa59d3c
 	{}
 };
 
