/*
 *  skl-nhlt.c - Intel SKL Platform NHLT parsing
 *
 *  Copyright (C) 2015 Intel Corp
 *  Author: Sanjiv Kumar <sanjiv.kumar@intel.com>
 *  ~~~~~~~~~~~~~~~~~~~~~~~~~~~~~~~~~~~~~~~~~~~~~~~~~~~~~~~~~~~~~~~~~~~~~~~~~~
 *
 *  This program is free software; you can redistribute it and/or modify
 *  it under the terms of the GNU General Public License as published by
 *  the Free Software Foundation; version 2 of the License.
 *
 *  This program is distributed in the hope that it will be useful, but
 *  WITHOUT ANY WARRANTY; without even the implied warranty of
 *  MERCHANTABILITY or FITNESS FOR A PARTICULAR PURPOSE.  See the GNU
 *  General Public License for more details.
 *
 * ~~~~~~~~~~~~~~~~~~~~~~~~~~~~~~~~~~~~~~~~~~~~~~~~~~~~~~~~~~~~~~~~~~~~~~~~~~
 *
 */
#include <linux/pci.h>
#include <sound/soc.h>
#include "skl.h"

/* Unique identification for getting NHLT blobs */
static u8 OSC_UUID[16] = {0x6E, 0x88, 0x9F, 0xA6, 0xEB, 0x6C, 0x94, 0x45,
				0xA4, 0x1F, 0x7B, 0x5D, 0xCE, 0x24, 0xC5, 0x53};

int skl_get_nhlt_version(struct device *dev)
{
	const char *version;
	int ret;

	ret = device_property_read_string(dev, "nhlt-version", &version);
	if (!ret) {
		if (!strncmp(version, "1.8-0", strlen("1.8-0")))
			return VERSION_1;
		else
			return VERSION_INVALID;
	}
	/* if reading fails, assume we are on older platforms */
	return VERSION_0;
}

struct nhlt_acpi_table *skl_nhlt_init(struct device *dev)
{
	acpi_handle handle;
	union acpi_object *obj;
	struct nhlt_resource_desc  *nhlt_ptr = NULL;
	struct nhlt_acpi_table *nhlt_table = NULL;

	handle = ACPI_HANDLE(dev);
	if (!handle) {
		dev_err(dev, "Didn't find ACPI_HANDLE\n");
		return NULL;
	}

	obj = acpi_evaluate_dsm(handle, OSC_UUID, 1, 1, NULL);
	if (obj && obj->type == ACPI_TYPE_BUFFER) {
		nhlt_ptr = (struct nhlt_resource_desc  *)obj->buffer.pointer;
		nhlt_table = (struct nhlt_acpi_table *)
				memremap(nhlt_ptr->min_addr, nhlt_ptr->length,
				MEMREMAP_WB);
		ACPI_FREE(obj);
		return nhlt_table;
	}

	dev_err(dev, "device specific method to extract NHLT blob failed\n");
	return NULL;
}

void skl_nhlt_free(struct nhlt_acpi_table *nhlt)
{
	memunmap((void *) nhlt);
}

static struct nhlt_specific_cfg *skl_get_specific_cfg(
		struct device *dev, struct nhlt_fmt *fmt,
		u8 no_ch, u32 rate, u16 bps, u8 linktype)
{
	struct nhlt_specific_cfg *sp_config;
	struct wav_fmt *wfmt;
	struct nhlt_fmt_cfg *fmt_config = fmt->fmt_config;
	int i;

	dev_dbg(dev, "Format count =%d\n", fmt->fmt_count);

	for (i = 0; i < fmt->fmt_count; i++) {
		wfmt = &fmt_config->fmt_ext.fmt;
		dev_dbg(dev, "ch=%d fmt=%d s_rate=%d\n", wfmt->channels,
			 wfmt->bits_per_sample, wfmt->samples_per_sec);
		if (wfmt->channels == no_ch && wfmt->bits_per_sample == bps) {
			/*
			 * if link type is dmic ignore rate check as the blob is
			 * generic for all rates
			 */
			sp_config = &fmt_config->config;
			if (linktype == NHLT_LINK_DMIC)
				return sp_config;

			if (wfmt->samples_per_sec == rate)
				return sp_config;
		}

		fmt_config = (struct nhlt_fmt_cfg *)(fmt_config->config.caps +
						fmt_config->config.size);
	}

	return NULL;
}

static void dump_config(struct device *dev, u32 instance_id, u8 linktype,
		u8 s_fmt, u8 num_channels, u32 s_rate, u8 dirn, u16 bps)
{
	dev_dbg(dev, "Input configuration\n");
	dev_dbg(dev, "ch=%d fmt=%d s_rate=%d\n", num_channels, s_fmt, s_rate);
	dev_dbg(dev, "vbus_id=%d link_type=%d\n", instance_id, linktype);
	dev_dbg(dev, "bits_per_sample=%d\n", bps);
}

static bool skl_check_ep_match(struct device *dev, struct nhlt_endpoint *epnt,
		u32 instance_id, u8 link_type, u8 dirn, u8 dev_type)
{
	dev_dbg(dev, "vbus_id=%d link_type=%d dir=%d dev_type = %d\n",
			epnt->virtual_bus_id, epnt->linktype,
			epnt->direction, epnt->device_type);

	if ((epnt->virtual_bus_id == instance_id) &&
			(epnt->linktype == link_type) &&
			(epnt->direction == dirn) &&
			(epnt->device_type == dev_type))
		return true;
	else
		return false;
}

struct nhlt_specific_cfg *
skl_get_nhlt_specific_cfg(struct skl *skl, u32 instance, u8 link_type,
		u8 s_fmt, u8 num_ch, u32 s_rate, u8 dir, u8 dev_type)
{
	struct nhlt_specific_cfg *cfg = NULL;
	struct hdac_ext_bus *ebus = &skl->ebus;

	/* update the blob based on virtual bus_id*/
	if (!skl->nhlt_override) {
		dev_warn(ebus_to_hbus(ebus)->dev, "Querying NHLT blob from ACPI NHLT table !!\n");
		cfg = skl_get_ep_blob(skl, instance, link_type, s_fmt,
				num_ch, s_rate, dir, dev_type);
	} else {
		dev_warn(ebus_to_hbus(ebus)->dev, "Querying NHLT blob from Debugfs!!\n");
		cfg = skl_nhlt_get_debugfs_blob(skl->debugfs, link_type, instance, dir);
	}

	return cfg;
}

struct nhlt_specific_cfg
*skl_get_ep_blob(struct skl *skl, u32 instance, u8 link_type,
			u8 s_fmt, u8 num_ch, u32 s_rate,
			u8 dirn, u8 dev_type)
{
	struct nhlt_fmt *fmt;
	struct nhlt_endpoint *epnt;
	struct hdac_bus *bus = ebus_to_hbus(&skl->ebus);
	struct device *dev = bus->dev;
	struct nhlt_specific_cfg *sp_config;
	struct nhlt_acpi_table *nhlt = skl->nhlt;
	u16 bps = (s_fmt == 16) ? 16 : 32;
	u8 j;

	dump_config(dev, instance, link_type, s_fmt, num_ch, s_rate, dirn, bps);

	epnt = (struct nhlt_endpoint *)nhlt->desc;

	dev_dbg(dev, "endpoint count =%d\n", nhlt->endpoint_count);

	for (j = 0; j < nhlt->endpoint_count; j++) {
		if (skl_check_ep_match(dev, epnt, instance, link_type,
						dirn, dev_type)) {
			fmt = (struct nhlt_fmt *)(epnt->config.caps +
						 epnt->config.size);
			sp_config = skl_get_specific_cfg(dev, fmt, num_ch,
							s_rate, bps, link_type);
			if (sp_config)
				return sp_config;
		}

		epnt = (struct nhlt_endpoint *)((u8 *)epnt + epnt->length);
	}

	return NULL;
}

int skl_get_dmic_geo(struct skl *skl)
{
	struct nhlt_acpi_table *nhlt = (struct nhlt_acpi_table *)skl->nhlt;
	struct nhlt_endpoint *epnt;
	struct nhlt_dmic_array_config *cfg;
	struct device *dev = &skl->pci->dev;
	unsigned int dmic_geo = 0;
	u8 j;

	epnt = (struct nhlt_endpoint *)nhlt->desc;

	for (j = 0; j < nhlt->endpoint_count; j++) {
		if (epnt->linktype == NHLT_LINK_DMIC) {
			cfg = (struct nhlt_dmic_array_config  *)
					(epnt->config.caps);
			switch (cfg->array_type) {
			case NHLT_MIC_ARRAY_2CH_SMALL:
			case NHLT_MIC_ARRAY_2CH_BIG:
				dmic_geo |= MIC_ARRAY_2CH;
				break;

			case NHLT_MIC_ARRAY_4CH_1ST_GEOM:
			case NHLT_MIC_ARRAY_4CH_L_SHAPED:
			case NHLT_MIC_ARRAY_4CH_2ND_GEOM:
				dmic_geo |= MIC_ARRAY_4CH;
				break;

			default:
				dev_warn(dev, "undefined DMIC array_type 0x%0x\n",
						cfg->array_type);

			}
		}
		epnt = (struct nhlt_endpoint *)((u8 *)epnt + epnt->length);
	}

	return dmic_geo;
}

static void skl_nhlt_trim_space(char *trim)
{
	char *s = trim;
	int cnt;
	int i;

	cnt = 0;
	for (i = 0; s[i]; i++) {
		if (!isspace(s[i]))
			s[cnt++] = s[i];
	}

	s[cnt] = '\0';
}

int skl_nhlt_update_topology_bin(struct skl *skl)
{
	struct nhlt_acpi_table *nhlt = (struct nhlt_acpi_table *)skl->nhlt;
	struct hdac_bus *bus = ebus_to_hbus(&skl->ebus);
	struct device *dev = bus->dev;

	dev_dbg(dev, "oem_id %.6s, oem_table_id %8s oem_revision %d\n",
		nhlt->header.oem_id, nhlt->header.oem_table_id,
		nhlt->header.oem_revision);

	snprintf(skl->tplg_name, sizeof(skl->tplg_name), "%x-%.6s-%.8s-%d%s",
		skl->pci_id, nhlt->header.oem_id, nhlt->header.oem_table_id,
		nhlt->header.oem_revision, "-tplg.bin");

	skl_nhlt_trim_space(skl->tplg_name);
<<<<<<< HEAD

	return 0;
}

static ssize_t skl_nhlt_platform_id_show(struct device *dev,
			struct device_attribute *attr, char *buf)
{
	struct pci_dev *pci = to_pci_dev(dev);
	struct hdac_ext_bus *ebus = pci_get_drvdata(pci);
	struct skl *skl = ebus_to_skl(ebus);
	struct nhlt_acpi_table *nhlt = (struct nhlt_acpi_table *)skl->nhlt;
	char platform_id[32];

	sprintf(platform_id, "%x-%.6s-%.8s-%d", skl->pci_id,
			nhlt->header.oem_id, nhlt->header.oem_table_id,
			nhlt->header.oem_revision);

	skl_nhlt_trim_space(platform_id);
	return sprintf(buf, "%s\n", platform_id);
}

static DEVICE_ATTR(platform_id, 0444, skl_nhlt_platform_id_show, NULL);

int skl_nhlt_create_sysfs(struct skl *skl)
{
	struct device *dev = &skl->pci->dev;

	if (sysfs_create_file(&dev->kobj, &dev_attr_platform_id.attr))
		dev_warn(dev, "Error creating sysfs entry\n");
=======
>>>>>>> 994233f1

	return 0;
}

<<<<<<< HEAD
=======
static ssize_t skl_nhlt_platform_id_show(struct device *dev,
			struct device_attribute *attr, char *buf)
{
	struct pci_dev *pci = to_pci_dev(dev);
	struct hdac_ext_bus *ebus = pci_get_drvdata(pci);
	struct skl *skl = ebus_to_skl(ebus);
	struct nhlt_acpi_table *nhlt = (struct nhlt_acpi_table *)skl->nhlt;
	char platform_id[32];

	sprintf(platform_id, "%x-%.6s-%.8s-%d", skl->pci_id,
			nhlt->header.oem_id, nhlt->header.oem_table_id,
			nhlt->header.oem_revision);

	skl_nhlt_trim_space(platform_id);
	return sprintf(buf, "%s\n", platform_id);
}

static DEVICE_ATTR(platform_id, 0444, skl_nhlt_platform_id_show, NULL);

int skl_nhlt_create_sysfs(struct skl *skl)
{
	struct device *dev = &skl->pci->dev;

	if (sysfs_create_file(&dev->kobj, &dev_attr_platform_id.attr))
		dev_warn(dev, "Error creating sysfs entry\n");

	return 0;
}

>>>>>>> 994233f1
void skl_nhlt_remove_sysfs(struct skl *skl)
{
	struct device *dev = &skl->pci->dev;

	sysfs_remove_file(&dev->kobj, &dev_attr_platform_id.attr);
}<|MERGE_RESOLUTION|>--- conflicted
+++ resolved
@@ -259,7 +259,6 @@
 		nhlt->header.oem_revision, "-tplg.bin");
 
 	skl_nhlt_trim_space(skl->tplg_name);
-<<<<<<< HEAD
 
 	return 0;
 }
@@ -289,44 +288,10 @@
 
 	if (sysfs_create_file(&dev->kobj, &dev_attr_platform_id.attr))
 		dev_warn(dev, "Error creating sysfs entry\n");
-=======
->>>>>>> 994233f1
 
 	return 0;
 }
 
-<<<<<<< HEAD
-=======
-static ssize_t skl_nhlt_platform_id_show(struct device *dev,
-			struct device_attribute *attr, char *buf)
-{
-	struct pci_dev *pci = to_pci_dev(dev);
-	struct hdac_ext_bus *ebus = pci_get_drvdata(pci);
-	struct skl *skl = ebus_to_skl(ebus);
-	struct nhlt_acpi_table *nhlt = (struct nhlt_acpi_table *)skl->nhlt;
-	char platform_id[32];
-
-	sprintf(platform_id, "%x-%.6s-%.8s-%d", skl->pci_id,
-			nhlt->header.oem_id, nhlt->header.oem_table_id,
-			nhlt->header.oem_revision);
-
-	skl_nhlt_trim_space(platform_id);
-	return sprintf(buf, "%s\n", platform_id);
-}
-
-static DEVICE_ATTR(platform_id, 0444, skl_nhlt_platform_id_show, NULL);
-
-int skl_nhlt_create_sysfs(struct skl *skl)
-{
-	struct device *dev = &skl->pci->dev;
-
-	if (sysfs_create_file(&dev->kobj, &dev_attr_platform_id.attr))
-		dev_warn(dev, "Error creating sysfs entry\n");
-
-	return 0;
-}
-
->>>>>>> 994233f1
 void skl_nhlt_remove_sysfs(struct skl *skl)
 {
 	struct device *dev = &skl->pci->dev;
