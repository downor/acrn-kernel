/* SPDX-License-Identifier: GPL-2.0 */
#ifndef __ACP_HW_H
#define __ACP_HW_H

#include "include/acp_2_2_d.h"
#include "include/acp_2_2_sh_mask.h"

#define ACP_PAGE_SIZE_4K_ENABLE			0x02

#define ACP_PLAYBACK_PTE_OFFSET			10
#define ACP_CAPTURE_PTE_OFFSET			0

#define ACP_GARLIC_CNTL_DEFAULT			0x00000FB4
#define ACP_ONION_CNTL_DEFAULT			0x00000FB4

#define ACP_PHYSICAL_BASE			0x14000

/* Playback SRAM address (as a destination in dma descriptor) */
#define ACP_SHARED_RAM_BANK_1_ADDRESS		0x4002000

/* Capture SRAM address (as a source in dma descriptor) */
#define ACP_SHARED_RAM_BANK_5_ADDRESS		0x400A000
#define ACP_SHARED_RAM_BANK_3_ADDRESS		0x4006000

#define ACP_DMA_RESET_TIME			10000
#define ACP_CLOCK_EN_TIME_OUT_VALUE		0x000000FF
#define ACP_SOFT_RESET_DONE_TIME_OUT_VALUE	0x000000FF
#define ACP_DMA_COMPLETE_TIME_OUT_VALUE		0x000000FF

#define ACP_SRAM_BASE_ADDRESS			0x4000000
#define ACP_DAGB_GRP_SRAM_BASE_ADDRESS		0x4001000
#define ACP_DAGB_GRP_SRBM_SRAM_BASE_OFFSET	0x1000
#define ACP_INTERNAL_APERTURE_WINDOW_0_ADDRESS	0x00000000
#define ACP_INTERNAL_APERTURE_WINDOW_4_ADDRESS	0x01800000

#define TO_ACP_I2S_1   0x2
#define TO_ACP_I2S_2   0x4
#define FROM_ACP_I2S_1 0xa
#define FROM_ACP_I2S_2 0xb

#define ACP_TILE_ON_MASK                0x03
#define ACP_TILE_OFF_MASK               0x02
#define ACP_TILE_ON_RETAIN_REG_MASK     0x1f
#define ACP_TILE_OFF_RETAIN_REG_MASK    0x20

#define ACP_TILE_P1_MASK                0x3e
#define ACP_TILE_P2_MASK                0x3d
#define ACP_TILE_DSP0_MASK              0x3b
#define ACP_TILE_DSP1_MASK              0x37

#define ACP_TILE_DSP2_MASK              0x2f
/* Playback DMA channels */
#define SYSRAM_TO_ACP_CH_NUM 12
#define ACP_TO_I2S_DMA_CH_NUM 13

/* Capture DMA channels */
#define ACP_TO_SYSRAM_CH_NUM 14
#define I2S_TO_ACP_DMA_CH_NUM 15

#define NUM_DSCRS_PER_CHANNEL 2

#define PLAYBACK_START_DMA_DESCR_CH12 0
#define PLAYBACK_END_DMA_DESCR_CH12 1
#define PLAYBACK_START_DMA_DESCR_CH13 2
#define PLAYBACK_END_DMA_DESCR_CH13 3

#define CAPTURE_START_DMA_DESCR_CH14 4
#define CAPTURE_END_DMA_DESCR_CH14 5
#define CAPTURE_START_DMA_DESCR_CH15 6
#define CAPTURE_END_DMA_DESCR_CH15 7

#define mmACP_I2S_16BIT_RESOLUTION_EN       0x5209
enum acp_dma_priority_level {
	/* 0x0 Specifies the DMA channel is given normal priority */
	ACP_DMA_PRIORITY_LEVEL_NORMAL = 0x0,
	/* 0x1 Specifies the DMA channel is given high priority */
	ACP_DMA_PRIORITY_LEVEL_HIGH = 0x1,
	ACP_DMA_PRIORITY_LEVEL_FORCESIZE = 0xFF
};

struct audio_substream_data {
	struct page *pg;
	unsigned int order;
	u16 num_of_pages;
	u16 direction;
	uint64_t size;
	u64 renderbytescount;
	u64 capturebytescount;
	void __iomem *acp_mmio;
};

struct audio_drv_data {
	struct snd_pcm_substream *play_stream;
	struct snd_pcm_substream *capture_stream;
	void __iomem *acp_mmio;
	u32 asic_type;
};

<<<<<<< HEAD
=======
union acp_dma_count {
	struct {
	u32 low;
	u32 high;
	} bcount;
	u64 bytescount;
};

>>>>>>> 9ceace3c
enum {
	ACP_TILE_P1 = 0,
	ACP_TILE_P2,
	ACP_TILE_DSP0,
	ACP_TILE_DSP1,
	ACP_TILE_DSP2,
};

enum {
	ACP_DMA_ATTRIBUTES_SHAREDMEM_TO_DAGB_ONION = 0x0,
	ACP_DMA_ATTRIBUTES_SHARED_MEM_TO_DAGB_GARLIC = 0x1,
	ACP_DMA_ATTRIBUTES_DAGB_ONION_TO_SHAREDMEM = 0x8,
	ACP_DMA_ATTRIBUTES_DAGB_GARLIC_TO_SHAREDMEM = 0x9,
	ACP_DMA_ATTRIBUTES_FORCE_SIZE = 0xF
};

typedef struct acp_dma_dscr_transfer {
	/* Specifies the source memory location for the DMA data transfer. */
	u32 src;
	/* Specifies the destination memory location to where the data will
	 * be transferred.
	*/
	u32 dest;
	/* Specifies the number of bytes need to be transferred
	* from source to destination memory.Transfer direction & IOC enable
	*/
	u32 xfer_val;
	/* Reserved for future use */
	u32 reserved;
} acp_dma_dscr_transfer_t;

#endif /*__ACP_HW_H */<|MERGE_RESOLUTION|>--- conflicted
+++ resolved
@@ -96,8 +96,6 @@
 	u32 asic_type;
 };
 
-<<<<<<< HEAD
-=======
 union acp_dma_count {
 	struct {
 	u32 low;
@@ -106,7 +104,6 @@
 	u64 bytescount;
 };
 
->>>>>>> 9ceace3c
 enum {
 	ACP_TILE_P1 = 0,
 	ACP_TILE_P2,
